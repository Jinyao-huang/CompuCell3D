



#include <CompuCell3D/Simulator.h>
#include <CompuCell3D/Potts3D/Potts3D.h>
#include <CompuCell3D/Field3D/Field3D.h>
#include <CompuCell3D/Field3D/WatchableField3D.h>
<<<<<<< HEAD
#include<CompuCell3D/CC3DLogger.h>
=======
#include <PublicUtilities/CC3DLogger.h>
>>>>>>> 6ed90e64
using namespace CompuCell3D;


#include <CompuCell3D/Potts3D/CellInventory.h>

#include <iostream>
using namespace std;


#include "VolumeMean.h"

VolumeMean::VolumeMean() :  cellFieldG(0),sim(0),potts(0),exponent(1.0) {}

VolumeMean::~VolumeMean() {
}


void VolumeMean::init(Simulator *simulator, CC3DXMLElement *_xmlData) {


  potts = simulator->getPotts();
  sim=simulator;
  cellFieldG = (WatchableField3D<CellG *> *)potts->getCellFieldG();


  simulator->registerSteerableObject(this);
  update(_xmlData);
}

//////////////////////////////////////////////////////////////////////////////////////////////////////////////////////////////////////////////

void VolumeMean::extraInit(Simulator *simulator){

}

//////////////////////////////////////////////////////////////////////////////////////////////////////////////////////////////////////////////
void VolumeMean::start(){

}

//////////////////////////////////////////////////////////////////////////////////////////////////////////////////////////////////////////////

void VolumeMean::step(const unsigned int currentStep){

   CellInventory *cellInventoryPtr=& potts->getCellInventory();
   CellInventory::cellInventoryIterator cInvItr;
   CellG *cell;
   double mean=0.0;
   unsigned int cellCounter=0;
   for(cInvItr=cellInventoryPtr->cellInventoryBegin() ; cInvItr !=cellInventoryPtr->cellInventoryEnd() ;++cInvItr ){
      cell=cellInventoryPtr->getCell(cInvItr);
      // cell=*cInvItr;
      mean+=pow((double)cell->volume,(double)exponent);
      ++cellCounter;


   }
   if(cellCounter)
      mean/=cellCounter;
   else
      mean=0.0;
<<<<<<< HEAD
   Log(LOG_DEBUG) << "The mean cell volume for exponent of "<<exponent<<" is "<<mean;
=======
   CC3D_Log(LOG_DEBUG) << "The mean cell volume for exponent of "<<exponent<<" is "<<mean;
>>>>>>> 6ed90e64

}






//////////////////////////////////////////////////////////////////////////////////////////////////////////////////////////////////////////////

void VolumeMean::update(CC3DXMLElement *_xmlData, bool _fullInitFlag){

     if(_xmlData->findElement("Exponent"))
        exponent=_xmlData->getFirstElement("Exponent")->getDouble();

}

std::string VolumeMean::toString(){
   return "VolumeMean";
}


std::string VolumeMean::steerableName(){
   return toString();
}


<|MERGE_RESOLUTION|>--- conflicted
+++ resolved
@@ -1,106 +1,98 @@
-
-
-
-
-#include <CompuCell3D/Simulator.h>
-#include <CompuCell3D/Potts3D/Potts3D.h>
-#include <CompuCell3D/Field3D/Field3D.h>
-#include <CompuCell3D/Field3D/WatchableField3D.h>
-<<<<<<< HEAD
-#include<CompuCell3D/CC3DLogger.h>
-=======
-#include <PublicUtilities/CC3DLogger.h>
->>>>>>> 6ed90e64
-using namespace CompuCell3D;
-
-
-#include <CompuCell3D/Potts3D/CellInventory.h>
-
-#include <iostream>
-using namespace std;
-
-
-#include "VolumeMean.h"
-
-VolumeMean::VolumeMean() :  cellFieldG(0),sim(0),potts(0),exponent(1.0) {}
-
-VolumeMean::~VolumeMean() {
-}
-
-
-void VolumeMean::init(Simulator *simulator, CC3DXMLElement *_xmlData) {
-
-
-  potts = simulator->getPotts();
-  sim=simulator;
-  cellFieldG = (WatchableField3D<CellG *> *)potts->getCellFieldG();
-
-
-  simulator->registerSteerableObject(this);
-  update(_xmlData);
-}
-
-//////////////////////////////////////////////////////////////////////////////////////////////////////////////////////////////////////////////
-
-void VolumeMean::extraInit(Simulator *simulator){
-
-}
-
-//////////////////////////////////////////////////////////////////////////////////////////////////////////////////////////////////////////////
-void VolumeMean::start(){
-
-}
-
-//////////////////////////////////////////////////////////////////////////////////////////////////////////////////////////////////////////////
-
-void VolumeMean::step(const unsigned int currentStep){
-
-   CellInventory *cellInventoryPtr=& potts->getCellInventory();
-   CellInventory::cellInventoryIterator cInvItr;
-   CellG *cell;
-   double mean=0.0;
-   unsigned int cellCounter=0;
-   for(cInvItr=cellInventoryPtr->cellInventoryBegin() ; cInvItr !=cellInventoryPtr->cellInventoryEnd() ;++cInvItr ){
-      cell=cellInventoryPtr->getCell(cInvItr);
-      // cell=*cInvItr;
-      mean+=pow((double)cell->volume,(double)exponent);
-      ++cellCounter;
-
-
-   }
-   if(cellCounter)
-      mean/=cellCounter;
-   else
-      mean=0.0;
-<<<<<<< HEAD
-   Log(LOG_DEBUG) << "The mean cell volume for exponent of "<<exponent<<" is "<<mean;
-=======
-   CC3D_Log(LOG_DEBUG) << "The mean cell volume for exponent of "<<exponent<<" is "<<mean;
->>>>>>> 6ed90e64
-
-}
-
-
-
-
-
-
-//////////////////////////////////////////////////////////////////////////////////////////////////////////////////////////////////////////////
-
-void VolumeMean::update(CC3DXMLElement *_xmlData, bool _fullInitFlag){
-
-     if(_xmlData->findElement("Exponent"))
-        exponent=_xmlData->getFirstElement("Exponent")->getDouble();
-
-}
-
-std::string VolumeMean::toString(){
-   return "VolumeMean";
-}
-
-
-std::string VolumeMean::steerableName(){
-   return toString();
-}
-
-
+
+
+
+
+#include <CompuCell3D/Simulator.h>
+#include <CompuCell3D/Potts3D/Potts3D.h>
+#include <CompuCell3D/Field3D/Field3D.h>
+#include <CompuCell3D/Field3D/WatchableField3D.h>
+#include <PublicUtilities/CC3DLogger.h>
+using namespace CompuCell3D;
+
+
+#include <CompuCell3D/Potts3D/CellInventory.h>
+
+#include <iostream>
+using namespace std;
+
+
+#include "VolumeMean.h"
+
+VolumeMean::VolumeMean() :  cellFieldG(0),sim(0),potts(0),exponent(1.0) {}
+
+VolumeMean::~VolumeMean() {
+}
+
+
+void VolumeMean::init(Simulator *simulator, CC3DXMLElement *_xmlData) {
+
+
+  potts = simulator->getPotts();
+  sim=simulator;
+  cellFieldG = (WatchableField3D<CellG *> *)potts->getCellFieldG();
+
+
+  simulator->registerSteerableObject(this);
+  update(_xmlData);
+}
+
+//////////////////////////////////////////////////////////////////////////////////////////////////////////////////////////////////////////////
+
+void VolumeMean::extraInit(Simulator *simulator){
+
+}
+
+//////////////////////////////////////////////////////////////////////////////////////////////////////////////////////////////////////////////
+void VolumeMean::start(){
+
+}
+
+//////////////////////////////////////////////////////////////////////////////////////////////////////////////////////////////////////////////
+
+void VolumeMean::step(const unsigned int currentStep){
+
+   CellInventory *cellInventoryPtr=& potts->getCellInventory();
+   CellInventory::cellInventoryIterator cInvItr;
+   CellG *cell;
+   double mean=0.0;
+   unsigned int cellCounter=0;
+   for(cInvItr=cellInventoryPtr->cellInventoryBegin() ; cInvItr !=cellInventoryPtr->cellInventoryEnd() ;++cInvItr ){
+      cell=cellInventoryPtr->getCell(cInvItr);
+      // cell=*cInvItr;
+      mean+=pow((double)cell->volume,(double)exponent);
+      ++cellCounter;
+
+
+   }
+   if(cellCounter)
+      mean/=cellCounter;
+   else
+      mean=0.0;
+   CC3D_Log(LOG_DEBUG) << "The mean cell volume for exponent of "<<exponent<<" is "<<mean;
+
+}
+
+
+
+
+
+
+//////////////////////////////////////////////////////////////////////////////////////////////////////////////////////////////////////////////
+
+void VolumeMean::update(CC3DXMLElement *_xmlData, bool _fullInitFlag){
+
+     if(_xmlData->findElement("Exponent"))
+        exponent=_xmlData->getFirstElement("Exponent")->getDouble();
+
+}
+
+std::string VolumeMean::toString(){
+   return "VolumeMean";
+}
+
+
+std::string VolumeMean::steerableName(){
+   return toString();
+}
+
+