--- conflicted
+++ resolved
@@ -524,11 +524,9 @@
         
         # self.openCC3Dproject("/Users/m/install_projects/CC3D_3.7.1/Demos/SBMLSolverExamples/SBMLSolver/SBMLSolver.cc3d")
         
-<<<<<<< HEAD
-        self.openCC3Dproject('/home/m/CC3DProjects/CellSorting/CellSorting.cc3d')
-=======
-        # # # self.openCC3Dproject('C:/Users/m/CC3DProjects/CellSorting/CellSorting.cc3d')
->>>>>>> dedbad41
+
+        # # # self.openCC3Dproject('/home/m/CC3DProjects/CellSorting/CellSorting.cc3d')
+
         # # # # self.treeWidget.applyStyle(self.defaultStyle)
         self.treeWidget.applyStyleFromTheme(_styleName = 'Default Style' , _themeName = self.__ui.currentThemeName)        
         # # # self.styleItems()
