<CompuCell3D>
<<<<<<< HEAD
  <!--
  1 voxel (side)= 4 um
  1 voxel (volume)= 64 um^3
  density of lattice ~ density of water
  Total simulated mass = 50*50*80 *(4um)^3 gram/cm^3= 1.28*10^-5 gram
  1 MCS ~ `min (typical)
  tumor cell volume = 32 voxels * 64 um^3/voxel = 2048 um^3
  fastest (simulated) tumor cell cycle is 24hours or 1440 mcs when glucose is high so 32voxels/1440mcs= 0.022 voxel/mcs
  tumor cell growth equation;
	    cell.targetVolume+=0.022*GlucoseConcentration/(0.05 + GlucoseConcentration)
	    
  Glucose diffusion Coeff = 600 um^2/sec = 600 um^2/sec *(voxel/4um)^2 * (60sec/MCS)=2250 voxel^2/MCS
  Glucose Uptake (Stromal Tissue)= 0.1 umol/gram/min (estimated)
  Glucose Uptake (Tumor)~ 0.3 umol/g/min (exprimentally measured [http://cancerres.aacrjournals.org/content/48/24_Part_1/7264.short])
  
  Total Glucose Uptake (simulated stroma without tumor) ~ 1.28*10^-5 gram * 0.1 umol/gram/min
						  = 1.28 pmol/min
						  = 1.28 pmol/MCS
						  
  Total # of Vacular cells = 24 cells
  Glucose Secereted per Vascular Cell = 1.28/24 pmol/MCS/cell = 0.053 pmol/MCS/cell
  Glucose Secereted per Voxel of Vascular Cell =  Glucose Secereted per Vascular Cell/(cell volume)
					       = 0.053/64 pmol/MCS/voxel = 0.0008 pmol/MCS/voxel
					       =0,8 fmol/MCS/voxel
 Typical Glucose Uptake by Medium (stroma) voxel = 1.28 pmol/MCS/(~20000 Medium voxels) =6.4*10^-6 pmol/MCS/voxel
					  = 6.4*10^-3 fmol/MCS/voxel
  (assumed) Max Glucose Uptake by Medium (stroma) voxel = 1.28 * 10^-2 fmol/MCS/voxel
  typical tumor cell density in tumor ~ 10^8 cells/cm^3
  Glucose Uptake by a tumor cell ~  (0.3 umol/g/mcs)/(10^8 cells per gram)
				= 0.003 pmol/mcs/cell
				= 0.003 pmol/mcs/(32 voxel)
				~ 10^-4 pmol/MCS/voxel
				= 0.1 fmol/MCS/voxel
				
  (assumed) Max Glucose Uptake by a tumor cell = 0.2 fmol/MCS/voxel
  
  Max stable FlexibleDiffusionSolverFE diffusion constant in 3D ~ 0.15 voxel^2/MCS
  Number of Field updates per MCS needed (ExtraTimesPerMC) = 2250 voxel^2/MCS/0.15= 15000 field updates per MCS
  we set ExtraTimesPerMC=9 (10 updates), so glucose diffusion is 1500 slower, resulting in steep glucose gradients and smaller tumors
  -->
<!--   <Metadata>
    <NumberOfProcessors>2</NumberOfProcessors>
    <DebugOutputFrequency>100</DebugOutputFrequency> 
   </Metadata>-->
   <Potts>
      <Dimensions x="50" y="50" z="80"/>
      <Steps>10000</Steps>
      <Temperature>20</Temperature>
      <Flip2DimRatio>1</Flip2DimRatio>
      <Boundary_x>Periodic</Boundary_x>
      <Boundary_y>Periodic</Boundary_y>
      <Boundary_z>Periodic</Boundary_z>
      <RandomSeed>313</RandomSeed>
      <NeighborOrder>3</NeighborOrder>
   </Potts>
 
   <Plugin Name="CellType">
      <CellType TypeName="Medium" TypeId="0"/>
      <CellType TypeName="Proliferating" TypeId="1"/>
      <CellType TypeName="Necrotic" TypeId="2"/>
      <CellType TypeName="Vascular" TypeId="3"/> 
      <CellType TypeName="NeoVascular" TypeId="4"/>      
   </Plugin>

   <Plugin Name="Chemotaxis">
      <ChemicalField  Name="VEGF1">
         <ChemotaxisByType  Type="NeoVascular"  Lambda="8000"  ChemotactTowards="Medium,Proliferating,Necrotic" />
      </ChemicalField>
      <ChemicalField    Name="VEGF2">
         <ChemotaxisByType  Type="NeoVascular"  Lambda="1000"  ChemotactTowards="Medium,Proliferating,Necrotic" SaturationCoef="0.05"/>
      </ChemicalField>
      <ChemicalField   Name="VEGF1">
         <ChemotaxisByType  Type="Vascular"  Lambda="8000"  ChemotactTowards="Medium,Proliferating,Necrotic" />
      </ChemicalField>
   </Plugin>
   
   <Plugin Name="CenterOfMass"/>
   <Plugin Name="NeighborTracker"/>

   <Plugin Name="Contact">
      <Energy Type1="Medium" Type2="Medium">0</Energy>
      <Energy Type1="Proliferating" Type2="Medium">10</Energy>
      <Energy Type1="Proliferating" Type2="Proliferating">8</Energy>

      <Energy Type1="Necrotic" Type2="Medium">15</Energy>
      <Energy Type1="Necrotic" Type2="Proliferating">8</Energy>
      <Energy Type1="Necrotic" Type2="Necrotic">3</Energy>
      
      <Energy Type1="Vascular" Type2="Medium">12</Energy>
      <Energy Type1="Vascular" Type2="Proliferating">30</Energy>
      <Energy Type1="Vascular" Type2="Necrotic">30</Energy>
      <Energy Type1="Vascular" Type2="Vascular">5</Energy>
      
      <Energy Type1="NeoVascular" Type2="Medium">12</Energy>
      <Energy Type1="NeoVascular" Type2="Proliferating">30</Energy>
      <Energy Type1="NeoVascular" Type2="Necrotic">30</Energy>
      <Energy Type1="NeoVascular" Type2="Vascular">5</Energy>
      <Energy Type1="NeoVascular" Type2="NeoVascular">5</Energy>
      <NeighborOrder>4</NeighborOrder>
   </Plugin>

   <Plugin Name="VolumeLocalFlex"/>
   
   <Plugin Name="FocalPointPlasticity">
      <Parameters Type1="Vascular" Type2="NeoVascular">
         <Lambda>50.0</Lambda>
         <ActivationEnergy>-100.0</ActivationEnergy>
         <TargetDistance>5.0</TargetDistance>
         <MaxDistance>15.0</MaxDistance>
         <MaxNumberOfJunctions>2</MaxNumberOfJunctions>
      </Parameters>
      <Parameters Type1="Vascular" Type2="Vascular">
         <Lambda>400.0</Lambda>
         <ActivationEnergy>-100.0</ActivationEnergy>
         <TargetDistance>5.0</TargetDistance>
         <MaxDistance>15.0</MaxDistance>
         <MaxNumberOfJunctions>3</MaxNumberOfJunctions>
      </Parameters>
            <Parameters Type1="NeoVascular" Type2="NeoVascular">
         <Lambda>20.0</Lambda>
         <ActivationEnergy>-100.0</ActivationEnergy>
         <TargetDistance>5.0</TargetDistance>
	  <MaxDistance>10.0</MaxDistance>
         <MaxNumberOfJunctions>2</MaxNumberOfJunctions>
      </Parameters>
      <NeighborOrder>1</NeighborOrder>
   </Plugin>

   <Plugin Name="ConnectivityGlobal">
      <Penalty Type="NeoVascular">10000</Penalty>
      <Penalty Type="Vascular">10000</Penalty>
   </Plugin>     
   
   <Plugin Name="PDESolverCaller">
         <CallPDE PDESolverName="FlexibleDiffusionSolverFE" ExtraTimesPerMC="9"/>
   </Plugin>
   
   <Steppable Type="UniformInitializer">
           
      <Region>
         <BoxMin x="0" y="24" z="16"/>
         <BoxMax x="50" y="28" z="20"/>
         <Width>4</Width>
         <Gap>0</Gap>
         <Types>Vascular</Types>
      </Region>
      <Region>
         <BoxMin y="0" x="24" z="16"/>
         <BoxMax y="50" x="28" z="20"/>
         <Width>4</Width>
         <Gap>0</Gap>
         <Types>Vascular</Types>
      </Region>
       <Region>
         <BoxMin x="10" y="24" z="16"/>
         <BoxMax x="50" y="28" z="20"/>
         <Width>4</Width>
         <Gap>25</Gap>
         <Types>NeoVascular</Types>
      </Region>
       <Region>
         <BoxMin y="8" x="24" z="16"/>
         <BoxMax y="50" x="28" z="20"/>
         <Width>4</Width>
         <Gap>25</Gap>
         <Types>NeoVascular</Types>
      </Region>
      <Region>
         <BoxMin x="26" y="26" z="40"/>
         <BoxMax x="34" y="34" z="48"/>
         <Width>2</Width>
         <Gap>0</Gap>
         <Types>Proliferating</Types>
      </Region>

   </Steppable>


   
   
   <Steppable Type="FlexibleDiffusionSolverFE">
	<!--Serialize Frequency="10"/-->
	<!--         endothelial-derived short diffusing VEGF isoform-->
         <DiffusionField>
=======
    <!--
    1 voxel (side)= 4 um
    1 voxel (volume)= 64 um^3
    density of lattice ~ density of water
    Total simulated mass = 50*50*80 *(4um)^3 gram/cm^3= 1.28*10^-5 gram
    1 MCS ~ `min (typical)
    tumor cell volume = 32 voxels * 64 um^3/voxel = 2048 um^3
    fastest (simulated) tumor cell cycle is 24hours or 1440 mcs when glucose is high so 32voxels/1440mcs= 0.022 voxel/mcs
    tumor cell growth equation;
          cell.targetVolume+=0.022*GlucoseConcentration/(0.05 + GlucoseConcentration)

    Glucose diffusion Coeff = 600 um^2/sec = 600 um^2/sec *(voxel/4um)^2 * (60sec/MCS)=2250 voxel^2/MCS
    Glucose Uptake (Stromal Tissue)= 0.1 umol/gram/min (estimated)
    Glucose Uptake (Tumor)~ 0.3 umol/g/min (exprimentally measured [http://cancerres.aacrjournals.org/content/48/24_Part_1/7264.short])

    Total Glucose Uptake (simulated stroma without tumor) ~ 1.28*10^-5 gram * 0.1 umol/gram/min
                            = 1.28 pmol/min
                            = 1.28 pmol/MCS

    Total # of Vacular cells = 24 cells
    Glucose Secereted per Vascular Cell = 1.28/24 pmol/MCS/cell = 0.053 pmol/MCS/cell
    Glucose Secereted per Voxel of Vascular Cell =  Glucose Secereted per Vascular Cell/(cell volume)
                             = 0.053/64 pmol/MCS/voxel = 0.0008 pmol/MCS/voxel
                             =0,8 fmol/MCS/voxel
   Typical Glucose Uptake by Medium (stroma) voxel = 1.28 pmol/MCS/(~20000 Medium voxels) =6.4*10^-6 pmol/MCS/voxel
                        = 6.4*10^-3 fmol/MCS/voxel
    (assumed) Max Glucose Uptake by Medium (stroma) voxel = 1.28 * 10^-2 fmol/MCS/voxel
    typical tumor cell density in tumor ~ 10^8 cells/cm^3
    Glucose Uptake by a tumor cell ~  (0.3 umol/g/mcs)/(10^8 cells per gram)
                  = 0.003 pmol/mcs/cell
                  = 0.003 pmol/mcs/(32 voxel)
                  ~ 10^-4 pmol/MCS/voxel
                  = 0.1 fmol/MCS/voxel

    (assumed) Max Glucose Uptake by a tumor cell = 0.2 fmol/MCS/voxel

    Max stable FlexibleDiffusionSolverFE diffusion constant in 3D ~ 0.15 voxel^2/MCS
    Number of Field updates per MCS needed (ExtraTimesPerMC) = 2250 voxel^2/MCS/0.15= 15000 field updates per MCS
    we set ExtraTimesPerMC=9 (10 updates), so glucose diffusion is 1500 slower, resulting in steep glucose gradients and smaller tumors
    -->
    <!--   <Metadata>
        <NumberOfProcessors>2</NumberOfProcessors>
        <DebugOutputFrequency>100</DebugOutputFrequency>
       </Metadata>-->
    <Potts>
        <Dimensions x="50" y="50" z="80"/>
        <Steps>100000</Steps>
        <Temperature>20</Temperature>
        <Flip2DimRatio>1</Flip2DimRatio>
        <Boundary_x>Periodic</Boundary_x>
        <Boundary_y>Periodic</Boundary_y>
        <Boundary_z>Periodic</Boundary_z>
        <RandomSeed>313</RandomSeed>
        <NeighborOrder>3</NeighborOrder>
    </Potts>

    <Plugin Name="CellType">
        <CellType TypeName="Medium" TypeId="0"/>
        <CellType TypeName="Proliferating" TypeId="1"/>
        <CellType TypeName="Necrotic" TypeId="2"/>
        <CellType TypeName="Vascular" TypeId="3"/>
        <CellType TypeName="NeoVascular" TypeId="4"/>
    </Plugin>

    <Plugin Name="Chemotaxis">
        <ChemicalField Name="VEGF1">
            <ChemotaxisByType Type="NeoVascular" Lambda="8000" ChemotactTowards="Medium,Proliferating,Necrotic"/>
        </ChemicalField>
        <ChemicalField Name="VEGF2">
            <ChemotaxisByType Type="NeoVascular" Lambda="1000" ChemotactTowards="Medium,Proliferating,Necrotic"
                              SaturationCoef="0.05"/>
        </ChemicalField>
        <ChemicalField Name="VEGF1">
            <ChemotaxisByType Type="Vascular" Lambda="8000" ChemotactTowards="Medium,Proliferating,Necrotic"/>
        </ChemicalField>
    </Plugin>

    <Plugin Name="CenterOfMass"/>
    <Plugin Name="NeighborTracker"/>

    <Plugin Name="Contact">
        <Energy Type1="Medium" Type2="Medium">0</Energy>
        <Energy Type1="Proliferating" Type2="Medium">10</Energy>
        <Energy Type1="Proliferating" Type2="Proliferating">8</Energy>

        <Energy Type1="Necrotic" Type2="Medium">15</Energy>
        <Energy Type1="Necrotic" Type2="Proliferating">8</Energy>
        <Energy Type1="Necrotic" Type2="Necrotic">3</Energy>

        <Energy Type1="Vascular" Type2="Medium">12</Energy>
        <Energy Type1="Vascular" Type2="Proliferating">30</Energy>
        <Energy Type1="Vascular" Type2="Necrotic">30</Energy>
        <Energy Type1="Vascular" Type2="Vascular">5</Energy>

        <Energy Type1="NeoVascular" Type2="Medium">12</Energy>
        <Energy Type1="NeoVascular" Type2="Proliferating">30</Energy>
        <Energy Type1="NeoVascular" Type2="Necrotic">30</Energy>
        <Energy Type1="NeoVascular" Type2="Vascular">5</Energy>
        <Energy Type1="NeoVascular" Type2="NeoVascular">5</Energy>
        <NeighborOrder>4</NeighborOrder>
    </Plugin>

    <Plugin Name="VolumeLocalFlex"/>

    <Plugin Name="FocalPointPlasticity">
        <Parameters Type1="Vascular" Type2="NeoVascular">
            <Lambda>50.0</Lambda>
            <ActivationEnergy>-100.0</ActivationEnergy>
            <TargetDistance>5.0</TargetDistance>
            <MaxDistance>15.0</MaxDistance>
            <MaxNumberOfJunctions>2</MaxNumberOfJunctions>
        </Parameters>
        <Parameters Type1="Vascular" Type2="Vascular">
            <Lambda>400.0</Lambda>
            <ActivationEnergy>-100.0</ActivationEnergy>
            <TargetDistance>5.0</TargetDistance>
            <MaxDistance>15.0</MaxDistance>
            <MaxNumberOfJunctions>3</MaxNumberOfJunctions>
        </Parameters>
        <Parameters Type1="NeoVascular" Type2="NeoVascular">
            <Lambda>20.0</Lambda>
            <ActivationEnergy>-100.0</ActivationEnergy>
            <TargetDistance>5.0</TargetDistance>
            <MaxDistance>10.0</MaxDistance>
            <MaxNumberOfJunctions>2</MaxNumberOfJunctions>
        </Parameters>
        <NeighborOrder>1</NeighborOrder>
    </Plugin>

    <Plugin Name="ConnectivityGlobal">
        <Penalty Type="NeoVascular">10000</Penalty>
        <Penalty Type="Vascular">10000</Penalty>
    </Plugin>


    <!--<Plugin Name="ConnectivityGlobal">-->
    <!--<FastAlgorithm/>-->
    <!--<ConnectivityOn Type="NeoVascular"/>-->
    <!--<ConnectivityOn Type="Vascular"/>-->
    <!--</Plugin>-->


    <Plugin Name="PDESolverCaller">
        <CallPDE PDESolverName="FlexibleDiffusionSolverFE" ExtraTimesPerMC="9"/>
    </Plugin>

    <Steppable Type="UniformInitializer">

        <Region>
            <BoxMin x="0" y="24" z="16"/>
            <BoxMax x="50" y="28" z="20"/>
            <Width>4</Width>
            <Gap>0</Gap>
            <Types>Vascular</Types>
        </Region>
        <Region>
            <BoxMin y="0" x="24" z="16"/>
            <BoxMax y="50" x="28" z="20"/>
            <Width>4</Width>
            <Gap>0</Gap>
            <Types>Vascular</Types>
        </Region>
        <Region>
            <BoxMin x="10" y="24" z="16"/>
            <BoxMax x="50" y="28" z="20"/>
            <Width>4</Width>
            <Gap>25</Gap>
            <Types>NeoVascular</Types>
        </Region>
        <Region>
            <BoxMin y="8" x="24" z="16"/>
            <BoxMax y="50" x="28" z="20"/>
            <Width>4</Width>
            <Gap>25</Gap>
            <Types>NeoVascular</Types>
        </Region>
        <Region>
            <BoxMin x="26" y="26" z="40"/>
            <BoxMax x="34" y="34" z="48"/>
            <Width>2</Width>
            <Gap>0</Gap>
            <Types>Proliferating</Types>
        </Region>

    </Steppable>


    <Steppable Type="FlexibleDiffusionSolverFE">
        <!--         endothelial-derived short diffusing VEGF isoform-->
        <DiffusionField>
>>>>>>> 62f2de95
            <DiffusionData>
                <FieldName>VEGF1</FieldName>
                <DiffusionConstant>0.010</DiffusionConstant>
                <DecayConstant>0.0016</DecayConstant>
                <DoNotDecayIn>Vascular</DoNotDecayIn>
                <DoNotDecayIn>NeoVascular</DoNotDecayIn>
            </DiffusionData>

            <SecretionData>
                <Secretion Type="NeoVascular">0.001</Secretion>
                <Secretion Type="Vascular">0.001</Secretion>
            </SecretionData>
        </DiffusionField>

        <!--         tumor-derived long diffusing VEGF isoform-->
        <DiffusionField>
            <DiffusionData>
                <FieldName>VEGF2</FieldName>
                <DiffusionConstant>0.15</DiffusionConstant>
                <DecayConstant>0.0016</DecayConstant>
            </DiffusionData>

            <SecretionData>
                <Secretion Type="Proliferating">0.001</Secretion>
                <Uptake Type="NeoVascular" MaxUptake="0.05" RelativeUptakeRate="0.5"/>
                <Uptake Type="Vascular" MaxUptake="0.05" RelativeUptakeRate="0.5"/>
            </SecretionData>
        </DiffusionField>

        <!--         Glucose - nutrient field-->
        <DiffusionField>
            <DiffusionData>
                <FieldName>Glucose</FieldName>
                <ConcentrationFileName>Simulation/Glucose_300.dat</ConcentrationFileName>
                <DiffusionConstant>0.15</DiffusionConstant>
            </DiffusionData>

            <SecretionData>
                <Secretion Type="NeoVascular">0.4</Secretion>
                <Secretion Type="Vascular">0.8</Secretion>
                <Uptake Type="Medium" MaxUptake="0.0064" RelativeUptakeRate="0.1"/>
                <Uptake Type="Proliferating" MaxUptake="0.1" RelativeUptakeRate="0.1"/>
            </SecretionData>
        </DiffusionField>

    </Steppable>

</CompuCell3D><|MERGE_RESOLUTION|>--- conflicted
+++ resolved
@@ -1,190 +1,4 @@
 <CompuCell3D>
-<<<<<<< HEAD
-  <!--
-  1 voxel (side)= 4 um
-  1 voxel (volume)= 64 um^3
-  density of lattice ~ density of water
-  Total simulated mass = 50*50*80 *(4um)^3 gram/cm^3= 1.28*10^-5 gram
-  1 MCS ~ `min (typical)
-  tumor cell volume = 32 voxels * 64 um^3/voxel = 2048 um^3
-  fastest (simulated) tumor cell cycle is 24hours or 1440 mcs when glucose is high so 32voxels/1440mcs= 0.022 voxel/mcs
-  tumor cell growth equation;
-	    cell.targetVolume+=0.022*GlucoseConcentration/(0.05 + GlucoseConcentration)
-	    
-  Glucose diffusion Coeff = 600 um^2/sec = 600 um^2/sec *(voxel/4um)^2 * (60sec/MCS)=2250 voxel^2/MCS
-  Glucose Uptake (Stromal Tissue)= 0.1 umol/gram/min (estimated)
-  Glucose Uptake (Tumor)~ 0.3 umol/g/min (exprimentally measured [http://cancerres.aacrjournals.org/content/48/24_Part_1/7264.short])
-  
-  Total Glucose Uptake (simulated stroma without tumor) ~ 1.28*10^-5 gram * 0.1 umol/gram/min
-						  = 1.28 pmol/min
-						  = 1.28 pmol/MCS
-						  
-  Total # of Vacular cells = 24 cells
-  Glucose Secereted per Vascular Cell = 1.28/24 pmol/MCS/cell = 0.053 pmol/MCS/cell
-  Glucose Secereted per Voxel of Vascular Cell =  Glucose Secereted per Vascular Cell/(cell volume)
-					       = 0.053/64 pmol/MCS/voxel = 0.0008 pmol/MCS/voxel
-					       =0,8 fmol/MCS/voxel
- Typical Glucose Uptake by Medium (stroma) voxel = 1.28 pmol/MCS/(~20000 Medium voxels) =6.4*10^-6 pmol/MCS/voxel
-					  = 6.4*10^-3 fmol/MCS/voxel
-  (assumed) Max Glucose Uptake by Medium (stroma) voxel = 1.28 * 10^-2 fmol/MCS/voxel
-  typical tumor cell density in tumor ~ 10^8 cells/cm^3
-  Glucose Uptake by a tumor cell ~  (0.3 umol/g/mcs)/(10^8 cells per gram)
-				= 0.003 pmol/mcs/cell
-				= 0.003 pmol/mcs/(32 voxel)
-				~ 10^-4 pmol/MCS/voxel
-				= 0.1 fmol/MCS/voxel
-				
-  (assumed) Max Glucose Uptake by a tumor cell = 0.2 fmol/MCS/voxel
-  
-  Max stable FlexibleDiffusionSolverFE diffusion constant in 3D ~ 0.15 voxel^2/MCS
-  Number of Field updates per MCS needed (ExtraTimesPerMC) = 2250 voxel^2/MCS/0.15= 15000 field updates per MCS
-  we set ExtraTimesPerMC=9 (10 updates), so glucose diffusion is 1500 slower, resulting in steep glucose gradients and smaller tumors
-  -->
-<!--   <Metadata>
-    <NumberOfProcessors>2</NumberOfProcessors>
-    <DebugOutputFrequency>100</DebugOutputFrequency> 
-   </Metadata>-->
-   <Potts>
-      <Dimensions x="50" y="50" z="80"/>
-      <Steps>10000</Steps>
-      <Temperature>20</Temperature>
-      <Flip2DimRatio>1</Flip2DimRatio>
-      <Boundary_x>Periodic</Boundary_x>
-      <Boundary_y>Periodic</Boundary_y>
-      <Boundary_z>Periodic</Boundary_z>
-      <RandomSeed>313</RandomSeed>
-      <NeighborOrder>3</NeighborOrder>
-   </Potts>
- 
-   <Plugin Name="CellType">
-      <CellType TypeName="Medium" TypeId="0"/>
-      <CellType TypeName="Proliferating" TypeId="1"/>
-      <CellType TypeName="Necrotic" TypeId="2"/>
-      <CellType TypeName="Vascular" TypeId="3"/> 
-      <CellType TypeName="NeoVascular" TypeId="4"/>      
-   </Plugin>
-
-   <Plugin Name="Chemotaxis">
-      <ChemicalField  Name="VEGF1">
-         <ChemotaxisByType  Type="NeoVascular"  Lambda="8000"  ChemotactTowards="Medium,Proliferating,Necrotic" />
-      </ChemicalField>
-      <ChemicalField    Name="VEGF2">
-         <ChemotaxisByType  Type="NeoVascular"  Lambda="1000"  ChemotactTowards="Medium,Proliferating,Necrotic" SaturationCoef="0.05"/>
-      </ChemicalField>
-      <ChemicalField   Name="VEGF1">
-         <ChemotaxisByType  Type="Vascular"  Lambda="8000"  ChemotactTowards="Medium,Proliferating,Necrotic" />
-      </ChemicalField>
-   </Plugin>
-   
-   <Plugin Name="CenterOfMass"/>
-   <Plugin Name="NeighborTracker"/>
-
-   <Plugin Name="Contact">
-      <Energy Type1="Medium" Type2="Medium">0</Energy>
-      <Energy Type1="Proliferating" Type2="Medium">10</Energy>
-      <Energy Type1="Proliferating" Type2="Proliferating">8</Energy>
-
-      <Energy Type1="Necrotic" Type2="Medium">15</Energy>
-      <Energy Type1="Necrotic" Type2="Proliferating">8</Energy>
-      <Energy Type1="Necrotic" Type2="Necrotic">3</Energy>
-      
-      <Energy Type1="Vascular" Type2="Medium">12</Energy>
-      <Energy Type1="Vascular" Type2="Proliferating">30</Energy>
-      <Energy Type1="Vascular" Type2="Necrotic">30</Energy>
-      <Energy Type1="Vascular" Type2="Vascular">5</Energy>
-      
-      <Energy Type1="NeoVascular" Type2="Medium">12</Energy>
-      <Energy Type1="NeoVascular" Type2="Proliferating">30</Energy>
-      <Energy Type1="NeoVascular" Type2="Necrotic">30</Energy>
-      <Energy Type1="NeoVascular" Type2="Vascular">5</Energy>
-      <Energy Type1="NeoVascular" Type2="NeoVascular">5</Energy>
-      <NeighborOrder>4</NeighborOrder>
-   </Plugin>
-
-   <Plugin Name="VolumeLocalFlex"/>
-   
-   <Plugin Name="FocalPointPlasticity">
-      <Parameters Type1="Vascular" Type2="NeoVascular">
-         <Lambda>50.0</Lambda>
-         <ActivationEnergy>-100.0</ActivationEnergy>
-         <TargetDistance>5.0</TargetDistance>
-         <MaxDistance>15.0</MaxDistance>
-         <MaxNumberOfJunctions>2</MaxNumberOfJunctions>
-      </Parameters>
-      <Parameters Type1="Vascular" Type2="Vascular">
-         <Lambda>400.0</Lambda>
-         <ActivationEnergy>-100.0</ActivationEnergy>
-         <TargetDistance>5.0</TargetDistance>
-         <MaxDistance>15.0</MaxDistance>
-         <MaxNumberOfJunctions>3</MaxNumberOfJunctions>
-      </Parameters>
-            <Parameters Type1="NeoVascular" Type2="NeoVascular">
-         <Lambda>20.0</Lambda>
-         <ActivationEnergy>-100.0</ActivationEnergy>
-         <TargetDistance>5.0</TargetDistance>
-	  <MaxDistance>10.0</MaxDistance>
-         <MaxNumberOfJunctions>2</MaxNumberOfJunctions>
-      </Parameters>
-      <NeighborOrder>1</NeighborOrder>
-   </Plugin>
-
-   <Plugin Name="ConnectivityGlobal">
-      <Penalty Type="NeoVascular">10000</Penalty>
-      <Penalty Type="Vascular">10000</Penalty>
-   </Plugin>     
-   
-   <Plugin Name="PDESolverCaller">
-         <CallPDE PDESolverName="FlexibleDiffusionSolverFE" ExtraTimesPerMC="9"/>
-   </Plugin>
-   
-   <Steppable Type="UniformInitializer">
-           
-      <Region>
-         <BoxMin x="0" y="24" z="16"/>
-         <BoxMax x="50" y="28" z="20"/>
-         <Width>4</Width>
-         <Gap>0</Gap>
-         <Types>Vascular</Types>
-      </Region>
-      <Region>
-         <BoxMin y="0" x="24" z="16"/>
-         <BoxMax y="50" x="28" z="20"/>
-         <Width>4</Width>
-         <Gap>0</Gap>
-         <Types>Vascular</Types>
-      </Region>
-       <Region>
-         <BoxMin x="10" y="24" z="16"/>
-         <BoxMax x="50" y="28" z="20"/>
-         <Width>4</Width>
-         <Gap>25</Gap>
-         <Types>NeoVascular</Types>
-      </Region>
-       <Region>
-         <BoxMin y="8" x="24" z="16"/>
-         <BoxMax y="50" x="28" z="20"/>
-         <Width>4</Width>
-         <Gap>25</Gap>
-         <Types>NeoVascular</Types>
-      </Region>
-      <Region>
-         <BoxMin x="26" y="26" z="40"/>
-         <BoxMax x="34" y="34" z="48"/>
-         <Width>2</Width>
-         <Gap>0</Gap>
-         <Types>Proliferating</Types>
-      </Region>
-
-   </Steppable>
-
-
-   
-   
-   <Steppable Type="FlexibleDiffusionSolverFE">
-	<!--Serialize Frequency="10"/-->
-	<!--         endothelial-derived short diffusing VEGF isoform-->
-         <DiffusionField>
-=======
     <!--
     1 voxel (side)= 4 um
     1 voxel (volume)= 64 um^3
@@ -375,7 +189,6 @@
     <Steppable Type="FlexibleDiffusionSolverFE">
         <!--         endothelial-derived short diffusing VEGF isoform-->
         <DiffusionField>
->>>>>>> 62f2de95
             <DiffusionData>
                 <FieldName>VEGF1</FieldName>
                 <DiffusionConstant>0.010</DiffusionConstant>
