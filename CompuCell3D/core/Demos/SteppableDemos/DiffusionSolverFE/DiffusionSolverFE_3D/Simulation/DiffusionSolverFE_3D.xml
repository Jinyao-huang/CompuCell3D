--- conflicted
+++ resolved
@@ -1,39 +1,3 @@
-<<<<<<< HEAD
- <CompuCell3D>
- <Potts>
-   <Dimensions x="128" y="128" z="128"/>
-   <Steps>100</Steps>
-   <Temperature>15</Temperature>
-<!--    <Boundary_x>Periodic</Boundary_x>
-   <Boundary_z>Periodic</Boundary_z> -->
-   <LatticeType>Hexagonal</LatticeType>
- </Potts>
-
-
-
-<Plugin Name="CellType">
-    <CellType TypeName="Medium" TypeId="0"/>
-    <CellType TypeName="Amoeba" TypeId="1"/>
-    <CellType TypeName="Bacteria" TypeId="2"/>
- </Plugin>
-
-
-
- <!-- <Steppable Type="DiffusionSolverFE"> -->
- <Steppable Type="DiffusionSolverFE">
-  <!--  zero-based GPU device index. -1 stands for automatic GPU device selection. May be omited (default behavior). -->
-	
-     <DiffusionField>
-        <DiffusionData>
-            <FieldName>FGF</FieldName>
-            
-            <DiffusionConstant>1.05</DiffusionConstant>
-            <DecayConstant>0.000</DecayConstant>
-	    <ConcentrationFileName>Simulation/DiffusionSolverFE_3D.txt</ConcentrationFileName>
-        </DiffusionData>
-    </DiffusionField>
- </Steppable>
-=======
 <CompuCell3D>
     <Potts>
         <Dimensions x="128" y="128" z="128"/>
@@ -68,7 +32,6 @@
             </DiffusionData>
         </DiffusionField>
     </Steppable>
->>>>>>> 62f2de95
 
 
 </CompuCell3D>