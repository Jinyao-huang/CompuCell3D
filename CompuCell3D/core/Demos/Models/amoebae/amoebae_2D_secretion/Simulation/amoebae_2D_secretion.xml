<<<<<<< HEAD
 <CompuCell3D>
 <Potts>
   <Dimensions x="55" y="55" z="1"/>
   <Steps>1000</Steps>
   <Temperature>15</Temperature>
   <Boundary_y>Periodic</Boundary_y>
 </Potts>

<Plugin Name="CellType">
    <CellType TypeName="Medium" TypeId="0"/>
    <CellType TypeName="Amoeba" TypeId="1"/>
    <CellType TypeName="Bacteria" TypeId="2"/>    
 </Plugin>


 <Plugin Name="Volume">
   <TargetVolume>25</TargetVolume>
   <LambdaVolume>15.0</LambdaVolume>
 </Plugin>

 <Plugin Name="Surface">
   <TargetSurface>25</TargetSurface>
   <LambdaSurface>2.0</LambdaSurface>
 </Plugin>


 <Plugin Name="Contact">
   <Energy Type1="Medium" Type2="Medium">0</Energy>
   <Energy Type1="Amoeba" Type2="Amoeba">15</Energy>
   <Energy Type1="Amoeba" Type2="Medium">8</Energy>
   <Energy Type1="Bacteria" Type2="Bacteria">15</Energy>
   <Energy Type1="Bacteria" Type2="Amoeba">15</Energy>
   <Energy Type1="Bacteria" Type2="Medium">8</Energy>
   <Depth>2</Depth>
 </Plugin>


<Plugin Name="Chemotaxis">
   <ChemicalField  Name="FGF">
	<ChemotaxisByType Type="Amoeba" Lambda="0"/>    
	<ChemotaxisByType Type="Bacteria" Lambda="2000000" SaturationCoef="1"/>   	
   </ChemicalField>
   
 </Plugin>


 <Steppable Type="DiffusionSolverFE">
     <DiffusionField>
        <DiffusionData>
            <FieldName>FGF</FieldName>
            <DiffusionConstant>0.000</DiffusionConstant>
            <DecayConstant>0.000</DecayConstant>
	    <ConcentrationFileName>Simulation/amoebaConcentrationField_2D.txt</ConcentrationFileName>
        </DiffusionData>
	<SecretionData>
            <Secretion Type="Amoeba">20</Secretion>
        </SecretionData>

    </DiffusionField>
 </Steppable>


 <Steppable Type="PIFInitializer">
    <PIFName>Simulation/amoebae_2D.piff</PIFName>
 </Steppable>
=======
<CompuCell3D>
    <Potts>
        <Dimensions x="55" y="55" z="1"/>
        <Anneal>0</Anneal>
        <Steps>1000</Steps>
        <Temperature>15</Temperature>
        <Flip2DimRatio>1.0</Flip2DimRatio>
        <Boundary_y>Periodic</Boundary_y>
    </Potts>

    <Plugin Name="CellType">
        <CellType TypeName="Medium" TypeId="0"/>
        <CellType TypeName="Amoeba" TypeId="1"/>
        <CellType TypeName="Bacteria" TypeId="2"/>
    </Plugin>


    <Plugin Name="Volume">
        <TargetVolume>25</TargetVolume>
        <LambdaVolume>15.0</LambdaVolume>
    </Plugin>

    <Plugin Name="Surface">
        <TargetSurface>25</TargetSurface>
        <LambdaSurface>2.0</LambdaSurface>
    </Plugin>


    <Plugin Name="Contact">
        <Energy Type1="Medium" Type2="Medium">0</Energy>
        <Energy Type1="Amoeba" Type2="Amoeba">15</Energy>
        <Energy Type1="Amoeba" Type2="Medium">8</Energy>
        <Energy Type1="Bacteria" Type2="Bacteria">15</Energy>
        <Energy Type1="Bacteria" Type2="Amoeba">15</Energy>
        <Energy Type1="Bacteria" Type2="Medium">8</Energy>
        <Depth>2</Depth>
    </Plugin>


    <Plugin Name="Chemotaxis">
        <ChemicalField Name="FGF">
            <ChemotaxisByType Type="Amoeba" Lambda="0"/>
            <ChemotaxisByType Type="Bacteria" Lambda="2000000" SaturationCoef="1"/>
        </ChemicalField>

    </Plugin>


    <Steppable Type="DiffusionSolverFE">
        <DiffusionField>
            <DiffusionData>
                <FieldName>FGF</FieldName>
                <DiffusionConstant>0.000</DiffusionConstant>
                <DecayConstant>0.000</DecayConstant>
                <ConcentrationFileName>Simulation/amoebaConcentrationField_2D.txt</ConcentrationFileName>
            </DiffusionData>
            <SecretionData>
                <Secretion Type="Amoeba">20</Secretion>
            </SecretionData>

        </DiffusionField>
    </Steppable>


    <Steppable Type="PIFInitializer">
        <PIFName>Simulation/amoebae_2D.piff</PIFName>
    </Steppable>
>>>>>>> 62f2de95


</CompuCell3D><|MERGE_RESOLUTION|>--- conflicted
+++ resolved
@@ -1,70 +1,3 @@
-<<<<<<< HEAD
- <CompuCell3D>
- <Potts>
-   <Dimensions x="55" y="55" z="1"/>
-   <Steps>1000</Steps>
-   <Temperature>15</Temperature>
-   <Boundary_y>Periodic</Boundary_y>
- </Potts>
-
-<Plugin Name="CellType">
-    <CellType TypeName="Medium" TypeId="0"/>
-    <CellType TypeName="Amoeba" TypeId="1"/>
-    <CellType TypeName="Bacteria" TypeId="2"/>    
- </Plugin>
-
-
- <Plugin Name="Volume">
-   <TargetVolume>25</TargetVolume>
-   <LambdaVolume>15.0</LambdaVolume>
- </Plugin>
-
- <Plugin Name="Surface">
-   <TargetSurface>25</TargetSurface>
-   <LambdaSurface>2.0</LambdaSurface>
- </Plugin>
-
-
- <Plugin Name="Contact">
-   <Energy Type1="Medium" Type2="Medium">0</Energy>
-   <Energy Type1="Amoeba" Type2="Amoeba">15</Energy>
-   <Energy Type1="Amoeba" Type2="Medium">8</Energy>
-   <Energy Type1="Bacteria" Type2="Bacteria">15</Energy>
-   <Energy Type1="Bacteria" Type2="Amoeba">15</Energy>
-   <Energy Type1="Bacteria" Type2="Medium">8</Energy>
-   <Depth>2</Depth>
- </Plugin>
-
-
-<Plugin Name="Chemotaxis">
-   <ChemicalField  Name="FGF">
-	<ChemotaxisByType Type="Amoeba" Lambda="0"/>    
-	<ChemotaxisByType Type="Bacteria" Lambda="2000000" SaturationCoef="1"/>   	
-   </ChemicalField>
-   
- </Plugin>
-
-
- <Steppable Type="DiffusionSolverFE">
-     <DiffusionField>
-        <DiffusionData>
-            <FieldName>FGF</FieldName>
-            <DiffusionConstant>0.000</DiffusionConstant>
-            <DecayConstant>0.000</DecayConstant>
-	    <ConcentrationFileName>Simulation/amoebaConcentrationField_2D.txt</ConcentrationFileName>
-        </DiffusionData>
-	<SecretionData>
-            <Secretion Type="Amoeba">20</Secretion>
-        </SecretionData>
-
-    </DiffusionField>
- </Steppable>
-
-
- <Steppable Type="PIFInitializer">
-    <PIFName>Simulation/amoebae_2D.piff</PIFName>
- </Steppable>
-=======
 <CompuCell3D>
     <Potts>
         <Dimensions x="55" y="55" z="1"/>
@@ -132,7 +65,6 @@
     <Steppable Type="PIFInitializer">
         <PIFName>Simulation/amoebae_2D.piff</PIFName>
     </Steppable>
->>>>>>> 62f2de95
 
 
 </CompuCell3D>