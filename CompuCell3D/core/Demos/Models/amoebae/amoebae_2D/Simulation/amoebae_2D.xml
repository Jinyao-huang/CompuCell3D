--- conflicted
+++ resolved
@@ -1,12 +1,3 @@
-<<<<<<< HEAD
- <CompuCell3D>
- <Potts>
-   <Dimensions x="55" y="55" z="1"/>
-   <Steps>1000</Steps>
-   <Temperature>15</Temperature>
-   <Boundary_y>Periodic</Boundary_y>
- </Potts>
-=======
 <CompuCell3D>
     <Potts>
         <Dimensions x="55" y="55" z="1"/>
@@ -16,7 +7,6 @@
         <Flip2DimRatio>1.0</Flip2DimRatio>
         <Boundary_y>Periodic</Boundary_y>
     </Potts>
->>>>>>> 62f2de95
 
     <Plugin Name="CellType">
         <CellType TypeName="Medium" TypeId="0"/>
