<<<<<<< HEAD
 <CompuCell3D>
 <Potts>
   <Dimensions x="200" y="200" z="1"/> <!-- Z >1 become 3D -->
   <Steps>10000</Steps>
   <Temperature>5</Temperature>   
   <Boundary_x>Periodic</Boundary_x>
   <Boundary_y>Periodic</Boundary_y>
   <NeighborOrder>2</NeighborOrder>
 </Potts>



 <Plugin Name="Volume">
   <TargetVolume>25</TargetVolume>
   <LambdaVolume>1</LambdaVolume>
 </Plugin>


 <!--Plugin Name="SurfaceEnergy">
   <TargetSurface>20</TargetSurface>
   <LambdaSurface>1.5</LambdaSurface>
 </Plugin-->

 <!--Plugin Name="CellSortType" /-->
 
 <Plugin Name="CenterOfMass" />

<Plugin Name="CellType">
    <CellType TypeName="Medium" TypeId="0"/>
    <CellType TypeName="CadExpLevel1" TypeId="1"/>
    <CellType TypeName="CadExpLevel2" TypeId="2"/>
 </Plugin>


 <Plugin Name="ContactMultiCad">

   <!--Energy Type1="Medium" Type2="Medium">0</Energy>
   <Energy Type1="Medium" Type2="CadExpLevel1">16</Energy>
   <Energy Type1="Medium" Type2="CadExpLevel2">16</Energy>
   <Energy Type1="CadExpLevel1" Type2="CadExpLevel1">16</Energy>
   <Energy Type1="CadExpLevel1" Type2="CadExpLevel2">11</Energy>
   <Energy Type1="CadExpLevel2" Type2="CadExpLevel2">2</Energy-->


   <Energy Type1="Medium" Type2="Medium">0</Energy>
   <Energy Type1="Medium" Type2="CadExpLevel1">0</Energy>
   <Energy Type1="Medium" Type2="CadExpLevel2">0</Energy>
   <Energy Type1="CadExpLevel1" Type2="CadExpLevel1">0</Energy>
   <Energy Type1="CadExpLevel1" Type2="CadExpLevel2">0</Energy>
   <Energy Type1="CadExpLevel2" Type2="CadExpLevel2">0</Energy>

    <SpecificityCadherin>
	<Specificity Cadherin1="NCad" Cadherin2="NCad">-1</Specificity>
	<Specificity Cadherin1="NCam" Cadherin2="NCam">-1</Specificity>
	<Specificity Cadherin1="NCad" Cadherin2="NCam">-1</Specificity>
    </SpecificityCadherin>   
    


   <EnergyOffset>0.0</EnergyOffset>
   <NeighborOrder>2</NeighborOrder>
 </Plugin>



 <Steppable Type="BlobInitializer">
   <Gap>0</Gap>
   <Width>5</Width> <!-- cell size -->
   <CellSortInit>yes</CellSortInit>   
   <Radius>50</Radius> <!-- blob size -->
 </Steppable>

=======
<CompuCell3D>
    <Potts>
        <Dimensions x="200" y="200" z="1"/> <!-- Z >1 become 3D -->
        <Anneal>10</Anneal>
        <Steps>1000000</Steps>
        <Temperature>5</Temperature>
        <Flip2DimRatio>1</Flip2DimRatio>
        <Boundary_x>Periodic</Boundary_x>
        <Boundary_y>Periodic</Boundary_y>
        <NeighborOrder>2</NeighborOrder>
    </Potts>


    <Plugin Name="Volume">
        <TargetVolume>25</TargetVolume>
        <LambdaVolume>1</LambdaVolume>
    </Plugin>


    <Plugin Name="CenterOfMass"/>

    <Plugin Name="CellType">
        <CellType TypeName="Medium" TypeId="0"/>
        <CellType TypeName="CadExpLevel1" TypeId="1"/>
        <CellType TypeName="CadExpLevel2" TypeId="2"/>
    </Plugin>


    <Plugin Name="ContactMultiCad">

        <Energy Type1="Medium" Type2="Medium">0</Energy>
        <Energy Type1="Medium" Type2="CadExpLevel1">0</Energy>
        <Energy Type1="Medium" Type2="CadExpLevel2">0</Energy>
        <Energy Type1="CadExpLevel1" Type2="CadExpLevel1">0</Energy>
        <Energy Type1="CadExpLevel1" Type2="CadExpLevel2">0</Energy>
        <Energy Type1="CadExpLevel2" Type2="CadExpLevel2">0</Energy>

        <SpecificityCadherin>
            <Specificity Cadherin1="NCad" Cadherin2="NCad">-1</Specificity>
            <Specificity Cadherin1="NCam" Cadherin2="NCam">-1</Specificity>
            <Specificity Cadherin1="NCad" Cadherin2="NCam">-1</Specificity>
        </SpecificityCadherin>

        <EnergyOffset>0.0</EnergyOffset>
        <NeighborOrder>2</NeighborOrder>
    </Plugin>


    <Steppable Type="BlobInitializer">
        <Gap>0</Gap>
        <Width>5</Width> <!-- cell size -->
        <CellSortInit>yes</CellSortInit>
        <Radius>50</Radius> <!-- blob size -->
    </Steppable>
>>>>>>> 62f2de95


</CompuCell3D><|MERGE_RESOLUTION|>--- conflicted
+++ resolved
@@ -1,77 +1,3 @@
-<<<<<<< HEAD
- <CompuCell3D>
- <Potts>
-   <Dimensions x="200" y="200" z="1"/> <!-- Z >1 become 3D -->
-   <Steps>10000</Steps>
-   <Temperature>5</Temperature>   
-   <Boundary_x>Periodic</Boundary_x>
-   <Boundary_y>Periodic</Boundary_y>
-   <NeighborOrder>2</NeighborOrder>
- </Potts>
-
-
-
- <Plugin Name="Volume">
-   <TargetVolume>25</TargetVolume>
-   <LambdaVolume>1</LambdaVolume>
- </Plugin>
-
-
- <!--Plugin Name="SurfaceEnergy">
-   <TargetSurface>20</TargetSurface>
-   <LambdaSurface>1.5</LambdaSurface>
- </Plugin-->
-
- <!--Plugin Name="CellSortType" /-->
- 
- <Plugin Name="CenterOfMass" />
-
-<Plugin Name="CellType">
-    <CellType TypeName="Medium" TypeId="0"/>
-    <CellType TypeName="CadExpLevel1" TypeId="1"/>
-    <CellType TypeName="CadExpLevel2" TypeId="2"/>
- </Plugin>
-
-
- <Plugin Name="ContactMultiCad">
-
-   <!--Energy Type1="Medium" Type2="Medium">0</Energy>
-   <Energy Type1="Medium" Type2="CadExpLevel1">16</Energy>
-   <Energy Type1="Medium" Type2="CadExpLevel2">16</Energy>
-   <Energy Type1="CadExpLevel1" Type2="CadExpLevel1">16</Energy>
-   <Energy Type1="CadExpLevel1" Type2="CadExpLevel2">11</Energy>
-   <Energy Type1="CadExpLevel2" Type2="CadExpLevel2">2</Energy-->
-
-
-   <Energy Type1="Medium" Type2="Medium">0</Energy>
-   <Energy Type1="Medium" Type2="CadExpLevel1">0</Energy>
-   <Energy Type1="Medium" Type2="CadExpLevel2">0</Energy>
-   <Energy Type1="CadExpLevel1" Type2="CadExpLevel1">0</Energy>
-   <Energy Type1="CadExpLevel1" Type2="CadExpLevel2">0</Energy>
-   <Energy Type1="CadExpLevel2" Type2="CadExpLevel2">0</Energy>
-
-    <SpecificityCadherin>
-	<Specificity Cadherin1="NCad" Cadherin2="NCad">-1</Specificity>
-	<Specificity Cadherin1="NCam" Cadherin2="NCam">-1</Specificity>
-	<Specificity Cadherin1="NCad" Cadherin2="NCam">-1</Specificity>
-    </SpecificityCadherin>   
-    
-
-
-   <EnergyOffset>0.0</EnergyOffset>
-   <NeighborOrder>2</NeighborOrder>
- </Plugin>
-
-
-
- <Steppable Type="BlobInitializer">
-   <Gap>0</Gap>
-   <Width>5</Width> <!-- cell size -->
-   <CellSortInit>yes</CellSortInit>   
-   <Radius>50</Radius> <!-- blob size -->
- </Steppable>
-
-=======
 <CompuCell3D>
     <Potts>
         <Dimensions x="200" y="200" z="1"/> <!-- Z >1 become 3D -->
@@ -126,7 +52,6 @@
         <CellSortInit>yes</CellSortInit>
         <Radius>50</Radius> <!-- blob size -->
     </Steppable>
->>>>>>> 62f2de95
 
 
 </CompuCell3D>