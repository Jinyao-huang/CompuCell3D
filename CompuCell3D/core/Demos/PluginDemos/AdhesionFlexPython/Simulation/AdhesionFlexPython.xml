<<<<<<< HEAD
 <CompuCell3D>

 <Potts>
   <Dimensions x="200" y="200" z="1"/> <!-- Z >1 become 3D -->
   <Steps>10000</Steps>
   <Temperature>5</Temperature>   
   <Boundary_x>Periodic</Boundary_x>
   <Boundary_y>Periodic</Boundary_y>
   <NeighborOrder>2</NeighborOrder>
 </Potts>



 <Plugin Name="Volume">
   <TargetVolume>25</TargetVolume>
   <LambdaVolume>1</LambdaVolume>
 </Plugin>


 <!--Plugin Name="SurfaceEnergy">
   <TargetSurface>20</TargetSurface>
   <LambdaSurface>1.5</LambdaSurface>
 </Plugin-->

 <!--Plugin Name="CellSortType" /-->
 
 <Plugin Name="CenterOfMass" />

<Plugin Name="CellType">
    <CellType TypeName="Medium" TypeId="0"/>
    <CellType TypeName="Cell1" TypeId="1"/>
    <CellType TypeName="Cell2" TypeId="2"/>
 </Plugin>


  <Plugin Name="AdhesionFlex">

  
    <AdhesionMolecule Molecule="NCad"/>
    <AdhesionMolecule Molecule="NCam"/>
    <AdhesionMolecule Molecule="Int"/>
  
  
    <AdhesionMoleculeDensity CellType="Cell1" Molecule="NCad" Density="6.1"/>
    <AdhesionMoleculeDensity CellType="Cell1" Molecule="NCam" Density="4.1"/>
    <AdhesionMoleculeDensity CellType="Cell1" Molecule="Int" Density="8.1"/>
    <AdhesionMoleculeDensity CellType="Medium" Molecule="Int" Density="3.1"/>    
    <AdhesionMoleculeDensity CellType="Cell2" Molecule="NCad" Density="2.1"/>
    <AdhesionMoleculeDensity CellType="Cell2" Molecule="NCam" Density="3.1"/>
    
   
    <BindingFormula Name="Binary">
    <Formula> min(Molecule1,Molecule2)</Formula> 
    <Variables>
        <AdhesionInteractionMatrix>
            <BindingParameter Molecule1="NCad" Molecule2="NCad" >-1.0</BindingParameter>
            <BindingParameter Molecule1="NCam" Molecule2="NCam" >2.0</BindingParameter>
            <BindingParameter Molecule1="NCad" Molecule2="NCam" >-10.0</BindingParameter>
            <BindingParameter Molecule1="Int" Molecule2="Int"   >-10.0</BindingParameter>
        </AdhesionInteractionMatrix>
    </Variables>
    </BindingFormula>
    
    <NeighborOrder>2</NeighborOrder>
</Plugin> 



 <Steppable Type="BlobInitializer">
   <Region>
    <Center x="100" y="100" z="0"/>
    <Gap>0</Gap>
    <Width>5</Width> 
    <Radius>50</Radius>
    <Types>Cell1,Cell2</Types>
   </Region>
 </Steppable>
=======
<CompuCell3D>
>>>>>>> 62f2de95

    <Potts>
        <Dimensions x="200" y="200" z="1"/> <!-- Z >1 become 3D -->
        <Anneal>10</Anneal>
        <Steps>1000000</Steps>
        <Temperature>5</Temperature>
        <Flip2DimRatio>1</Flip2DimRatio>
        <Boundary_x>Periodic</Boundary_x>
        <Boundary_y>Periodic</Boundary_y>
        <NeighborOrder>2</NeighborOrder>
    </Potts>


    <Plugin Name="Volume">
        <TargetVolume>25</TargetVolume>
        <LambdaVolume>1</LambdaVolume>
    </Plugin>


    <!--Plugin Name="SurfaceEnergy">
      <TargetSurface>20</TargetSurface>
      <LambdaSurface>1.5</LambdaSurface>
    </Plugin-->

    <!--Plugin Name="CellSortType" /-->

    <Plugin Name="CenterOfMass"/>

    <Plugin Name="CellType">
        <CellType TypeName="Medium" TypeId="0"/>
        <CellType TypeName="Cell1" TypeId="1"/>
        <CellType TypeName="Cell2" TypeId="2"/>
    </Plugin>


    <Plugin Name="AdhesionFlex">


        <AdhesionMolecule Molecule="NCad"/>
        <AdhesionMolecule Molecule="NCam"/>
        <AdhesionMolecule Molecule="Int"/>


        <AdhesionMoleculeDensity CellType="Cell1" Molecule="NCad" Density="6.1"/>
        <AdhesionMoleculeDensity CellType="Cell1" Molecule="NCam" Density="4.1"/>
        <AdhesionMoleculeDensity CellType="Cell1" Molecule="Int" Density="8.1"/>
        <AdhesionMoleculeDensity CellType="Medium" Molecule="Int" Density="3.1"/>
        <AdhesionMoleculeDensity CellType="Cell2" Molecule="NCad" Density="2.1"/>
        <AdhesionMoleculeDensity CellType="Cell2" Molecule="NCam" Density="3.1"/>


        <BindingFormula Name="Binary">
            <Formula>min(Molecule1,Molecule2)</Formula>
            <Variables>
                <AdhesionInteractionMatrix>
                    <BindingParameter Molecule1="NCad" Molecule2="NCad">-1.0</BindingParameter>
                    <BindingParameter Molecule1="NCam" Molecule2="NCam">2.0</BindingParameter>
                    <BindingParameter Molecule1="NCad" Molecule2="NCam">-10.0</BindingParameter>
                    <BindingParameter Molecule1="Int" Molecule2="Int">-10.0</BindingParameter>
                </AdhesionInteractionMatrix>
            </Variables>
        </BindingFormula>

        <NeighborOrder>2</NeighborOrder>
    </Plugin>


    <Steppable Type="BlobInitializer">
        <Region>
            <Center x="100" y="100" z="0"/>
            <Gap>0</Gap>
            <Width>5</Width>
            <Radius>50</Radius>
            <Types>Cell1,Cell2</Types>
        </Region>
    </Steppable>


</CompuCell3D><|MERGE_RESOLUTION|>--- conflicted
+++ resolved
@@ -1,84 +1,4 @@
-<<<<<<< HEAD
- <CompuCell3D>
-
- <Potts>
-   <Dimensions x="200" y="200" z="1"/> <!-- Z >1 become 3D -->
-   <Steps>10000</Steps>
-   <Temperature>5</Temperature>   
-   <Boundary_x>Periodic</Boundary_x>
-   <Boundary_y>Periodic</Boundary_y>
-   <NeighborOrder>2</NeighborOrder>
- </Potts>
-
-
-
- <Plugin Name="Volume">
-   <TargetVolume>25</TargetVolume>
-   <LambdaVolume>1</LambdaVolume>
- </Plugin>
-
-
- <!--Plugin Name="SurfaceEnergy">
-   <TargetSurface>20</TargetSurface>
-   <LambdaSurface>1.5</LambdaSurface>
- </Plugin-->
-
- <!--Plugin Name="CellSortType" /-->
- 
- <Plugin Name="CenterOfMass" />
-
-<Plugin Name="CellType">
-    <CellType TypeName="Medium" TypeId="0"/>
-    <CellType TypeName="Cell1" TypeId="1"/>
-    <CellType TypeName="Cell2" TypeId="2"/>
- </Plugin>
-
-
-  <Plugin Name="AdhesionFlex">
-
-  
-    <AdhesionMolecule Molecule="NCad"/>
-    <AdhesionMolecule Molecule="NCam"/>
-    <AdhesionMolecule Molecule="Int"/>
-  
-  
-    <AdhesionMoleculeDensity CellType="Cell1" Molecule="NCad" Density="6.1"/>
-    <AdhesionMoleculeDensity CellType="Cell1" Molecule="NCam" Density="4.1"/>
-    <AdhesionMoleculeDensity CellType="Cell1" Molecule="Int" Density="8.1"/>
-    <AdhesionMoleculeDensity CellType="Medium" Molecule="Int" Density="3.1"/>    
-    <AdhesionMoleculeDensity CellType="Cell2" Molecule="NCad" Density="2.1"/>
-    <AdhesionMoleculeDensity CellType="Cell2" Molecule="NCam" Density="3.1"/>
-    
-   
-    <BindingFormula Name="Binary">
-    <Formula> min(Molecule1,Molecule2)</Formula> 
-    <Variables>
-        <AdhesionInteractionMatrix>
-            <BindingParameter Molecule1="NCad" Molecule2="NCad" >-1.0</BindingParameter>
-            <BindingParameter Molecule1="NCam" Molecule2="NCam" >2.0</BindingParameter>
-            <BindingParameter Molecule1="NCad" Molecule2="NCam" >-10.0</BindingParameter>
-            <BindingParameter Molecule1="Int" Molecule2="Int"   >-10.0</BindingParameter>
-        </AdhesionInteractionMatrix>
-    </Variables>
-    </BindingFormula>
-    
-    <NeighborOrder>2</NeighborOrder>
-</Plugin> 
-
-
-
- <Steppable Type="BlobInitializer">
-   <Region>
-    <Center x="100" y="100" z="0"/>
-    <Gap>0</Gap>
-    <Width>5</Width> 
-    <Radius>50</Radius>
-    <Types>Cell1,Cell2</Types>
-   </Region>
- </Steppable>
-=======
 <CompuCell3D>
->>>>>>> 62f2de95
 
     <Potts>
         <Dimensions x="200" y="200" z="1"/> <!-- Z >1 become 3D -->
