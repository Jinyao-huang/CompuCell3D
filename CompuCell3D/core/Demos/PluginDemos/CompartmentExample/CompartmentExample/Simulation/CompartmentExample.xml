<CompuCell3D>
<<<<<<< HEAD
<Potts>
	<Dimensions x="200" y="200" z="50"/>
	<Steps>20000</Steps>
	<Temperature>7</Temperature>
      <Boundary_y>Periodic</Boundary_y>
      <Boundary_x>Periodic</Boundary_x>
	<FlipNeighborMaxDistance>1.75</FlipNeighborMaxDistance>
</Potts>

        <Plugin Name="CellType">
                <CellType TypeName="Medium" TypeId="0"/>
                <CellType TypeName="Top" TypeId="1"/>
                <CellType TypeName="Bottom" TypeId="2"/>
                <CellType TypeName="Side1" TypeId="3"/>
                <CellType TypeName="Side2" TypeId="4"/>
                <CellType TypeName="Center" TypeId="5"/>
                <CellType TypeName="Base" TypeId="6" Freeze=""/>
        </Plugin>

 <Plugin Name="ContactCompartment">

 <Energy Type1="Base" Type2="Base">0</Energy>
 <Energy Type1="Top" Type2="Base">25</Energy>
 <Energy Type1="Center" Type2="Base">30</Energy>
 <Energy Type1="Bottom" Type2="Base">-2</Energy>
 <Energy Type1="Side1" Type2="Base">25</Energy>
 <Energy Type1="Side2" Type2="Base">25</Energy>
 <Energy Type1="Medium" Type2="Base">0</Energy>
 

 <Energy Type1="Medium" Type2="Medium">0</Energy>
 <Energy Type1="Top" Type2="Medium">30</Energy>
 <Energy Type1="Bottom" Type2="Medium">20</Energy>
 <Energy Type1="Side1" Type2="Medium">30</Energy>
 <Energy Type1="Side2" Type2="Medium">30</Energy>
 <Energy Type1="Center" Type2="Medium">45</Energy>
 
<!--  <Energy Type1="Top" Type2="Top">35</Energy> -->
 <Energy Type1="Top" Type2="Top">2</Energy>
 <Energy Type1="Top" Type2="Bottom">100</Energy>
 <Energy Type1="Top" Type2="Side1">25</Energy>
 <Energy Type1="Top" Type2="Side2">25</Energy>
 <Energy Type1="Top" Type2="Center">35</Energy>
 
<!--  <Energy Type1="Bottom" Type2="Bottom">35</Energy> -->
 <Energy Type1="Bottom" Type2="Bottom">10</Energy>
 <Energy Type1="Bottom" Type2="Side1">25</Energy>
 <Energy Type1="Bottom" Type2="Side2">25</Energy>
 <Energy Type1="Bottom" Type2="Center">35</Energy>

 <Energy Type1="Side1" Type2="Side1">25</Energy>
 <Energy Type1="Side1" Type2="Center">25</Energy>
 <Energy Type1="Side2" Type2="Side2">25</Energy>
 <Energy Type1="Side2" Type2="Center">25</Energy>
 <Energy Type1="Side1" Type2="Side2">15</Energy>
 
 <Energy Type1="Center" Type2="Center">20</Energy>

 <InternalEnergy Type1="Base" Type2="Base">0</InternalEnergy>
 <InternalEnergy Type1="Base" Type2="Bottom">0</InternalEnergy>
 <InternalEnergy Type1="Base" Type2="Side1">0</InternalEnergy>
 <InternalEnergy Type1="Base" Type2="Side2">0</InternalEnergy>
 <InternalEnergy Type1="Base" Type2="Center">0</InternalEnergy>
 
 <InternalEnergy Type1="Top" Type2="Top">4</InternalEnergy>
 <InternalEnergy Type1="Top" Type2="Bottom">25</InternalEnergy>
 <InternalEnergy Type1="Top" Type2="Side1">22</InternalEnergy>
 <InternalEnergy Type1="Top" Type2="Side2">22</InternalEnergy>
 <InternalEnergy Type1="Top" Type2="Center">15</InternalEnergy>

 <InternalEnergy Type1="Bottom" Type2="Bottom">4</InternalEnergy>
 <InternalEnergy Type1="Bottom" Type2="Side1">15</InternalEnergy>
 <InternalEnergy Type1="Bottom" Type2="Side2">15</InternalEnergy>
 <InternalEnergy Type1="Bottom" Type2="Center">10</InternalEnergy>

 <InternalEnergy Type1="Side1" Type2="Side1">11</InternalEnergy>
 <InternalEnergy Type1="Side2" Type2="Side2">11</InternalEnergy>
 <InternalEnergy Type1="Side1" Type2="Side2">11</InternalEnergy>
 
 <InternalEnergy Type1="Side2" Type2="Center">10</InternalEnergy>
 <InternalEnergy Type1="Side1" Type2="Center">10</InternalEnergy>
 
 <InternalEnergy Type1="Center" Type2="Center">2</InternalEnergy>

      <Depth>1.75</Depth>
 </Plugin>
<!--
 <Plugin Name="Volume">
   <TargetVolume>40</TargetVolume>
   <LambdaVolume>2</LambdaVolume>
 </Plugin>

 <Plugin Name="Surface">
   <TargetSurface>10</TargetSurface>
   <LambdaSurface>1</LambdaSurface>
 </Plugin>
-->

<!--  <Plugin Name="VolumeLocalFlex"/>
 <Plugin Name="SurfaceLocalFlex"/> -->
 <Plugin Name="CenterOfMass"/>

<Plugin Name="VolumeFlex">
  <VolumeEnergyParameters CellType="Top" TargetVolume="60" LambdaVolume="10"/>
  <VolumeEnergyParameters CellType="Bottom" TargetVolume="60" LambdaVolume="10"/>
  <VolumeEnergyParameters CellType="Side1" TargetVolume="60" LambdaVolume="10"/>
  <VolumeEnergyParameters CellType="Side2" TargetVolume="60" LambdaVolume="10"/>
  <VolumeEnergyParameters CellType="Center" TargetVolume="60" LambdaVolume="10"/>
  <VolumeEnergyParameters CellType="Base" TargetVolume="60" LambdaVolume="10"/>
 </Plugin>

<Plugin Name="SurfaceFlex">
  <SurfaceEnergyParameters CellType="Top" TargetSurface="100" LambdaSurface="10"/>
  <SurfaceEnergyParameters CellType="Bottom" TargetSurface="100" LambdaSurface="10"/>
  <SurfaceEnergyParameters CellType="Side1" TargetSurface="100" LambdaSurface="10"/>
  <SurfaceEnergyParameters CellType="Side2" TargetSurface="100" LambdaSurface="10"/>
  <SurfaceEnergyParameters CellType="Center" TargetSurface="100" LambdaSurface="10"/>
  <SurfaceEnergyParameters CellType="Base" TargetSurface="100" LambdaSurface="10"/>
 </Plugin>



 <Steppable Type="PIFInitializer">
    <PIFName>Simulation/3D_LINE_BASE.piff</PIFName>
</Steppable>
=======
    <Potts>
        <Dimensions x="200" y="200" z="50"/>
        <Anneal>0</Anneal>
        <Steps>20000</Steps>
        <Temperature>7</Temperature>
        <Flip2DimRatio>1.0</Flip2DimRatio>
        <Boundary_y>Periodic</Boundary_y>
        <Boundary_x>Periodic</Boundary_x>
        <FlipNeighborMaxDistance>1.75</FlipNeighborMaxDistance>
    </Potts>

    <Plugin Name="CellType">
        <CellType TypeName="Medium" TypeId="0"/>
        <CellType TypeName="Top" TypeId="1"/>
        <CellType TypeName="Bottom" TypeId="2"/>
        <CellType TypeName="Side1" TypeId="3"/>
        <CellType TypeName="Side2" TypeId="4"/>
        <CellType TypeName="Center" TypeId="5"/>
        <CellType TypeName="Base" TypeId="6" Freeze=""/>
    </Plugin>

    <Plugin Name="ContactCompartment">

        <Energy Type1="Base" Type2="Base">0</Energy>
        <Energy Type1="Top" Type2="Base">25</Energy>
        <Energy Type1="Center" Type2="Base">30</Energy>
        <Energy Type1="Bottom" Type2="Base">-2</Energy>
        <Energy Type1="Side1" Type2="Base">25</Energy>
        <Energy Type1="Side2" Type2="Base">25</Energy>
        <Energy Type1="Medium" Type2="Base">0</Energy>


        <Energy Type1="Medium" Type2="Medium">0</Energy>
        <Energy Type1="Top" Type2="Medium">30</Energy>
        <Energy Type1="Bottom" Type2="Medium">20</Energy>
        <Energy Type1="Side1" Type2="Medium">30</Energy>
        <Energy Type1="Side2" Type2="Medium">30</Energy>
        <Energy Type1="Center" Type2="Medium">45</Energy>

        <!--  <Energy Type1="Top" Type2="Top">35</Energy> -->
        <Energy Type1="Top" Type2="Top">2</Energy>
        <Energy Type1="Top" Type2="Bottom">100</Energy>
        <Energy Type1="Top" Type2="Side1">25</Energy>
        <Energy Type1="Top" Type2="Side2">25</Energy>
        <Energy Type1="Top" Type2="Center">35</Energy>

        <!--  <Energy Type1="Bottom" Type2="Bottom">35</Energy> -->
        <Energy Type1="Bottom" Type2="Bottom">10</Energy>
        <Energy Type1="Bottom" Type2="Side1">25</Energy>
        <Energy Type1="Bottom" Type2="Side2">25</Energy>
        <Energy Type1="Bottom" Type2="Center">35</Energy>

        <Energy Type1="Side1" Type2="Side1">25</Energy>
        <Energy Type1="Side1" Type2="Center">25</Energy>
        <Energy Type1="Side2" Type2="Side2">25</Energy>
        <Energy Type1="Side2" Type2="Center">25</Energy>
        <Energy Type1="Side1" Type2="Side2">15</Energy>

        <Energy Type1="Center" Type2="Center">20</Energy>

        <InternalEnergy Type1="Base" Type2="Base">0</InternalEnergy>
        <InternalEnergy Type1="Base" Type2="Bottom">0</InternalEnergy>
        <InternalEnergy Type1="Base" Type2="Side1">0</InternalEnergy>
        <InternalEnergy Type1="Base" Type2="Side2">0</InternalEnergy>
        <InternalEnergy Type1="Base" Type2="Center">0</InternalEnergy>

        <InternalEnergy Type1="Top" Type2="Top">4</InternalEnergy>
        <InternalEnergy Type1="Top" Type2="Bottom">25</InternalEnergy>
        <InternalEnergy Type1="Top" Type2="Side1">22</InternalEnergy>
        <InternalEnergy Type1="Top" Type2="Side2">22</InternalEnergy>
        <InternalEnergy Type1="Top" Type2="Center">15</InternalEnergy>

        <InternalEnergy Type1="Bottom" Type2="Bottom">4</InternalEnergy>
        <InternalEnergy Type1="Bottom" Type2="Side1">15</InternalEnergy>
        <InternalEnergy Type1="Bottom" Type2="Side2">15</InternalEnergy>
        <InternalEnergy Type1="Bottom" Type2="Center">10</InternalEnergy>

        <InternalEnergy Type1="Side1" Type2="Side1">11</InternalEnergy>
        <InternalEnergy Type1="Side2" Type2="Side2">11</InternalEnergy>
        <InternalEnergy Type1="Side1" Type2="Side2">11</InternalEnergy>

        <InternalEnergy Type1="Side2" Type2="Center">10</InternalEnergy>
        <InternalEnergy Type1="Side1" Type2="Center">10</InternalEnergy>

        <InternalEnergy Type1="Center" Type2="Center">2</InternalEnergy>

        <Depth>1.75</Depth>
    </Plugin>

    <Plugin Name="CenterOfMass"/>

    <Plugin Name="VolumeFlex">
        <VolumeEnergyParameters CellType="Top" TargetVolume="60" LambdaVolume="10"/>
        <VolumeEnergyParameters CellType="Bottom" TargetVolume="60" LambdaVolume="10"/>
        <VolumeEnergyParameters CellType="Side1" TargetVolume="60" LambdaVolume="10"/>
        <VolumeEnergyParameters CellType="Side2" TargetVolume="60" LambdaVolume="10"/>
        <VolumeEnergyParameters CellType="Center" TargetVolume="60" LambdaVolume="10"/>
        <VolumeEnergyParameters CellType="Base" TargetVolume="60" LambdaVolume="10"/>
    </Plugin>

    <Plugin Name="SurfaceFlex">
        <SurfaceEnergyParameters CellType="Top" TargetSurface="100" LambdaSurface="10"/>
        <SurfaceEnergyParameters CellType="Bottom" TargetSurface="100" LambdaSurface="10"/>
        <SurfaceEnergyParameters CellType="Side1" TargetSurface="100" LambdaSurface="10"/>
        <SurfaceEnergyParameters CellType="Side2" TargetSurface="100" LambdaSurface="10"/>
        <SurfaceEnergyParameters CellType="Center" TargetSurface="100" LambdaSurface="10"/>
        <SurfaceEnergyParameters CellType="Base" TargetSurface="100" LambdaSurface="10"/>
    </Plugin>


    <Steppable Type="PIFInitializer">
        <PIFName>Simulation/3D_LINE_BASE.piff</PIFName>
    </Steppable>
>>>>>>> 62f2de95


</CompuCell3D><|MERGE_RESOLUTION|>--- conflicted
+++ resolved
@@ -1,131 +1,4 @@
 <CompuCell3D>
-<<<<<<< HEAD
-<Potts>
-	<Dimensions x="200" y="200" z="50"/>
-	<Steps>20000</Steps>
-	<Temperature>7</Temperature>
-      <Boundary_y>Periodic</Boundary_y>
-      <Boundary_x>Periodic</Boundary_x>
-	<FlipNeighborMaxDistance>1.75</FlipNeighborMaxDistance>
-</Potts>
-
-        <Plugin Name="CellType">
-                <CellType TypeName="Medium" TypeId="0"/>
-                <CellType TypeName="Top" TypeId="1"/>
-                <CellType TypeName="Bottom" TypeId="2"/>
-                <CellType TypeName="Side1" TypeId="3"/>
-                <CellType TypeName="Side2" TypeId="4"/>
-                <CellType TypeName="Center" TypeId="5"/>
-                <CellType TypeName="Base" TypeId="6" Freeze=""/>
-        </Plugin>
-
- <Plugin Name="ContactCompartment">
-
- <Energy Type1="Base" Type2="Base">0</Energy>
- <Energy Type1="Top" Type2="Base">25</Energy>
- <Energy Type1="Center" Type2="Base">30</Energy>
- <Energy Type1="Bottom" Type2="Base">-2</Energy>
- <Energy Type1="Side1" Type2="Base">25</Energy>
- <Energy Type1="Side2" Type2="Base">25</Energy>
- <Energy Type1="Medium" Type2="Base">0</Energy>
- 
-
- <Energy Type1="Medium" Type2="Medium">0</Energy>
- <Energy Type1="Top" Type2="Medium">30</Energy>
- <Energy Type1="Bottom" Type2="Medium">20</Energy>
- <Energy Type1="Side1" Type2="Medium">30</Energy>
- <Energy Type1="Side2" Type2="Medium">30</Energy>
- <Energy Type1="Center" Type2="Medium">45</Energy>
- 
-<!--  <Energy Type1="Top" Type2="Top">35</Energy> -->
- <Energy Type1="Top" Type2="Top">2</Energy>
- <Energy Type1="Top" Type2="Bottom">100</Energy>
- <Energy Type1="Top" Type2="Side1">25</Energy>
- <Energy Type1="Top" Type2="Side2">25</Energy>
- <Energy Type1="Top" Type2="Center">35</Energy>
- 
-<!--  <Energy Type1="Bottom" Type2="Bottom">35</Energy> -->
- <Energy Type1="Bottom" Type2="Bottom">10</Energy>
- <Energy Type1="Bottom" Type2="Side1">25</Energy>
- <Energy Type1="Bottom" Type2="Side2">25</Energy>
- <Energy Type1="Bottom" Type2="Center">35</Energy>
-
- <Energy Type1="Side1" Type2="Side1">25</Energy>
- <Energy Type1="Side1" Type2="Center">25</Energy>
- <Energy Type1="Side2" Type2="Side2">25</Energy>
- <Energy Type1="Side2" Type2="Center">25</Energy>
- <Energy Type1="Side1" Type2="Side2">15</Energy>
- 
- <Energy Type1="Center" Type2="Center">20</Energy>
-
- <InternalEnergy Type1="Base" Type2="Base">0</InternalEnergy>
- <InternalEnergy Type1="Base" Type2="Bottom">0</InternalEnergy>
- <InternalEnergy Type1="Base" Type2="Side1">0</InternalEnergy>
- <InternalEnergy Type1="Base" Type2="Side2">0</InternalEnergy>
- <InternalEnergy Type1="Base" Type2="Center">0</InternalEnergy>
- 
- <InternalEnergy Type1="Top" Type2="Top">4</InternalEnergy>
- <InternalEnergy Type1="Top" Type2="Bottom">25</InternalEnergy>
- <InternalEnergy Type1="Top" Type2="Side1">22</InternalEnergy>
- <InternalEnergy Type1="Top" Type2="Side2">22</InternalEnergy>
- <InternalEnergy Type1="Top" Type2="Center">15</InternalEnergy>
-
- <InternalEnergy Type1="Bottom" Type2="Bottom">4</InternalEnergy>
- <InternalEnergy Type1="Bottom" Type2="Side1">15</InternalEnergy>
- <InternalEnergy Type1="Bottom" Type2="Side2">15</InternalEnergy>
- <InternalEnergy Type1="Bottom" Type2="Center">10</InternalEnergy>
-
- <InternalEnergy Type1="Side1" Type2="Side1">11</InternalEnergy>
- <InternalEnergy Type1="Side2" Type2="Side2">11</InternalEnergy>
- <InternalEnergy Type1="Side1" Type2="Side2">11</InternalEnergy>
- 
- <InternalEnergy Type1="Side2" Type2="Center">10</InternalEnergy>
- <InternalEnergy Type1="Side1" Type2="Center">10</InternalEnergy>
- 
- <InternalEnergy Type1="Center" Type2="Center">2</InternalEnergy>
-
-      <Depth>1.75</Depth>
- </Plugin>
-<!--
- <Plugin Name="Volume">
-   <TargetVolume>40</TargetVolume>
-   <LambdaVolume>2</LambdaVolume>
- </Plugin>
-
- <Plugin Name="Surface">
-   <TargetSurface>10</TargetSurface>
-   <LambdaSurface>1</LambdaSurface>
- </Plugin>
--->
-
-<!--  <Plugin Name="VolumeLocalFlex"/>
- <Plugin Name="SurfaceLocalFlex"/> -->
- <Plugin Name="CenterOfMass"/>
-
-<Plugin Name="VolumeFlex">
-  <VolumeEnergyParameters CellType="Top" TargetVolume="60" LambdaVolume="10"/>
-  <VolumeEnergyParameters CellType="Bottom" TargetVolume="60" LambdaVolume="10"/>
-  <VolumeEnergyParameters CellType="Side1" TargetVolume="60" LambdaVolume="10"/>
-  <VolumeEnergyParameters CellType="Side2" TargetVolume="60" LambdaVolume="10"/>
-  <VolumeEnergyParameters CellType="Center" TargetVolume="60" LambdaVolume="10"/>
-  <VolumeEnergyParameters CellType="Base" TargetVolume="60" LambdaVolume="10"/>
- </Plugin>
-
-<Plugin Name="SurfaceFlex">
-  <SurfaceEnergyParameters CellType="Top" TargetSurface="100" LambdaSurface="10"/>
-  <SurfaceEnergyParameters CellType="Bottom" TargetSurface="100" LambdaSurface="10"/>
-  <SurfaceEnergyParameters CellType="Side1" TargetSurface="100" LambdaSurface="10"/>
-  <SurfaceEnergyParameters CellType="Side2" TargetSurface="100" LambdaSurface="10"/>
-  <SurfaceEnergyParameters CellType="Center" TargetSurface="100" LambdaSurface="10"/>
-  <SurfaceEnergyParameters CellType="Base" TargetSurface="100" LambdaSurface="10"/>
- </Plugin>
-
-
-
- <Steppable Type="PIFInitializer">
-    <PIFName>Simulation/3D_LINE_BASE.piff</PIFName>
-</Steppable>
-=======
     <Potts>
         <Dimensions x="200" y="200" z="50"/>
         <Anneal>0</Anneal>
@@ -239,7 +112,6 @@
     <Steppable Type="PIFInitializer">
         <PIFName>Simulation/3D_LINE_BASE.piff</PIFName>
     </Steppable>
->>>>>>> 62f2de95
 
 
 </CompuCell3D>