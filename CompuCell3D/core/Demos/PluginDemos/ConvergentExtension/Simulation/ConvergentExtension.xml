--- conflicted
+++ resolved
@@ -1,60 +1,3 @@
-<<<<<<< HEAD
- <CompuCell3D>
- <Potts>
-   <Dimensions x="250" y="250" z="1"/>
-   <Steps>10000</Steps>
-   <Temperature>7</Temperature>
-   <NeighborOrder>1</NeighborOrder>
-   <!-- <LatticeType>Hexagonal</LatticeType> -->
- </Potts>
-
-
- <Plugin Name="Volume">
-   <TargetVolume>36</TargetVolume>
-   <LambdaVolume>4.0</LambdaVolume>
- </Plugin>
-
-<Plugin Name="CellType">
-    <CellType TypeName="Medium" TypeId="0"/>
-    <CellType TypeName="Condensing" TypeId="1"/>
-    <CellType TypeName="NonCondensing" TypeId="2"/>
- </Plugin>
-
- <Plugin Name="Contact">
-   <Energy Type1="Medium" Type2="Medium">0</Energy>
-   <Energy Type1="NonCondensing" Type2="NonCondensing">30</Energy>
-   <Energy Type1="Condensing"    Type2="Condensing">30</Energy>
-   <Energy Type1="NonCondensing" Type2="Condensing">30</Energy>
-   <Energy Type1="NonCondensing" Type2="Medium">32</Energy>
-   <Energy Type1="Condensing"    Type2="Medium">32</Energy>
-   <NeighborOrder>2</NeighborOrder>
- </Plugin>
-
-     <Plugin Name="LengthConstraint">
-      <LengthEnergyParameters CellType="Condensing" TargetLength="10" LambdaLength="10" />
-      <LengthEnergyParameters CellType="NonCondensing" TargetLength="10" LambdaLength="10" />
-     </Plugin>
- 
-  <Plugin Name="ConvergentExtension">
-   <Alpha Type="Condensing" >0.99</Alpha>
-   <Alpha Type="NonCondensing" >0.99</Alpha>   
-   <NeighborOrder>2</NeighborOrder>
-  </Plugin>
-
- 
- 
-
- 
-  <Steppable Type="UniformInitializer">
-   <Region>
-    <BoxMin x="90" y="90" z="0"/>
-    <BoxMax x="150" y="150" z="1"/>
-    <Gap>0</Gap>
-    <Width>6</Width>
-    <Types>Condensing</Types>
-   </Region>
- </Steppable>
-=======
 <CompuCell3D>
     <Potts>
         <Dimensions x="250" y="250" z="1"/>
@@ -109,6 +52,5 @@
             <Types>Condensing</Types>
         </Region>
     </Steppable>
->>>>>>> 62f2de95
 
 </CompuCell3D>