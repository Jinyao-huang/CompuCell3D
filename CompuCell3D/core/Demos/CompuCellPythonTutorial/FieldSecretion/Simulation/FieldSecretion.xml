--- conflicted
+++ resolved
@@ -1,13 +1,3 @@
-<<<<<<< HEAD
- <CompuCell3D>
- <Potts>
-   <Dimensions x="55" y="56" z="1"/>
-   <Steps>1000</Steps>
-   <Temperature>15</Temperature>
-<!--    <LatticeType>Hexagonal</LatticeType> -->
-   <Boundary_y>Periodic</Boundary_y>
- </Potts>
-=======
 <CompuCell3D>
     <Potts>
         <Dimensions x="55" y="56" z="1"/>
@@ -18,7 +8,6 @@
         <!--    <LatticeType>Hexagonal</LatticeType> -->
         <Boundary_y>Periodic</Boundary_y>
     </Potts>
->>>>>>> 62f2de95
 
 
     <Plugin Name="CellType">
