--- conflicted
+++ resolved
@@ -1,54 +1,6 @@
 <CompuCell3D>
     <!-- The Potts section defines paramters that are used in the Metropolis algorithm-->
     <!-- It also defines lattice parameters, flip neighbors and boundary conditions-->
-<<<<<<< HEAD
-   <Potts>
-      <Dimensions x="101" y="101" z="1"/>
-      <Steps>1000</Steps>
-      <Temperature>5</Temperature>
-      <Boundary_y>Periodic</Boundary_y>
-      <Boundary_x>Periodic</Boundary_x>
-      <NeighborOrder>2</NeighborOrder>
-   </Potts>
-
-   <!--In Every CompuCell simulation you need to list all the cell types that you will be using-->  
-   <!--This is done in the CellType Plugin - as shown below-->  
-   <Plugin Name="CellType">
-      <CellType TypeName="Medium" TypeId="0"/>
-      <CellType TypeName="Foam" TypeId="1"/>   
-   </Plugin>
-   
-   <!--Contact Plugin calculates change in contact energy due to spin flip attempt -->  
-   <!--You specify contact energies between cell types and how many levels of neighbors (Depth parameter) should be included in energy calculations  -->  
-   <!--Depth tells CompuCell the maximum distance - measured in pixels - up to which it should search for neighbors to be included in contact energy calculations-->
-   
-   <Plugin Name="Contact">
-      <Energy Type1="Foam" Type2="Foam">3</Energy>
-      <Energy Type1="Medium" Type2="Medium">0</Energy>
-      <Energy Type1="Medium" Type2="Foam">0</Energy>      
-      <NeighborOrder>3</NeighborOrder>
-   </Plugin>
-
-   <!--Volume plugin puts constraint on cell volume. You also need to include it when you want CompuCell to update volume of cells-->
-   <!--The stronget LambdaVolume therestrictive constraint -->
-   <!--Below LambdaVolume=0 which means ther is no constraint. However we use this plugin to get up-to-date volume information for every cell-->
-   <Plugin Name="Volume">
-      <TargetVolume>25</TargetVolume>
-      <LambdaVolume>0</LambdaVolume>
-   </Plugin>
-   
-   <!-- Analogous to volume plugin-->
-   <Plugin Name="Surface">
-      <TargetSurface>17</TargetSurface>
-      <LambdaSurface>0</LambdaSurface>
-   </Plugin>
-   
-  <!--This steppable initializes cells on the lattice. It reads text file - here it is foaminit2D- and based on this runs initialization--> 
-  <!-- As an initializer it is called only once per simulation -->
-  <Steppable Type="PIFInitializer">
-      <PIFName>Simulation/foaminit2D.piff</PIFName>
- </Steppable>
-=======
     <Potts>
         <Dimensions x="101" y="101" z="1"/>
         <Anneal>0</Anneal>
@@ -59,7 +11,6 @@
         <Boundary_x>Periodic</Boundary_x>
         <NeighborOrder>2</NeighborOrder>
     </Potts>
->>>>>>> 62f2de95
 
     <!--In Every CompuCell simulation you need to list all the cell types that you will be using-->
     <!--This is done in the CellType Plugin - as shown below-->
