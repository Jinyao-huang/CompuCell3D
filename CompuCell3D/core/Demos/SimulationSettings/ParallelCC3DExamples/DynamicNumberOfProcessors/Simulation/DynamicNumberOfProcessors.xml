--- conflicted
+++ resolved
@@ -1,23 +1,8 @@
-<<<<<<< HEAD
- <CompuCell3D>
-  <Metadata>    
-    <NumberOfProcessors>4</NumberOfProcessors>
-<!--     <DebugOutputFrequency>100</DebugOutputFrequency>      -->
- </Metadata> 
- 
- <Potts>
-   <Dimensions x="200" y="200" z="1"/>
-   <Steps>1000</Steps>
-   <Temperature>10</Temperature>
-   <NeighborOrder>2</NeighborOrder>
- </Potts>
-=======
 <CompuCell3D>
     <Metadata>
         <NumberOfProcessors>4</NumberOfProcessors>
         <!--     <DebugOutputFrequency>100</DebugOutputFrequency>      -->
     </Metadata>
->>>>>>> 62f2de95
 
     <Potts>
         <Dimensions x="200" y="200" z="1"/>
