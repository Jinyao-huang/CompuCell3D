#include "TypeChangeWatcherPyWrapper.h"
<<<<<<< HEAD
#include<CompuCell3D/CC3DLogger.h>
=======
#include <PublicUtilities/CC3DLogger.h>
>>>>>>> 6ed90e64
#include <iostream>

using namespace std;
using namespace CompuCell3D;        
TypeChangeWatcherPyWrapper::TypeChangeWatcherPyWrapper():
TypeChangeWatcher()
{
	lockPtr=new ParallelUtilsOpenMP::OpenMPLock_t;
	pUtils->initLock(lockPtr);
}
TypeChangeWatcherPyWrapper::~TypeChangeWatcherPyWrapper()
{
	pUtils->destroyLock(lockPtr);
	delete lockPtr;
}




TypeChangeWatcher * TypeChangeWatcherPyWrapper::getTypeChangeWatcherPyWrapperPtr()
{return this;}

void TypeChangeWatcherPyWrapper::typeChange(CellG* _cell,CellG::CellType_t _newType)
{

  int currentWorkNodeNumber=pUtils->getCurrentWorkNodeNumber();
   newCellVec[currentWorkNodeNumber]=const_cast<CellG *>(_cell);
   newTypeVec[currentWorkNodeNumber]=_newType;
   PyObject *ret;

   //Using OpenMp lock here - single thread will anly execute this code fragment - gives much better performance than using GIL only 
   //Maybe IronPython could be the solution... will have to explore it - looks like it is much better for multi-core applications.
   pUtils->setLock(lockPtr);

	// since we are using threads (swig generated modules are fully "threaded") and and use C/API we better make sure that before doing anything in python
	//we aquire GIL and then release it once we are done
	PyGILState_STATE gstate;
	gstate = PyGILState_Ensure();
   for (int i = 0 ; i < vecPyObject.size() ; ++i){
<<<<<<< HEAD
         Log(LOG_TRACE) <<  "before the call";
=======
         CC3D_Log(LOG_TRACE) <<  "before the call";
>>>>>>> 6ed90e64
      ret=PyObject_CallMethod(vecPyObject[i],"typeChange",0);

      

      //decrement reference here
      Py_DECREF(ret);
<<<<<<< HEAD
      Log(LOG_TRACE) << "after the call";
=======
      CC3D_Log(LOG_TRACE) << "after the call";
>>>>>>> 6ed90e64
   }
	PyGILState_Release(gstate);

	pUtils->unsetLock(lockPtr);
}




void TypeChangeWatcherPyWrapper::registerPyTypeChangeWatcher(PyObject * _typeChangeWatcher){
    registerPyObject(_typeChangeWatcher);

}<|MERGE_RESOLUTION|>--- conflicted
+++ resolved
@@ -1,9 +1,5 @@
 #include "TypeChangeWatcherPyWrapper.h"
-<<<<<<< HEAD
-#include<CompuCell3D/CC3DLogger.h>
-=======
 #include <PublicUtilities/CC3DLogger.h>
->>>>>>> 6ed90e64
 #include <iostream>
 
 using namespace std;
@@ -43,22 +39,14 @@
 	PyGILState_STATE gstate;
 	gstate = PyGILState_Ensure();
    for (int i = 0 ; i < vecPyObject.size() ; ++i){
-<<<<<<< HEAD
-         Log(LOG_TRACE) <<  "before the call";
-=======
          CC3D_Log(LOG_TRACE) <<  "before the call";
->>>>>>> 6ed90e64
       ret=PyObject_CallMethod(vecPyObject[i],"typeChange",0);
 
       
 
       //decrement reference here
       Py_DECREF(ret);
-<<<<<<< HEAD
-      Log(LOG_TRACE) << "after the call";
-=======
       CC3D_Log(LOG_TRACE) << "after the call";
->>>>>>> 6ed90e64
    }
 	PyGILState_Release(gstate);
 
