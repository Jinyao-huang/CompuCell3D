MESSAGE(NUMPY_INCLUDE_DIR ${NUMPY_INCLUDE_DIR})

SET(SRCS
   FieldStorage.cpp
   FieldExtractorBase.cpp
   FieldExtractor.cpp
   FieldExtractorCML.cpp
   FieldWriter.cpp
)

if (${VTK_MAJOR_VERSION} EQUAL "6")
    SET(VTK_LIBS vtkRenderingOpenGL vtkInteractionStyle vtkRenderingVolumeOpenGL vtkIOLegacy)
endif()

if (${VTK_MAJOR_VERSION} EQUAL "7")
    SET(VTK_LIBS vtkRenderingVolume vtkInteractionStyle  vtkIOLegacy)
endif()


if (${VTK_MAJOR_VERSION} EQUAL "8")
    SET(VTK_LIBS vtkRenderingVolume vtkInteractionStyle  vtkIOLegacy)
endif()

if (${VTK_MAJOR_VERSION} EQUAL "5")
    SET(VTK_LIBS vtkVolumeRendering vtkHybrid vtkFiltering vtkCommon)
endif()

<<<<<<< HEAD
LINK_DIRECTORIES(${VTK_LIBRARY_DIRS})

SET(LIBS
    cc3d::CompuCellLib 
    cc3d::NeighborTracker 
    ${PYTHON_LIBRARY_TO_LINK} 
    ${VTK_LIBS}

)
=======
INCLUDE_DIRECTORIES(
    ${CMAKE_CURRENT_SOURCE_DIR}
    ${VTK_INCLUDE_DIRS}
    ${COMPUCELL3D_SOURCE_DIR}/core
    ${COMPUCELL3D_SOURCE_DIR}/core/Utils
    ${COMPUCELL3D_SOURCE_DIR}/core/CompuCell3D
    ${COMPUCELL3D_SOURCE_DIR}/core/CompuCell3D/plugins
    ${COMPUCELL3D_SOURCE_DIR}/core/pyinterface/PyPlugin
    )

LINK_DIRECTORIES(${VTK_LIBRARY_DIRS})

if(${CMAKE_SYSTEM_NAME} STREQUAL Windows)
    SET(LIBS
       CompuCellLibShared
       ${Python_LIBRARY_RELEASE}
       ${VTK_LIBS}
    )
elseif(${CMAKE_SYSTEM_NAME} STREQUAL Darwin)
    SET(LIBS
       CompuCellLibShared
       ${PYTHON_LIBRARY_TO_LINK}
       ${VTK_LIBS}
    )

else(${CMAKE_SYSTEM_NAME} STREQUAL Windows)
    SET(LIBS
       CompuCellLibShared
       ${Python_LIBRARY_RELEASE}
       ${VTK_LIBS}
    )
endif(${CMAKE_SYSTEM_NAME} STREQUAL Windows)
>>>>>>> 9160bb9d

MESSAGE("VTK_LIB_DIRS " ${VTK_LIBRARY_DIRS})

if(${CMAKE_SYSTEM_NAME} STREQUAL Windows)
    ADD_LIBRARY(FieldExtractor SHARED ${SRCS})

elseif(${CMAKE_SYSTEM_NAME} STREQUAL Darwin)
    ADD_LIBRARY(FieldExtractor ${SRCS})
    set_target_properties(FieldExtractor PROPERTIES LINK_FLAGS "-undefined dynamic_lookup")

else(${CMAKE_SYSTEM_NAME} STREQUAL Windows)
    ADD_LIBRARY(FieldExtractor ${SRCS})

endif(${CMAKE_SYSTEM_NAME} STREQUAL Windows)

TARGET_INCLUDE_DIRECTORIES(FieldExtractor PUBLIC  
    ${VTK_INCLUDE_DIRS} 
    $<BUILD_INTERFACE:${CMAKE_CURRENT_SOURCE_DIR}> 
    $<BUILD_INTERFACE:${COMPUCELL3D_SOURCE_DIR}/core/pyinterface> 
    $<BUILD_INTERFACE:${COMPUCELL3D_SOURCE_DIR}/core/pyinterface/PyPlugin>
)
target_link_libraries(FieldExtractor ${LIBS})

install(TARGETS FieldExtractor
        EXPORT FieldExtractor 
        RUNTIME DESTINATION ${COMPUCELL3D_INSTALL_BIN_DIR}
        LIBRARY DESTINATION ${COMPUCELL3D_INSTALL_LIB_DIR}
        ARCHIVE DESTINATION ${COMPUCELL3D_INSTALL_LIB_DIR}
)
EXPORT_COMPONENT(FieldExtractor FieldExtractor)

SET(LIBS_SWIG
    FieldExtractor 
    ${LIBS} 
    ${PYTHON_LIBRARY_TO_LINK}

)

SET_SOURCE_FILES_PROPERTIES(PlayerPython.i PROPERTIES CPLUSPLUS ON)

# have to add additional flag here for Windows because _WIN32 is unreliable in swig. it does not work properly with typedefs
if(${CMAKE_SYSTEM_NAME} STREQUAL Windows)
    SET_SOURCE_FILES_PROPERTIES(PlayerPython.i PROPERTIES SWIG_FLAGS "-DSWIGWIN")
endif(${CMAKE_SYSTEM_NAME} STREQUAL Windows)


SWIG_ADD_LIBRARY(PlayerPythonNew LANGUAGE python SOURCES PlayerPython.i)

if(${CMAKE_SYSTEM_NAME} STREQUAL Windows)
    SET_TARGET_PROPERTIES(PlayerPythonNew PROPERTIES SUFFIX ".pyd") # changes dll name to pyd sop that it is compatible with new Python standard
endif(${CMAKE_SYSTEM_NAME} STREQUAL Windows)

SET_TARGET_PROPERTIES(PlayerPythonNew PROPERTIES 
    OUTPUT_NAME "PlayerPython" 
    LINK_FLAGS ${undefined_link_flags} 
    SWIG_USE_TARGET_INCLUDE_DIRECTORIES TRUE
)

target_include_directories(PlayerPythonNew PUBLIC 
    ${PYTHON_DIRS_TO_INCLUDE} 
    ${VTK_INCLUDE_DIRS} 
    $<TARGET_PROPERTY:FieldExtractor,INCLUDE_DIRECTORIES>
)

SWIG_LINK_LIBRARIES(PlayerPythonNew ${LIBS_SWIG})

if (APPLE)

   # interesting reading: https://blog.kitware.com/upcoming-in-cmake-2-8-12-osx-rpath-support/

   # INSTALL_NAME_DIR overrides MACOSX_RPATH.  Try not to do that.

   # Use rpath for PlayerPythonNew.so
   SET_TARGET_PROPERTIES(PlayerPythonNew PROPERTIES MACOSX_RPATH TRUE)

   # append directories in the linker search path and outside the project to the INSTALL_RPATH
   SET_TARGET_PROPERTIES(PlayerPythonNew PROPERTIES CMAKE_INSTALL_RPATH_USE_LINK_PATH TRUE)

   # this is where libraries on which PlayerPythonNew.so depends on are
   # installed relative to where PlayerPythonNew.py is installed
   SET_TARGET_PROPERTIES(PlayerPythonNew PROPERTIES INSTALL_RPATH "@loader_path/lib")


endif()

install(TARGETS PlayerPythonNew DESTINATION ${COMPUCELL3D_INSTALL_SWIG_MODULES_DIR})

set(python_files_path ${CMAKE_BINARY_DIR}/core/pyinterface/PlayerPythonNew)

INSTALL(FILES ${python_files_path}/PlayerPython.py
	    DESTINATION ${COMPUCELL3D_INSTALL_SWIG_MODULES_DIR}
)<|MERGE_RESOLUTION|>--- conflicted
+++ resolved
@@ -25,50 +25,15 @@
     SET(VTK_LIBS vtkVolumeRendering vtkHybrid vtkFiltering vtkCommon)
 endif()
 
-<<<<<<< HEAD
 LINK_DIRECTORIES(${VTK_LIBRARY_DIRS})
 
 SET(LIBS
-    cc3d::CompuCellLib 
-    cc3d::NeighborTracker 
-    ${PYTHON_LIBRARY_TO_LINK} 
+    cc3d::CompuCellLib
+    cc3d::NeighborTracker
+    ${PYTHON_LIBRARY_TO_LINK}
     ${VTK_LIBS}
 
 )
-=======
-INCLUDE_DIRECTORIES(
-    ${CMAKE_CURRENT_SOURCE_DIR}
-    ${VTK_INCLUDE_DIRS}
-    ${COMPUCELL3D_SOURCE_DIR}/core
-    ${COMPUCELL3D_SOURCE_DIR}/core/Utils
-    ${COMPUCELL3D_SOURCE_DIR}/core/CompuCell3D
-    ${COMPUCELL3D_SOURCE_DIR}/core/CompuCell3D/plugins
-    ${COMPUCELL3D_SOURCE_DIR}/core/pyinterface/PyPlugin
-    )
-
-LINK_DIRECTORIES(${VTK_LIBRARY_DIRS})
-
-if(${CMAKE_SYSTEM_NAME} STREQUAL Windows)
-    SET(LIBS
-       CompuCellLibShared
-       ${Python_LIBRARY_RELEASE}
-       ${VTK_LIBS}
-    )
-elseif(${CMAKE_SYSTEM_NAME} STREQUAL Darwin)
-    SET(LIBS
-       CompuCellLibShared
-       ${PYTHON_LIBRARY_TO_LINK}
-       ${VTK_LIBS}
-    )
-
-else(${CMAKE_SYSTEM_NAME} STREQUAL Windows)
-    SET(LIBS
-       CompuCellLibShared
-       ${Python_LIBRARY_RELEASE}
-       ${VTK_LIBS}
-    )
-endif(${CMAKE_SYSTEM_NAME} STREQUAL Windows)
->>>>>>> 9160bb9d
 
 MESSAGE("VTK_LIB_DIRS " ${VTK_LIBRARY_DIRS})
 
@@ -84,16 +49,16 @@
 
 endif(${CMAKE_SYSTEM_NAME} STREQUAL Windows)
 
-TARGET_INCLUDE_DIRECTORIES(FieldExtractor PUBLIC  
-    ${VTK_INCLUDE_DIRS} 
-    $<BUILD_INTERFACE:${CMAKE_CURRENT_SOURCE_DIR}> 
-    $<BUILD_INTERFACE:${COMPUCELL3D_SOURCE_DIR}/core/pyinterface> 
+TARGET_INCLUDE_DIRECTORIES(FieldExtractor PUBLIC
+    ${VTK_INCLUDE_DIRS}
+    $<BUILD_INTERFACE:${CMAKE_CURRENT_SOURCE_DIR}>
+    $<BUILD_INTERFACE:${COMPUCELL3D_SOURCE_DIR}/core/pyinterface>
     $<BUILD_INTERFACE:${COMPUCELL3D_SOURCE_DIR}/core/pyinterface/PyPlugin>
 )
 target_link_libraries(FieldExtractor ${LIBS})
 
 install(TARGETS FieldExtractor
-        EXPORT FieldExtractor 
+        EXPORT FieldExtractor
         RUNTIME DESTINATION ${COMPUCELL3D_INSTALL_BIN_DIR}
         LIBRARY DESTINATION ${COMPUCELL3D_INSTALL_LIB_DIR}
         ARCHIVE DESTINATION ${COMPUCELL3D_INSTALL_LIB_DIR}
@@ -101,8 +66,8 @@
 EXPORT_COMPONENT(FieldExtractor FieldExtractor)
 
 SET(LIBS_SWIG
-    FieldExtractor 
-    ${LIBS} 
+    FieldExtractor
+    ${LIBS}
     ${PYTHON_LIBRARY_TO_LINK}
 
 )
@@ -121,15 +86,15 @@
     SET_TARGET_PROPERTIES(PlayerPythonNew PROPERTIES SUFFIX ".pyd") # changes dll name to pyd sop that it is compatible with new Python standard
 endif(${CMAKE_SYSTEM_NAME} STREQUAL Windows)
 
-SET_TARGET_PROPERTIES(PlayerPythonNew PROPERTIES 
-    OUTPUT_NAME "PlayerPython" 
-    LINK_FLAGS ${undefined_link_flags} 
+SET_TARGET_PROPERTIES(PlayerPythonNew PROPERTIES
+    OUTPUT_NAME "PlayerPython"
+    LINK_FLAGS ${undefined_link_flags}
     SWIG_USE_TARGET_INCLUDE_DIRECTORIES TRUE
 )
 
-target_include_directories(PlayerPythonNew PUBLIC 
-    ${PYTHON_DIRS_TO_INCLUDE} 
-    ${VTK_INCLUDE_DIRS} 
+target_include_directories(PlayerPythonNew PUBLIC
+    ${PYTHON_DIRS_TO_INCLUDE}
+    ${VTK_INCLUDE_DIRS}
     $<TARGET_PROPERTY:FieldExtractor,INCLUDE_DIRECTORIES>
 )
 
