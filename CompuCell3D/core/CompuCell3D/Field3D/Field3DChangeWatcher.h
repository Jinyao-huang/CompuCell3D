--- conflicted
+++ resolved
@@ -41,17 +41,6 @@
      */
     virtual void field3DChange(const Point3D &pt, T newValue,
 			       T oldValue) = 0;
-<<<<<<< HEAD
-
-	/**
-	* Notify the watcher of additional spatial information associated with a change
-	* This function will be called after the change has occurred, and before field3DChange
-	* 
-	* @param ptAdd The additional location associated with the change
-	*/
-	virtual void field3DAdditionalPt(const Point3D &ptAdd) {}
-
-=======
 	
 	/**
 	* Notify the watcher that a set is being performed with respect to two points.
@@ -63,7 +52,6 @@
 	* @param oldValue The previous value.
 	*/
 	virtual void field3DChange(const Point3D &pt, const Point3D &addPt, T newValue, T oldValue) {};
->>>>>>> e45c73e6
   };
 };
 #endif