/*************************************************************************
 *    CompuCell - A software framework for multimodel simulations of     *
 * biocomplexity problems Copyright (C) 2003 University of Notre Dame,   *
 *                             Indiana                                   *
 *                                                                       *
 * This program is free software; IF YOU AGREE TO CITE USE OF CompuCell  *
 *  IN ALL RELATED RESEARCH PUBLICATIONS according to the terms of the   *
 *  CompuCell GNU General Public License RIDER you can redistribute it   *
 * and/or modify it under the terms of the GNU General Public License as *
 *  published by the Free Software Foundation; either version 2 of the   *
 *         License, or (at your option) any later version.               *
 *                                                                       *
 * This program is distributed in the hope that it will be useful, but   *
 *      WITHOUT ANY WARRANTY; without even the implied warranty of       *
 *  MERCHANTABILITY or FITNESS FOR A PARTICULAR PURPOSE.  See the GNU    *
 *             General Public License for more details.                  *
 *                                                                       *
 *  You should have received a copy of the GNU General Public License    *
 *     along with this program; if not, write to the Free Software       *
 *      Foundation, Inc., 675 Mass Ave, Cambridge, MA 02139, USA.        *
 *************************************************************************/

#ifndef WATCHABLEFIELD3D_H
#define WATCHABLEFIELD3D_H

#include "Field3DImpl.h"
#include "Field3DChangeWatcher.h"

#include <BasicUtils/BasicArray.h>
#include <BasicUtils/BasicException.h>

namespace CompuCell3D {

  template <class T>
  class Field3DImpl;

  template <class T>
  class WatchableField3D: public Field3DImpl<T> {
    BasicArray<Field3DChangeWatcher<T> *> changeWatchers;

  public:
    /** 
     * @param dim The field dimensions
     * @param initialValue The initial value of all data elements in the field.
     */
    WatchableField3D(const Dim3D dim, const T &initialValue) : 
      Field3DImpl<T>(dim, initialValue) {}

      virtual ~WatchableField3D(){}   
    virtual void addChangeWatcher(Field3DChangeWatcher<T> *watcher) {
      ASSERT_OR_THROW("addChangeWatcher() watcher cannot be NULL!", watcher);
      changeWatchers.put(watcher);
    }

    virtual void set(const Point3D &pt, const T value) {
      T oldValue = Field3DImpl<T>::get(pt);
      Field3DImpl<T>::set(pt, value);

      for (unsigned int i = 0; i < changeWatchers.getSize(); i++)
	changeWatchers[i]->field3DChange(pt, value, oldValue);
    }

<<<<<<< HEAD
	/**
	* To also pass additional spatial information associated with a change
	* e.g., spin flip source site
	* Dev note: Not currently implemented
	* 
	* @param pt The location of the change
	* @param ptAdd Additional location associated with a change
	* @param value New value at pt
	*/
	virtual void set(const Point3D &pt, const Point3D &ptAdd, const T value) {
		broadcastAdditionalPt(ptAdd);
		set(pt, value);
	}

	/**
	* To directly pass additional spatial information associated with a change
	* e.g., spin flip source site
	* Dev note: Currently testing in reaction diffusion fvm solver and ChangeWatcherPyWrapper. Consider moving into standard interface
	* 
	* @param ptAdd Additional location associated with a change
	*/
	virtual void broadcastAdditionalPt(const Point3D &ptAdd) {
		for (unsigned int i = 0; i < changeWatchers.getSize(); i++)
			changeWatchers[i]->field3DAdditionalPt(ptAdd);
	}


=======
	virtual void set(const Point3D &pt, const Point3D &addPt, const T value) {
		T oldValue = Field3DImpl<T>::get(pt);
		Field3DImpl<T>::set(pt, value);

		for (unsigned int i = 0; i < changeWatchers.getSize(); i++) {
			changeWatchers[i]->field3DChange(pt, value, oldValue);
			changeWatchers[i]->field3DChange(pt, addPt, value, oldValue);
		}
	}
>>>>>>> e45c73e6
  };
};
#endif<|MERGE_RESOLUTION|>--- conflicted
+++ resolved
@@ -60,35 +60,6 @@
 	changeWatchers[i]->field3DChange(pt, value, oldValue);
     }
 
-<<<<<<< HEAD
-	/**
-	* To also pass additional spatial information associated with a change
-	* e.g., spin flip source site
-	* Dev note: Not currently implemented
-	* 
-	* @param pt The location of the change
-	* @param ptAdd Additional location associated with a change
-	* @param value New value at pt
-	*/
-	virtual void set(const Point3D &pt, const Point3D &ptAdd, const T value) {
-		broadcastAdditionalPt(ptAdd);
-		set(pt, value);
-	}
-
-	/**
-	* To directly pass additional spatial information associated with a change
-	* e.g., spin flip source site
-	* Dev note: Currently testing in reaction diffusion fvm solver and ChangeWatcherPyWrapper. Consider moving into standard interface
-	* 
-	* @param ptAdd Additional location associated with a change
-	*/
-	virtual void broadcastAdditionalPt(const Point3D &ptAdd) {
-		for (unsigned int i = 0; i < changeWatchers.getSize(); i++)
-			changeWatchers[i]->field3DAdditionalPt(ptAdd);
-	}
-
-
-=======
 	virtual void set(const Point3D &pt, const Point3D &addPt, const T value) {
 		T oldValue = Field3DImpl<T>::get(pt);
 		Field3DImpl<T>::set(pt, value);
@@ -98,7 +69,6 @@
 			changeWatchers[i]->field3DChange(pt, addPt, value, oldValue);
 		}
 	}
->>>>>>> e45c73e6
   };
 };
 #endif