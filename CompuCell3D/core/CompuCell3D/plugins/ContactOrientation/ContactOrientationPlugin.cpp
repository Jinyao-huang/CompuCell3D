--- conflicted
+++ resolved
@@ -288,7 +288,7 @@
     CC3DXMLElementList energyVec=_xmlData->getElements("Energy");
     
     contactEnergyArray.clear();
-    
+
     for (int i = 0 ; i<energyVec.size(); ++i){
         setContactEnergy(energyVec[i]->getAttribute("Type1"), energyVec[i]->getAttribute("Type2"), energyVec[i]->getDouble());
         //inserting all the types to the set (duplicate are automatically eleminated) to figure out max value of type Id
@@ -311,22 +311,8 @@
 }
 
 void ContactOrientationPlugin::setContactEnergy(const string typeName1,const string typeName2, const double energy){
-<<<<<<< HEAD
     unsigned char type1 = automaton->getTypeId(typeName1);
     unsigned char type2 = automaton->getTypeId(typeName2);
-=======
-    char type1 = automaton->getTypeId(typeName1);
-    char type2 = automaton->getTypeId(typeName2);
-
-    int index = getIndex(type1, type2);
-
-    contactEnergies_t::iterator it = contactEnergies.find(index);
-    if (it != contactEnergies.end()) throw CC3DException(string("Contact energy for ") + typeName1 + " " + typeName2 + " already set!");
-
-    contactEnergies[index] = energy;
-}
-
->>>>>>> 52aeeb34
 
     contactEnergyArray[type1][type2] = energy;
     contactEnergyArray[type2][type1] = energy;
