
#ifndef CONTACTORIENTATIONPLUGIN_H
#define CONTACTORIENTATIONPLUGIN_H
#include <CompuCell3D/CC3D.h>
#include "ContactOrientationData.h"

<<<<<<< HEAD
=======
// // // #include <CompuCell3D/Plugin.h>

// // // #include <CompuCell3D/Potts3D/EnergyFunction.h>


// // // #include <PublicUtilities/ParallelUtilsOpenMP.h>

// // // #include <CompuCell3D/Potts3D/Cell.h>

// // // #include <muParser/muParser.h>

>>>>>>> 52aeeb34
#include "ContactOrientationDLLSpecifier.h"

class CC3DXMLElement;

namespace CompuCell3D {
    class Simulator;

    class Potts3D;
    class Automaton;    
    class BoundaryStrategy;
    class ParallelUtilsOpenMP;
    
    template <class T> class Field3D;
    template <class T> class WatchableField3D;

    class CONTACTORIENTATION_EXPORT  ContactOrientationPlugin : public Plugin ,public EnergyFunction  {
        
    private:    
        ExtraMembersGroupAccessor<ContactOrientationData> contactOrientationDataAccessor;                
        CC3DXMLElement *xmlData;        
        
        Potts3D *potts;
        
        Simulator *sim;
        
        ParallelUtilsOpenMP *pUtils;            
        
        ParallelUtilsOpenMP::OpenMPLock_t *lockPtr;        
        
		ExpressionEvaluatorDepot eed;
		bool angularTermDefined;
        
        
        

        Automaton *automaton;

        BoundaryStrategy *boundaryStrategy;
        WatchableField3D<CellG *> *cellFieldG;
    
        //contact energy part
        typedef std::unordered_map<unsigned char, std::unordered_map<unsigned char, double> > contactEnergyArray_t;

        contactEnergyArray_t contactEnergyArray;

        double depth;        
        unsigned int maxNeighborIndex;
		Dim3D fieldDim;
        
        
        
        
    public:

        ContactOrientationPlugin();
        virtual ~ContactOrientationPlugin();
        
        ExtraMembersGroupAccessor<ContactOrientationData> * getContactOrientationDataAccessorPtr(){return & contactOrientationDataAccessor;}                

        
        //Energy function interface
        virtual double changeEnergy(const Point3D &pt, const CellG *newCell, const CellG *oldCell);        
        
                
        
        virtual void init(Simulator *simulator, CC3DXMLElement *_xmlData=0);
        virtual void handleEvent(CC3DEvent & _event);

        virtual void extraInit(Simulator *simulator);

        //Accessors - Python Interface
        virtual void setOriantationVector(CellG * _cell,double _x, double _y, double _z);
        virtual Vector3 getOriantationVector(const CellG * _cell);
        virtual void setAlpha(CellG * _cell,double _alpha);
        virtual double getAlpha(const CellG * _cell);
		
        //Steerrable interface
        virtual void update(CC3DXMLElement *_xmlData, bool _fullInitFlag=false);
        virtual std::string steerableName();
        virtual std::string toString();

        double contactEnergy(const CellG *cell1, const CellG *cell2);
        /**
        * Sets the contact energy for two cell types.  A -1 type is interpreted
        * as the medium.
        */
        void setContactEnergy(const std::string typeName1,const std::string typeName2, const double energy);        
            
    protected:
        /**
        * @return The index used for ordering contact energies in the map.
        */
		double singleTermFormula(double _alpha,double _theta);
        double angularTermFunction(double _alpha,double _theta);
        
        typedef double ( ContactOrientationPlugin::*angularTerm_t)(double _alpha,double _theta);
        ContactOrientationPlugin::angularTerm_t angularTermFcnPtr;
    
    };
};
#endif
        <|MERGE_RESOLUTION|>--- conflicted
+++ resolved
@@ -4,20 +4,6 @@
 #include <CompuCell3D/CC3D.h>
 #include "ContactOrientationData.h"
 
-<<<<<<< HEAD
-=======
-// // // #include <CompuCell3D/Plugin.h>
-
-// // // #include <CompuCell3D/Potts3D/EnergyFunction.h>
-
-
-// // // #include <PublicUtilities/ParallelUtilsOpenMP.h>
-
-// // // #include <CompuCell3D/Potts3D/Cell.h>
-
-// // // #include <muParser/muParser.h>
-
->>>>>>> 52aeeb34
 #include "ContactOrientationDLLSpecifier.h"
 
 class CC3DXMLElement;
@@ -36,7 +22,7 @@
     class CONTACTORIENTATION_EXPORT  ContactOrientationPlugin : public Plugin ,public EnergyFunction  {
         
     private:    
-        ExtraMembersGroupAccessor<ContactOrientationData> contactOrientationDataAccessor;                
+        ExtraMembersGroupAccessor<ContactOrientationData> contactOrientationDataAccessor;
         CC3DXMLElement *xmlData;        
         
         Potts3D *potts;
@@ -75,7 +61,7 @@
         ContactOrientationPlugin();
         virtual ~ContactOrientationPlugin();
         
-        ExtraMembersGroupAccessor<ContactOrientationData> * getContactOrientationDataAccessorPtr(){return & contactOrientationDataAccessor;}                
+        ExtraMembersGroupAccessor<ContactOrientationData> * getContactOrientationDataAccessorPtr(){return & contactOrientationDataAccessor;}
 
         
         //Energy function interface
