--- conflicted
+++ resolved
@@ -5,11 +5,7 @@
 
 
 #include "MitosisPlugin.h"
-<<<<<<< HEAD
-#include<core/CompuCell3D/CC3DLogger.h>
-=======
 #include <PublicUtilities/CC3DLogger.h>
->>>>>>> 6ed90e64
 
 MitosisPlugin::MitosisPlugin() { potts = 0; }
 
@@ -21,13 +17,6 @@
     potts = simulator->getPotts();
 
 
-<<<<<<< HEAD
-     bool pluginAlreadyRegisteredFlag;
-   Plugin *plugin=Simulator::pluginManager.get("VolumeTracker",&pluginAlreadyRegisteredFlag); //this will load VolumeTracker plugin if it is not already loaded
-   Log(LOG_DEBUG) << "GOT HERE BEFORE CALLING INIT";
-	if(!pluginAlreadyRegisteredFlag)
-      plugin->init(simulator);
-=======
     bool pluginAlreadyRegisteredFlag;
     //this will load VolumeTracker plugin if it is not already loaded
     Plugin *plugin = Simulator::pluginManager.get("VolumeTracker",
@@ -35,7 +24,6 @@
    CC3D_Log(LOG_DEBUG) << "GOT HERE BEFORE CALLING INIT";
     if (!pluginAlreadyRegisteredFlag)
         plugin->init(simulator);
->>>>>>> 6ed90e64
 
     simulator->getPotts()->registerCellGChangeWatcher(this);
     simulator->getPotts()->registerStepper(this);
@@ -56,13 +44,8 @@
     mitosisFlagVec.assign(maxNumberOfWorkNodes, false);
 
    turnOn(); //this can be called only after vectors have been allocated
-<<<<<<< HEAD
-   Log(LOG_DEBUG) << "maxNumberOfWorkNodes="<<maxNumberOfWorkNodes;
-	update(_xmlData,true);
-=======
    CC3D_Log(LOG_DEBUG) << "maxNumberOfWorkNodes="<<maxNumberOfWorkNodes;
     update(_xmlData, true);
->>>>>>> 6ed90e64
 
 }
 
@@ -98,13 +81,8 @@
     // be after this one in the list.
 
 
-<<<<<<< HEAD
-  if (newCell){
-      if(newCell->volume>= doublingVolume){
-=======
     if (newCell) {
         if(newCell->volume>= doublingVolume){
->>>>>>> 6ed90e64
 		 int currentWorkNodeNumber=pUtils->getCurrentWorkNodeNumber();
          splitVec[currentWorkNodeNumber] = true;
          splitPtVec[currentWorkNodeNumber] = pt;
@@ -115,12 +93,7 @@
 }
 
 void MitosisPlugin::turnOn() {
-<<<<<<< HEAD
-	onVec.assign(onVec.size(),true);
-	//onVec[pUtils->getCurrentWorkNodeNumber()] = true;
-=======
     onVec.assign(onVec.size(), true);
->>>>>>> 6ed90e64
 
 }
 
@@ -139,14 +112,9 @@
 
 }
 
-<<<<<<< HEAD
-CellG * MitosisPlugin::getChildCell(){
-	return childCellVec[pUtils->getCurrentWorkNodeNumber()];
-=======
 CellG *MitosisPlugin::getChildCell() {
 
     return childCellVec[pUtils->getCurrentWorkNodeNumber()];
->>>>>>> 6ed90e64
 }
 
 CellG *MitosisPlugin::getParentCell() {
@@ -274,29 +242,6 @@
         didMitosis = false;
         return didMitosis;
     }
-<<<<<<< HEAD
-   if(!childCell){
-      Log(LOG_DEBUG) << "Fragmented Cell - mitosis aborted";
-      didMitosis=false;
-      return didMitosis;
-   }
-   
-   if(childCell && fabs((float)childCell->volume-parentCell->volume)>2.0){
-      Log(LOG_DEBUG) << "cell was fragmented before mitosis, volumes of parent and child cells might significantly differ";
-      didMitosis=true;
-      return didMitosis;
-   }
-
-  }else{//this means that mitosis loop was not called
-      didMitosis=false;
-      return didMitosis;
-  }
-
-//Everything went fine, mitosis suceeded witho no side effects
-didMitosis=true;
-return didMitosis;
-=======
->>>>>>> 6ed90e64
 
 //Everything went fine, mitosis succeeded with no side effects
     didMitosis = true;
