--- conflicted
+++ resolved
@@ -10,12 +10,7 @@
 #include "ImplicitMotilityPlugin.h"
 
 #include <math.h>
-<<<<<<< HEAD
-#include <BasicUtils/BasicRandomNumberGenerator.h>
-#include<core/CompuCell3D/CC3DLogger.h>
-=======
 #include <PublicUtilities/CC3DLogger.h>
->>>>>>> 6ed90e64
 
 
 ImplicitMotilityPlugin::ImplicitMotilityPlugin() :
@@ -61,19 +56,6 @@
     if (!pluginAlreadyRegisteredFlag)
         plugin->init(simulator);
 
-<<<<<<< HEAD
-    //bool steppableAlreadyRegisteredFlag;
-    //Steppable *step = Simulator::steppableManager.get("BiasVectorSteppable",
-    //    &steppableAlreadyRegisteredFlag);//this will load the bias vec steppable if it is not already
-    //if (!steppableAlreadyRegisteredFlag)
-    //{
-    //    step->init(simulator);
-    //    ClassRegistry * class_registry = simulator->getClassRegistry();
-    //    class_registry->addStepper("BiasVectorSteppable", step);
-
-    //}
-=======
->>>>>>> 6ed90e64
 
     pUtils = sim->getParallelUtils();
 
@@ -117,19 +99,6 @@
     update(xmlData, true);
 
 	bool steppableAlreadyRegisteredFlag;
-<<<<<<< HEAD
-    Log(LOG_DEBUG) << "initializing the steppable";
-	Steppable *biasVectorSteppable = Simulator::steppableManager.get("BiasVectorSteppable",
-	    &steppableAlreadyRegisteredFlag);//this will load the bias vec steppable if it is not already
-	if (!steppableAlreadyRegisteredFlag)
-	{
-	    biasVectorSteppable->init(simulator);
-	    ClassRegistry * class_registry = simulator->getClassRegistry();
-	    class_registry->addStepper("BiasVectorSteppable", biasVectorSteppable);
-
-	}
-    Log(LOG_DEBUG) << "steppable initialized";
-=======
     CC3D_Log(LOG_DEBUG) << "initializing the steppable";
     //this will load the bias vec steppable if it is not already
     Steppable *biasVectorSteppable = Simulator::steppableManager.get("BiasVectorSteppable",
@@ -141,7 +110,6 @@
 
 	}
     CC3D_Log(LOG_DEBUG) << "steppable initialized";
->>>>>>> 6ed90e64
 
 }
 
