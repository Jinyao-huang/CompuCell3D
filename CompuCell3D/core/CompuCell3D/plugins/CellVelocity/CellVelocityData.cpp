#include "CellVelocityData.h"
#include <iostream>

using namespace std;
namespace CompuCell3D {


<<<<<<< HEAD
CellVelocityData::CellVelocityData():enoughData(false),numberOfSamples(0)
{
   cellCOMPtr=new cldeque<Coordinates3D<float> >();
=======
    CellVelocityData::CellVelocityData() : enoughData(false), numberOfSamples(0) {

        cellCOMPtr=new cldeque<Coordinates3D<float> >();
>>>>>>> 6ed90e64
   
   cellCOMPtr->assign(cldequeCapacity,Coordinates3D<float>(0.,0.,0.));
   velocity=Coordinates3D<float>(0.,0.,0.);

    }


    CellVelocityData::~CellVelocityData() {
        if (cellCOMPtr) delete cellCOMPtr;
        cellCOMPtr = 0;

    }

    void CellVelocityData::produceVelocityHistoryFromSource(const CellVelocityData *source) {

        ///assume that first place in deque is initialized to the correct COM
        cldeque<Coordinates3D < float> > &cellCOM = *cellCOMPtr;
        cldeque<Coordinates3D < float> > &sourceCellCOM = *(source->cellCOMPtr);

        enoughData = source->enoughData;
        numberOfSamples = source->numberOfSamples;

        unsigned int size = cellCOM.size();

        for (unsigned int i = 1; i < size; ++i) {

            cellCOM[i] = cellCOM[i - 1] - (sourceCellCOM[i - 1] - sourceCellCOM[i]);

        }


    }

};<|MERGE_RESOLUTION|>--- conflicted
+++ resolved
@@ -5,15 +5,9 @@
 namespace CompuCell3D {
 
 
-<<<<<<< HEAD
-CellVelocityData::CellVelocityData():enoughData(false),numberOfSamples(0)
-{
-   cellCOMPtr=new cldeque<Coordinates3D<float> >();
-=======
     CellVelocityData::CellVelocityData() : enoughData(false), numberOfSamples(0) {
 
         cellCOMPtr=new cldeque<Coordinates3D<float> >();
->>>>>>> 6ed90e64
    
    cellCOMPtr->assign(cldequeCapacity,Coordinates3D<float>(0.,0.,0.));
    velocity=Coordinates3D<float>(0.,0.,0.);
