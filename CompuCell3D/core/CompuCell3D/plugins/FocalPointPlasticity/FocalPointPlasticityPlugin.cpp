--- conflicted
+++ resolved
@@ -26,7 +26,6 @@
 #include "FocalPointPlasticityPlugin.h"
 
 
-<<<<<<< HEAD
 FocalPointPlasticityPlugin::FocalPointPlasticityPlugin() :pUtils(0), xmlData(0) {
 	lambda = 0.0;
 	activationEnergy = 0.0;
@@ -37,14 +36,6 @@
 	maxDistance = 1000.0;
 
 	diffEnergyFcnPtr = &FocalPointPlasticityPlugin::diffEnergyByType;
-=======
-FocalPointPlasticityPlugin::FocalPointPlasticityPlugin():pUtils(0),xmlData(0)   {
-	lambda=0.0;
-	activationEnergy=0.0;
-	targetDistance=0.0;
-	maxDistance=1000.0;
-	diffEnergyFcnPtr=&FocalPointPlasticityPlugin::diffEnergyByType;
->>>>>>> 1074c445
 
 	//setting default elastic link constituent law
 	constituentLawFcnPtr = &FocalPointPlasticityPlugin::elasticLinkConstituentLaw;
@@ -66,15 +57,9 @@
 	simulator->registerSteerableObject(this);
 
 	bool pluginAlreadyRegisteredFlag;
-<<<<<<< HEAD
+  //this will load VolumeTracker plugin if it is not already loaded
 	Plugin *plugin = Simulator::pluginManager.get("CenterOfMass", &pluginAlreadyRegisteredFlag); //this will load VolumeTracker plugin if it is not already loaded
 	if (!pluginAlreadyRegisteredFlag)
-=======
-
-    //this will load VolumeTracker plugin if it is not already loaded
-	Plugin *plugin=Simulator::pluginManager.get("CenterOfMass",&pluginAlreadyRegisteredFlag); 
-	if(!pluginAlreadyRegisteredFlag)
->>>>>>> 1074c445
 		plugin->init(simulator);
 
 	//first need to register center of mass plugin and then register FocalPointPlasticity
@@ -135,16 +120,9 @@
 		functionType = BYCELLTYPE;
 	}
 
-<<<<<<< HEAD
 	if (_xmlData->getFirstElement("Local")) {
 		diffEnergyFcnPtr = &FocalPointPlasticityPlugin::diffEnergyLocal;
 		functionType = BYCELLID;
-		//return;
-=======
-	if(_xmlData->getFirstElement("Local")){
-		diffEnergyFcnPtr=&FocalPointPlasticityPlugin::diffEnergyLocal;
-		functionType=BYCELLID;		
->>>>>>> 1074c445
 	}
 
 	if (_xmlData->getFirstElement("NeighborOrder")) {
@@ -177,18 +155,9 @@
 		if (plastParamVec[i]->getFirstElement("MaxDistance"))
 			fpptd.maxDistance = plastParamVec[i]->getFirstElement("MaxDistance")->getDouble();
 
-<<<<<<< HEAD
 		if (plastParamVec[i]->getFirstElement("MaxNumberOfJunctions")) {
 			CC3DXMLElement * maxNumberOfJunctionsElement = plastParamVec[i]->getFirstElement("MaxNumberOfJunctions");
 			fpptd.maxNumberOfJunctions = maxNumberOfJunctionsElement->getInt();
-
-			//if(maxNumberOfJunctionsElement->findAttribute("NeighborOrder"))				
-			//	fpptd.neighborOrder=maxNumberOfJunctionsElement->getAttributeAsUInt("NeighborOrder");
-=======
-		if(plastParamVec[i]->getFirstElement("MaxNumberOfJunctions")){
-			CC3DXMLElement * maxNumberOfJunctionsElement=plastParamVec[i]->getFirstElement("MaxNumberOfJunctions");
-			fpptd.maxNumberOfJunctions=maxNumberOfJunctionsElement->getInt();
->>>>>>> 1074c445
 		}
 
 		plastParams[index] = fpptd;
@@ -243,26 +212,17 @@
 	//Now that we know all the types used in the simulation we will find size of the plastParams
 	vector<unsigned char> cellTypesVector(cellTypesSet.begin(), cellTypesSet.end());//coping set to the vector
 
-<<<<<<< HEAD
+
 	int size = 0;
 	int index;
 	if (cellTypesVector.size()) {
 		size = *max_element(cellTypesVector.begin(), cellTypesVector.end());
 		size += 1;//if max element is e.g. 5 then size has to be 6 for an array to be properly allocated
-=======
-	int size=0;
-	int index ;
-	if (cellTypesVector.size()){
-		size= * max_element(cellTypesVector.begin(),cellTypesVector.end());
-        //if max element is e.g. 5 then size has to be 6 for an array to be properly allocated
-		size+=1;
->>>>>>> 1074c445
 	}
 
 	plastParamsArray.clear();
 	plastParamsArray.assign(size, vector<FocalPointPlasticityTrackerData>(size, FocalPointPlasticityTrackerData()));
 
-<<<<<<< HEAD
 	for (int i = 0; i < cellTypesVector.size(); ++i)
 		for (int j = 0; j < cellTypesVector.size(); ++j) {
 			//cerr<<"cellTypesVector[i]="<<(int)cellTypesVector[i]<<endl;
@@ -279,29 +239,11 @@
 		for (int j = 0; j < maxNumberOfJunctionsTotalVec.size(); ++j) {
 
 			mNJ += plastParamsArray[idx][j].maxNumberOfJunctions;
-=======
-	for(int i = 0 ; i < cellTypesVector.size() ; ++i)
-		for(int j = 0 ; j < cellTypesVector.size() ; ++j){
-			index = getIndex(cellTypesVector[i],cellTypesVector[j]);
-			plastParamsArray[cellTypesVector[i]][cellTypesVector[j]] = plastParams[index];
-		}
-		// initializing maxNumberOfJunctionsTotalVec based on plastParamsArray .maxNumberOfJunctionsTotalVec
-		// is indexed by cell type
-		maxNumberOfJunctionsTotalVec.assign(size,0);
-		for (int idx=0 ; idx<maxNumberOfJunctionsTotalVec.size() ; ++idx){
-			int mNJ=0;
-			for( int j =0 ; j < maxNumberOfJunctionsTotalVec.size() ; ++j){
-
-				mNJ+=plastParamsArray[idx][j].maxNumberOfJunctions;
-			}
-			maxNumberOfJunctionsTotalVec[idx]=mNJ;
->>>>>>> 1074c445
 		}
 		maxNumberOfJunctionsTotalVec[idx] = mNJ;
 		cerr << "maxNumberOfJunctions for type " << idx << " is " << maxNumberOfJunctionsTotalVec[idx] << endl;
 	}
 
-<<<<<<< HEAD
 	//Now internal parameters
 	//Now that we know all the types used in the simulation we will find size of the plastParams
 	vector<unsigned char> internalCellTypesVector(internalCellTypesSet.begin(), internalCellTypesSet.end());//coping set to the vector
@@ -357,66 +299,6 @@
 
 		constituentLawFcnPtr = &FocalPointPlasticityPlugin::elasticLinkConstituentLaw;;
 	}
-=======
-		//Now internal parameters
-		//Now that we know all the types used in the simulation we will find size of the plastParams
-		vector<unsigned char> internalCellTypesVector(internalCellTypesSet.begin(),internalCellTypesSet.end());//coping set to the vector
-
-		size=0;
-		if (internalCellTypesVector.size()){
-			size= * max_element(internalCellTypesVector.begin(),internalCellTypesVector.end());
-			size+=1;//if max element is e.g. 5 then size has to be 6 for an array to be properly allocated
-		}
-
-		internalPlastParamsArray.clear();
-		internalPlastParamsArray.assign(size,vector<FocalPointPlasticityTrackerData>(size,FocalPointPlasticityTrackerData()));
-
-		for(int i = 0 ; i < internalCellTypesVector.size() ; ++i)
-			for(int j = 0 ; j < internalCellTypesVector.size() ; ++j){
-				index = getIndex(internalCellTypesVector[i],internalCellTypesVector[j]);
-				internalPlastParamsArray[internalCellTypesVector[i]][internalCellTypesVector[j]] = internalPlastParams[index];				
-			}
-
-
-			// initializing maxNumberOfJunctionsInternalTotalVec based on
-			// plastParamsArray .maxNumberOfJunctionsInternalTotalVec is indexed by cell type
-			maxNumberOfJunctionsInternalTotalVec.assign(size,0);
-			for (int idx=0 ; idx<maxNumberOfJunctionsInternalTotalVec.size() ; ++idx){
-				int mNJ=0;
-				for( int j =0 ; j < maxNumberOfJunctionsInternalTotalVec.size() ; ++j){
-
-					mNJ+=internalPlastParamsArray[idx][j].maxNumberOfJunctions;
-				}
-				maxNumberOfJunctionsInternalTotalVec[idx]=mNJ;
-				cerr<<"maxNumberOfInternalJunctions for type "<<idx<<" is "<<maxNumberOfJunctionsInternalTotalVec[idx]<<endl;
-			}
-
-			CC3DXMLElement * linkXMLElem = _xmlData->getFirstElement("LinkConstituentLaw");
-
-			if( linkXMLElem  && linkXMLElem->findElement("Formula")){
-				ASSERT_OR_THROW("CC3DML Error: Please change Formula tag to Expression tag inside LinkConstituentLaw element",false);
-			}
-
-
-			if (linkXMLElem){
-				unsigned int maxNumberOfWorkNodes=pUtils->getMaxNumberOfWorkNodesPotts();
-				eed.allocateSize(maxNumberOfWorkNodes);
-				vector<string> variableNames;
-				variableNames.push_back("Lambda");
-				variableNames.push_back("Length");
-				variableNames.push_back("TargetLength");
-				
-
-				eed.addVariables(variableNames.begin(),variableNames.end());
-				eed.update(linkXMLElem);			
-				constituentLawFcnPtr=&FocalPointPlasticityPlugin::customLinkConstituentLaw;
-				
-			}else{
-				
-				constituentLawFcnPtr=&FocalPointPlasticityPlugin::elasticLinkConstituentLaw;;
-			}
-
->>>>>>> 1074c445
 
 	boundaryStrategy = BoundaryStrategy::getInstance();
 
@@ -432,7 +314,6 @@
 
 }
 
-<<<<<<< HEAD
 double FocalPointPlasticityPlugin::customLinkConstituentLaw(float _lambda, float _length, float _targetLength) {
 
 	int currentWorkNodeNumber = pUtils->getCurrentWorkNodeNumber();
@@ -449,70 +330,11 @@
 
 }
 
-//not used
-//double FocalPointPlasticityPlugin::diffEnergyLocal(float _deltaL,float _lBefore,const FocalPointPlasticityTrackerData * _plasticityTrackerData,const CellG *_cell,bool _useCluster){
-//
-//   float lambdaLocal=_plasticityTrackerData->lambdaDistance;
-//   float targetDistanceLocal=_plasticityTrackerData->targetDistance;
-//
-//   if(_cell->volume>1){
-//      return lambdaLocal*_deltaL*(2*(_lBefore-targetDistanceLocal)+_deltaL);
-//   }else{//after spin flip oldCell will disappear so the only contribution from before spin flip i.e. -(l-l0)^2
-//      return -lambdaLocal*(_lBefore-targetDistanceLocal)*(_lBefore-targetDistanceLocal);
-//   }
-//   	
-//}
-
-//double FocalPointPlasticityPlugin::diffEnergyByType(float _deltaL,float _lBefore,const FocalPointPlasticityTrackerData * _plasticityTrackerData,const CellG *_cell,bool _useCluster){
-//   float lambdaDistanceLocal;
-//   float targetDistanceLocal;
-//   if(_useCluster){
-//	   lambdaDistanceLocal=internalPlastParamsArray[_plasticityTrackerData->neighborAddress->type][_cell->type].lambdaDistance;
-//	   targetDistanceLocal=internalPlastParamsArray[_plasticityTrackerData->neighborAddress->type][_cell->type].targetDistance;
-//   }else{
-//	   lambdaDistanceLocal=plastParamsArray[_plasticityTrackerData->neighborAddress->type][_cell->type].lambdaDistance;
-//	   targetDistanceLocal=plastParamsArray[_plasticityTrackerData->neighborAddress->type][_cell->type].targetDistance;
-//   }
-//
-//   if(_cell->volume>1){
-//	   double diffEnergy=lambdaDistanceLocal*_deltaL*(2*(_lBefore-targetDistanceLocal)+_deltaL);
-//
-//	   //double diffEnergy=_plasticityTrackerData->lambdaDistance*_deltaL*(2*(_lBefore-_plasticityTrackerData->targetDistance)+_deltaL);
-//	   //cerr<<"_plasticityTrackerData->targetDistance="<<_plasticityTrackerData->targetDistance<<endl;
-//	   //cerr<<"_plasticityTrackerData->lambdaDistance="<<_plasticityTrackerData->lambdaDistance<<endl;
-//	   //cerr<<"diff energy="<<diffEnergy<<endl;
-//	   return diffEnergy;
-//   }else{//after spin flip oldCell will disappear so the only contribution from before spin flip i.e. -(l-l0)^2
-//		return -lambdaDistanceLocal*(_lBefore-targetDistanceLocal)*(_lBefore-targetDistanceLocal);
-//      //return -_plasticityTrackerData->lambdaDistance*(_lBefore-_plasticityTrackerData->targetDistance)*(_lBefore-_plasticityTrackerData->targetDistance);
-//   }
-//}
-
 double FocalPointPlasticityPlugin::diffEnergyLocal(float _deltaL, float _lBefore, const FocalPointPlasticityTrackerData * _plasticityTrackerData, const CellG *_cell, bool _useCluster) {
-=======
-double FocalPointPlasticityPlugin::customLinkConstituentLaw(float _lambda,float _length,float _targetLength){
-
-		int currentWorkNodeNumber=pUtils->getCurrentWorkNodeNumber();	
-		ExpressionEvaluator & ev=eed[currentWorkNodeNumber];
-		double linkLaw=0.0;
-
-		ev[0]=_lambda;
-		ev[1]=_length;	
-		ev[2]=_targetLength;	
-		
-		linkLaw=ev.eval();
-
-		return linkLaw;
-
-}
-
-double FocalPointPlasticityPlugin::diffEnergyLocal(float _deltaL,float _lBefore,const FocalPointPlasticityTrackerData * _plasticityTrackerData,const CellG *_cell,bool _useCluster){
->>>>>>> 1074c445
 
 	float lambdaLocal = _plasticityTrackerData->lambdaDistance;
 	float targetDistanceLocal = _plasticityTrackerData->targetDistance;
 
-<<<<<<< HEAD
 	if (_cell->volume>1) {
 
 		return (this->*constituentLawFcnPtr)(lambdaLocal, _lBefore + _deltaL, targetDistanceLocal) - (this->*constituentLawFcnPtr)(lambdaLocal, _lBefore, targetDistanceLocal);
@@ -523,32 +345,8 @@
 
 }
 
-//not used
-double FocalPointPlasticityPlugin::diffEnergyGlobal(float _deltaL, float _lBefore, const FocalPointPlasticityTrackerData * _plasticityTrackerData, const CellG *_cell, bool _useCluster) {
-
-	if (_cell->volume>1) {
-		return lambda*_deltaL*(2 * (_lBefore - targetDistance) + _deltaL);
-	}
-	else {//after spin flip oldCell will disappear so the only contribution from before spin flip i.e. -(l-l0)^2
-		return -lambda*(_lBefore - targetDistance)*(_lBefore - targetDistance);
-	}
-
-}
-=======
-	if(_cell->volume>1){
-        		return (this->*constituentLawFcnPtr)(lambdaLocal,_lBefore+_deltaL,targetDistanceLocal)-(this->*constituentLawFcnPtr)(lambdaLocal,_lBefore,targetDistanceLocal);
-	}else{
-        //after spin flip oldCell will disappear so the only contribution from before spin flip i.e. -(l-l0)^2
-		return -(this->*constituentLawFcnPtr)(lambdaLocal,_lBefore,targetDistanceLocal);
-	}
-
-}
-
->>>>>>> 1074c445
-
 double FocalPointPlasticityPlugin::diffEnergyByType(float _deltaL, float _lBefore, const FocalPointPlasticityTrackerData * _plasticityTrackerData, const CellG *_cell, bool _useCluster) {
 	float lambdaDistanceLocal;
-<<<<<<< HEAD
 	float targetDistanceLocal;
 	if (_useCluster) {
 		lambdaDistanceLocal = internalPlastParamsArray[_plasticityTrackerData->neighborAddress->type][_cell->type].lambdaDistance;
@@ -577,23 +375,6 @@
 	else {
 		_cell2 = _cell;
 		_cell1 = _fpptd->neighborAddress;
-=======
-	float targetDistanceLocal;    
-	if(_useCluster){
-		lambdaDistanceLocal=internalPlastParamsArray[_plasticityTrackerData->neighborAddress->type][_cell->type].lambdaDistance;
-		targetDistanceLocal=internalPlastParamsArray[_plasticityTrackerData->neighborAddress->type][_cell->type].targetDistance;
-	}else{
-		lambdaDistanceLocal=plastParamsArray[_plasticityTrackerData->neighborAddress->type][_cell->type].lambdaDistance;
-		targetDistanceLocal=plastParamsArray[_plasticityTrackerData->neighborAddress->type][_cell->type].targetDistance;
-	}
-
-	if(_cell->volume > 1){
-
-		return (this->*constituentLawFcnPtr)(lambdaDistanceLocal,_lBefore+_deltaL,targetDistanceLocal)-(this->*constituentLawFcnPtr)(lambdaDistanceLocal,_lBefore,targetDistanceLocal);
-	}else{
-        //after spin flip oldCell will disappear so the only contribution from before spin flip i.e. -(l-l0)^2
-		return -(this->*constituentLawFcnPtr)(lambdaDistanceLocal,_lBefore,targetDistanceLocal);		
->>>>>>> 1074c445
 	}
 
 	if (!linkInv.getLinkByCells(_cell1, _cell2)) {
@@ -619,8 +400,6 @@
 	}
 
 }
-
-<<<<<<< HEAD
 
 void FocalPointPlasticityPlugin::insertAnchorFPPData(CellG * _cell, FocalPointPlasticityTrackerData * _fpptd) {
 
@@ -654,31 +433,9 @@
 }
 
 double FocalPointPlasticityPlugin::tryAddingNewJunction(const Point3D &pt, const CellG *newCell) {
-=======
-	return std::vector<FocalPointPlasticityTrackerData>(
-        focalPointPlasticityTrackerAccessor.get(
-            _cell->extraAttribPtr)->focalPointPlasticityNeighbors.begin(),focalPointPlasticityTrackerAccessor.get(_cell->extraAttribPtr)->focalPointPlasticityNeighbors.end());
-
-}
-
-std::vector<FocalPointPlasticityTrackerData> FocalPointPlasticityPlugin::getInternalFPPDataVec(CellG * _cell){
-	return std::vector<FocalPointPlasticityTrackerData>
-        (focalPointPlasticityTrackerAccessor.get(
-            _cell->extraAttribPtr)->internalFocalPointPlasticityNeighbors.begin(),focalPointPlasticityTrackerAccessor.get(_cell->extraAttribPtr)->internalFocalPointPlasticityNeighbors.end());
-}
-
-std::vector<FocalPointPlasticityTrackerData> FocalPointPlasticityPlugin::getAnchorFPPDataVec(CellG * _cell){
-	return std::vector<FocalPointPlasticityTrackerData>(
-        focalPointPlasticityTrackerAccessor.get(
-            _cell->extraAttribPtr)->anchors.begin(),focalPointPlasticityTrackerAccessor.get(_cell->extraAttribPtr)->anchors.end());
-}
-
-double FocalPointPlasticityPlugin::tryAddingNewJunction(const Point3D &pt,const CellG *newCell) {
->>>>>>> 1074c445
 
 	int currentWorkNodeNumber = pUtils->getCurrentWorkNodeNumber();
 	short &  newJunctionInitiatedFlag = newJunctionInitiatedFlagVec[currentWorkNodeNumber];
-<<<<<<< HEAD
 	CellG * & newNeighbor = newNeighborVec[currentWorkNodeNumber];
 
 	if (((int)plastParamsArray.size()) - 1<newCell->type) { //the newCell type is not listed by the user
@@ -689,31 +446,13 @@
 	//check if new cell can accept new junctions
 	if (linkInv.getNumberOfJunctions(const_cast<CellG*>(newCell)) >= maxNumberOfJunctionsTotalVec[newCell->type]) {
 		newJunctionInitiatedFlag = false;
-=======
-	CellG * & newNeighbor=newNeighborVec[currentWorkNodeNumber];
-	
-	if (((int)plastParamsArray.size())-1<newCell->type){ 
-        //the newCell type is not listed by the user
-		newJunctionInitiatedFlag=false;
 		return 0.0;
-	}
-
-	if(focalPointPlasticityTrackerAccessor.get(newCell->extraAttribPtr)->focalPointPlasticityNeighbors.size()>=maxNumberOfJunctionsTotalVec[newCell->type]){
-		newJunctionInitiatedFlag=false;
->>>>>>> 1074c445
-		return 0.0;
-
-	}
-
-<<<<<<< HEAD
+
+	}
+
 	boundaryStrategy = BoundaryStrategy::getInstance();
 
 	int maxNeighborIndexLocal = boundaryStrategy->getMaxNeighborIndexFromNeighborOrder(neighborOrder);
-=======
-	boundaryStrategy=BoundaryStrategy::getInstance();
-	
-	int maxNeighborIndexLocal=boundaryStrategy->getMaxNeighborIndexFromNeighborOrder(neighborOrder);
->>>>>>> 1074c445
 	Neighbor neighbor;
 	CellG * nCell;
 	WatchableField3D<CellG *> *fieldG = (WatchableField3D<CellG *> *) potts->getCellFieldG();
@@ -740,37 +479,17 @@
 		if (nCell == newCell || nCell->clusterId == newCell->clusterId)	// make sure that newCell and nCell are different and belong to different clusters
 			continue;
 
-<<<<<<< HEAD
-		//check if type of neighbor cell is listed by the user
 		if (((int)plastParamsArray.size()) - 1<nCell->type || plastParamsArray[newCell->type][nCell->type].maxNumberOfJunctions == 0) {
-=======
-
-		if(((int)plastParamsArray.size())-1<nCell->type || plastParamsArray[newCell->type][nCell->type].maxNumberOfJunctions==0){	
->>>>>>> 1074c445
 			continue;
 		}
 
 		// check if neighbor cell can accept another junction
-<<<<<<< HEAD
 		if (linkInv.getNumberOfJunctionsByType(nCell, newCell->type) >= plastParamsArray[newCell->type][nCell->type].maxNumberOfJunctions) {
-=======
-		set<FocalPointPlasticityTrackerData> &nCellFPPTD=focalPointPlasticityTrackerAccessor.get(nCell->extraAttribPtr)->focalPointPlasticityNeighbors;
-
-        //this will count number of junctions between nCell and cells of same type as newCell
-		int currentNumberOfJunctionsNCell = count_if(nCellFPPTD.begin(),nCellFPPTD.end(),FocalPointPlasticityJunctionCounter(newCell->type)); 
-		if( currentNumberOfJunctionsNCell >= plastParamsArray[newCell->type][nCell->type].maxNumberOfJunctions ){
->>>>>>> 1074c445
 			continue;
 		}
 
 		// check if new cell can accept another junction
-<<<<<<< HEAD
 		if (linkInv.getNumberOfJunctionsByType(const_cast<CellG*>(newCell), nCell->type) >= plastParamsArray[newCell->type][nCell->type].maxNumberOfJunctions) {
-=======
-		set<FocalPointPlasticityTrackerData> &newCellFPPTD=focalPointPlasticityTrackerAccessor.get(newCell->extraAttribPtr)->focalPointPlasticityNeighbors;
-		int currentNumberOfJunctionsNewCell = count_if(newCellFPPTD.begin(),newCellFPPTD.end(),FocalPointPlasticityJunctionCounter(nCell->type)); //this will count number of junctions between newCell and cells of same type as nCell
-		if(currentNumberOfJunctionsNewCell>=plastParamsArray[newCell->type][nCell->type].maxNumberOfJunctions){
->>>>>>> 1074c445
 			continue;
 		}
 
@@ -783,11 +502,7 @@
 		}
 	}
 
-<<<<<<< HEAD
 	if (newJunctionInitiatedFlag) {
-=======
-	if(newJunctionInitiatedFlag){		
->>>>>>> 1074c445
 		return plastParamsArray[newCell->type][newNeighbor->type].activationEnergy;
 	}
 	else {
@@ -795,13 +510,9 @@
 	}
 }
 
-<<<<<<< HEAD
 double FocalPointPlasticityPlugin::tryAddingNewJunctionWithinCluster(const Point3D &pt, const CellG *newCell) {
 	int currentWorkNodeNumber = pUtils->getCurrentWorkNodeNumber();
-=======
-double FocalPointPlasticityPlugin::tryAddingNewJunctionWithinCluster(const Point3D &pt,const CellG *newCell) {
-	int currentWorkNodeNumber=pUtils->getCurrentWorkNodeNumber();	
->>>>>>> 1074c445
+
 	short &  newJunctionInitiatedFlagWithinCluster = newJunctionInitiatedFlagWithinClusterVec[currentWorkNodeNumber];
 	CellG * & newNeighbor = newNeighborVec[currentWorkNodeNumber];
 
@@ -816,23 +527,12 @@
 		return 0.0;
 	}
 
-<<<<<<< HEAD
 	boundaryStrategy = BoundaryStrategy::getInstance();
 	int maxNeighborIndexLocal = boundaryStrategy->getMaxNeighborIndexFromNeighborOrder(neighborOrder);
 	Neighbor neighbor;
 	CellG * nCell;
 	WatchableField3D<CellG *> *fieldG = (WatchableField3D<CellG *> *) potts->getCellFieldG();
 	//visit point neighbors of newCell and see if within of specified range there is another cell with which newCell can make a junction
-=======
-	boundaryStrategy=BoundaryStrategy::getInstance();
-	
-	int maxNeighborIndexLocal=boundaryStrategy->getMaxNeighborIndexFromNeighborOrder(neighborOrder);
-	Neighbor neighbor;
-	CellG * nCell;
-	WatchableField3D<CellG *> *fieldG =(WatchableField3D<CellG *> *) potts->getCellFieldG();
-
-    //visit point neighbors of newCell and see if within of specified range there is another cell with which newCell can make a junction
->>>>>>> 1074c445
 
 	// Randomly shuffle neighbor selection
 	std::vector<unsigned int> randNeighborIndex = std::vector<unsigned int>(maxNeighborIndexLocal + 1, 0);
@@ -855,36 +555,19 @@
 			continue;
 
 		//check if type of neighbor cell is listed by the user
-<<<<<<< HEAD
-		if (((int)internalPlastParamsArray.size()) - 1<nCell->type || maxNumberOfJunctionsInternalTotalVec[newCell->type] == 0) {
-=======
-		if(((int)internalPlastParamsArray.size())-1<nCell->type || maxNumberOfJunctionsInternalTotalVec[newCell->type]==0){	
->>>>>>> 1074c445
+		if (((int)internalPlastParamsArray.size()) - 1 < nCell->type || maxNumberOfJunctionsInternalTotalVec[newCell->type] == 0) {
 			continue;
 		}
 
 
 		// check if neighbor cell can accept another junction
 
-<<<<<<< HEAD
 		if (linkInvInternal.getNumberOfJunctionsByType(nCell, newCell->type) >= internalPlastParamsArray[newCell->type][nCell->type].maxNumberOfJunctions) {
-=======
-		set<FocalPointPlasticityTrackerData> &nCellFPPTD=focalPointPlasticityTrackerAccessor.get(nCell->extraAttribPtr)->internalFocalPointPlasticityNeighbors;
-		int currentNumberOfJunctionsNCell = count_if(nCellFPPTD.begin(),nCellFPPTD.end(),FocalPointPlasticityJunctionCounter(newCell->type)); //this will count number of junctions between nCell and cells of same type as newCell
-		if( currentNumberOfJunctionsNCell >= internalPlastParamsArray[newCell->type][nCell->type].maxNumberOfJunctions ){			
->>>>>>> 1074c445
 			continue;
 		}
 
 		// check if newCell can accept another junction
-<<<<<<< HEAD
-
 		if (linkInvInternal.getNumberOfJunctionsByType(const_cast<CellG*>(newCell), nCell->type) >= internalPlastParamsArray[newCell->type][nCell->type].maxNumberOfJunctions) {
-=======
-		set<FocalPointPlasticityTrackerData> &newCellFPPTD=focalPointPlasticityTrackerAccessor.get(newCell->extraAttribPtr)->internalFocalPointPlasticityNeighbors;
-		int currentNumberOfJunctionsNewCell = count_if(newCellFPPTD.begin(),newCellFPPTD.end(),FocalPointPlasticityJunctionCounter(nCell->type)); //this will count number of junctions between newCell and cells of same type as nCell
-		if(currentNumberOfJunctionsNewCell>=internalPlastParamsArray[newCell->type][nCell->type].maxNumberOfJunctions){			
->>>>>>> 1074c445
 			continue;
 		}
 
@@ -899,11 +582,7 @@
 	}
 
 
-<<<<<<< HEAD
 	if (newJunctionInitiatedFlagWithinCluster) {
-=======
-	if(newJunctionInitiatedFlagWithinCluster){
->>>>>>> 1074c445
 		return internalPlastParamsArray[newCell->type][newNeighbor->type].activationEnergy;
 	}
 	else {
@@ -915,14 +594,7 @@
 double FocalPointPlasticityPlugin::changeEnergy(const Point3D &pt, const CellG *newCell, const CellG *oldCell) {
 
 	//This plugin will not work properly with periodic boundary conditions. If necessary I can fix it
-<<<<<<< HEAD
-	//cerr<<"THIS IS pt="<<pt<<endl;
 	if (newCell == oldCell) //this may happen if you are trying to assign same cell to one pixel twice 
-=======
-	
-	if (newCell==oldCell) 
-        //this may happen if you are trying to assign same cell to one pixel twice 
->>>>>>> 1074c445
 		return 0.0;
 
 
@@ -938,51 +610,25 @@
 	Neighbor neighborOfNeighbor;
 	CellG * nCell;
 
-<<<<<<< HEAD
 	newJunctionInitiatedFlag = false;
 	newJunctionInitiatedFlagWithinCluster = false;
-=======
-	newJunctionInitiatedFlag=false;
-	newJunctionInitiatedFlagWithinCluster=false;
->>>>>>> 1074c445
 
 	newNeighbor = 0;
 
 	//check if we need to create new junctions only new cell can initiate junctions
-<<<<<<< HEAD
 	if (newCell) {
-		//cerr<<"trying adding new cell within a cluster"<<endl;
 		double activationEnergy = tryAddingNewJunctionWithinCluster(pt, newCell);
 		if (newJunctionInitiatedFlagWithinCluster) {
-			//cerr<<"GOT NEW JUNCTION"<<endl;
-
-			//exit(0);
 			energy += activationEnergy;
-
-=======
-	if(newCell){
-		double activationEnergy=tryAddingNewJunctionWithinCluster(pt,newCell);
-		if(newJunctionInitiatedFlagWithinCluster){
-			energy+=activationEnergy;
->>>>>>> 1074c445
+      
 			return energy;
 		}
 	}
 
-<<<<<<< HEAD
 	if (newCell) {
 		double activationEnergy = tryAddingNewJunction(pt, newCell);
 		if (newJunctionInitiatedFlag) {
-			//cerr<<"GOT NEW INTERNAL JUNCTION"<<endl;
-
-			//exit(0);
 			energy += activationEnergy;
-=======
-	if(newCell){
-		double activationEnergy=tryAddingNewJunction(pt,newCell);		
-		if(newJunctionInitiatedFlag){			
-			energy+=activationEnergy;
->>>>>>> 1074c445
 
 			return energy;
 		}
@@ -996,16 +642,12 @@
 	Coordinates3D<float> centMassNewBefore;
 
 
-<<<<<<< HEAD
-	//    cerr<<"fieldDim="<<fieldDim<<endl;
 	if (oldCell) {
 		centMassOldBefore.XRef() = oldCell->xCM / (float)oldCell->volume;
 		centMassOldBefore.YRef() = oldCell->yCM / (float)oldCell->volume;
 		centMassOldBefore.ZRef() = oldCell->zCM / (float)oldCell->volume;
 
 		if (oldCell->volume>1) {
-			//cerr<<"THIS IS oldCellVolume="<<oldCell->volume<<endl;
-			//cerr<<" FPP boundaryStrategy="<<boundaryStrategy<<endl;
 			centroidOldAfter = precalculateCentroid(pt, oldCell, -1, fieldDim, boundaryStrategy);
 			centMassOldAfter.XRef() = centroidOldAfter.X() / (float)(oldCell->volume - 1);
 			centMassOldAfter.YRef() = centroidOldAfter.Y() / (float)(oldCell->volume - 1);
@@ -1013,34 +655,12 @@
 
 		}
 		else {
-			//          return 0.0;//if oldCell is to disappear the Plasticity energy will be zero
 			centroidOldAfter.XRef() = oldCell->xCM;
 			centroidOldAfter.YRef() = oldCell->yCM;
 			centroidOldAfter.ZRef() = oldCell->zCM;
 			centMassOldAfter.XRef() = centroidOldAfter.X() / (float)(oldCell->volume);
 			centMassOldAfter.YRef() = centroidOldAfter.Y() / (float)(oldCell->volume);
 			centMassOldAfter.ZRef() = centroidOldAfter.Z() / (float)(oldCell->volume);
-=======
-	if(oldCell){
-		centMassOldBefore.XRef()=oldCell->xCM/(float)oldCell->volume;
-		centMassOldBefore.YRef()=oldCell->yCM/(float)oldCell->volume;
-		centMassOldBefore.ZRef()=oldCell->zCM/(float)oldCell->volume;
-
-		if(oldCell->volume>1){
-			centroidOldAfter=precalculateCentroid(pt, oldCell, -1,fieldDim,boundaryStrategy);
-			centMassOldAfter.XRef()=centroidOldAfter.X()/(float)(oldCell->volume-1);
-			centMassOldAfter.YRef()=centroidOldAfter.Y()/(float)(oldCell->volume-1);
-			centMassOldAfter.ZRef()=centroidOldAfter.Z()/(float)(oldCell->volume-1);
-
-		}else{
-
-			centroidOldAfter.XRef()=oldCell->xCM;
-			centroidOldAfter.YRef()=oldCell->yCM;
-			centroidOldAfter.ZRef()=oldCell->zCM;
-			centMassOldAfter.XRef()=centroidOldAfter.X()/(float)(oldCell->volume);
-			centMassOldAfter.YRef()=centroidOldAfter.Y()/(float)(oldCell->volume);
-			centMassOldAfter.ZRef()=centroidOldAfter.Z()/(float)(oldCell->volume);
->>>>>>> 1074c445
 		}
 	}
 
@@ -1062,10 +682,7 @@
 	float deltaL;
 	float lBefore;
 	float nCellVol;
-<<<<<<< HEAD
-	//cerr<<"energy before old cell section="<<energy<<endl;
 	if (oldCell) {
-		//cerr<<"energy for old cell section"<<endl;
 
 		for each (FocalPointPlasticityLink* link in linkInv.getCellLinkList(oldCell)) {
 			nCell = link->getOtherCell(oldCell);
@@ -1104,54 +721,7 @@
 					- lBefore;
 			}
 			double clusterOldCellEnergy = (this->*diffEnergyFcnPtr)(deltaL, lBefore, &link->getFPPTrackerData(oldCell), oldCell, true);
-			//cerr<<"clusterOldCellEnergy="<<clusterOldCellEnergy<<endl;
 			energy += clusterOldCellEnergy;
-=======
-
-	if(oldCell){	
-		oldVol=oldCell->volume;
-		focalPointPlasticityNeighborsTmpPtr=&focalPointPlasticityTrackerAccessor.get(oldCell->extraAttribPtr)->focalPointPlasticityNeighbors ;		
-		for (sitr=focalPointPlasticityNeighborsTmpPtr->begin() ; sitr != focalPointPlasticityNeighborsTmpPtr->end() ;++sitr){
-
-			nCell=sitr->neighborAddress;
-			nCellVol=nCell->volume;
-
-			if(nCell!=newCell){
-				lBefore=distInvariantCM(centMassOldBefore.X(),centMassOldBefore.Y(),centMassOldBefore.Z(),nCell->xCM/nCellVol,nCell->yCM/nCellVol,nCell->zCM/nCellVol,fieldDim,boundaryStrategy);
-				deltaL=
-					distInvariantCM(centMassOldAfter.X(),centMassOldAfter.Y(),centMassOldAfter.Z(),nCell->xCM/nCellVol,nCell->yCM/nCellVol,nCell->zCM/nCellVol,fieldDim,boundaryStrategy)
-					-lBefore;
-			}else{
-				lBefore=distInvariantCM(centMassOldBefore.X(),centMassOldBefore.Y(),centMassOldBefore.Z(),centMassNewBefore.X(),centMassNewBefore.Y(),centMassNewBefore.Z(),fieldDim,boundaryStrategy);
-				deltaL=
-					distInvariantCM(centMassOldAfter.X(),centMassOldAfter.Y(),centMassOldAfter.Z(),centMassNewAfter.X(),centMassNewAfter.Y(),centMassNewAfter.Z(),fieldDim,boundaryStrategy)
-					-lBefore;
-			}
-
-			energy+=(this->*diffEnergyFcnPtr)(deltaL,lBefore,&(*sitr),oldCell,false);
-		}
-
-		//go over compartments
-		focalPointPlasticityNeighborsTmpPtr=&focalPointPlasticityTrackerAccessor.get(oldCell->extraAttribPtr)->internalFocalPointPlasticityNeighbors ;
-
-		for (sitr=focalPointPlasticityNeighborsTmpPtr->begin() ; sitr != focalPointPlasticityNeighborsTmpPtr->end() ;++sitr){
-			nCell=sitr->neighborAddress;
-			nCellVol=nCell->volume;
-
-			if(nCell!=newCell){
-				lBefore=distInvariantCM(centMassOldBefore.X(),centMassOldBefore.Y(),centMassOldBefore.Z(),nCell->xCM/nCellVol,nCell->yCM/nCellVol,nCell->zCM/nCellVol,fieldDim,boundaryStrategy);
-				deltaL=
-					distInvariantCM(centMassOldAfter.X(),centMassOldAfter.Y(),centMassOldAfter.Z(),nCell->xCM/nCellVol,nCell->yCM/nCellVol,nCell->zCM/nCellVol,fieldDim,boundaryStrategy)
-					-lBefore;
-			}else{
-				lBefore=distInvariantCM(centMassOldBefore.X(),centMassOldBefore.Y(),centMassOldBefore.Z(),centMassNewBefore.X(),centMassNewBefore.Y(),centMassNewBefore.Z(),fieldDim,boundaryStrategy);
-				deltaL=
-					distInvariantCM(centMassOldAfter.X(),centMassOldAfter.Y(),centMassOldAfter.Z(),centMassNewAfter.X(),centMassNewAfter.Y(),centMassNewAfter.Z(),fieldDim,boundaryStrategy)
-					-lBefore;
-			}			
-			double clusterOldCellEnergy=(this->*diffEnergyFcnPtr)(deltaL,lBefore,&(*sitr),oldCell,true);
-			energy+=clusterOldCellEnergy;
->>>>>>> 1074c445
 		}
 
 		//go over anchors
@@ -1166,32 +736,12 @@
 
 	}
 
-<<<<<<< HEAD
-	//cerr<<"energy before new cell section="<<energy<<endl;
 	if (newCell) {
-		//cerr<<"energy for new cell section"<<endl;
-		//cerr<<"energy before new section starts="<<energy<<endl;
-=======
-
-	if(newCell){
-		newVol=newCell->volume;
-		focalPointPlasticityNeighborsTmpPtr=&focalPointPlasticityTrackerAccessor.get(newCell->extraAttribPtr)->focalPointPlasticityNeighbors ;
-		for (sitr=focalPointPlasticityNeighborsTmpPtr->begin() ; sitr != focalPointPlasticityNeighborsTmpPtr->end() ;++sitr){
-			if (sitr->anchor){
-				lBefore=distInvariantCM(centMassNewBefore.X(),centMassNewBefore.Y(),centMassNewBefore.Z(),sitr->anchorPoint[0],sitr->anchorPoint[1],sitr->anchorPoint[2],fieldDim,boundaryStrategy);
-				deltaL=
-					distInvariantCM(centMassNewAfter.X(),centMassNewAfter.Y(),centMassNewAfter.Z(),sitr->anchorPoint[0],sitr->anchorPoint[1],sitr->anchorPoint[2],fieldDim,boundaryStrategy)
-					-lBefore;
-
-				double newDeltaEnergy=(this->*diffEnergyFcnPtr)(deltaL,lBefore,&(*sitr),newCell,false);
-				energy+=newDeltaEnergy;
->>>>>>> 1074c445
 
 		for each (FocalPointPlasticityLink* link in linkInv.getCellLinkList(newCell)) {
 			nCell = link->getOtherCell(newCell);
 			nCellVol = nCell->volume;
 
-<<<<<<< HEAD
 			if (nCell != oldCell) {
 				lBefore = distInvariantCM(centMassNewBefore.X(), centMassNewBefore.Y(), centMassNewBefore.Z(), nCell->xCM / nCellVol, nCell->yCM / nCellVol, nCell->zCM / nCellVol, fieldDim, boundaryStrategy);
 				deltaL =
@@ -1199,33 +749,15 @@
 					- lBefore;
 
 				double newDeltaEnergy = (this->*diffEnergyFcnPtr)(deltaL, lBefore, &link->getFPPTrackerData(newCell), newCell, false);
-				//cerr<<"newDeltaEnergy="<<newDeltaEnergy<<endl;
 				energy += newDeltaEnergy;
 
 			}
 			else {
 				// this was already taken into account in the oldCell secion - we need to avoid double counting
 			}
-=======
-				if(nCell!=oldCell){
-					lBefore=distInvariantCM(centMassNewBefore.X(),centMassNewBefore.Y(),centMassNewBefore.Z(),nCell->xCM/nCellVol,nCell->yCM/nCellVol,nCell->zCM/nCellVol,fieldDim,boundaryStrategy);                  
-					deltaL=
-						distInvariantCM(centMassNewAfter.X(),centMassNewAfter.Y(),centMassNewAfter.Z(),nCell->xCM/nCellVol,nCell->yCM/nCellVol,nCell->zCM/nCellVol,fieldDim,boundaryStrategy)
-						-lBefore;
-					double newDeltaEnergy=(this->*diffEnergyFcnPtr)(deltaL,lBefore,&(*sitr),newCell,false);
-					energy+=newDeltaEnergy;
-
-				}else{
-                    // this was already taken into account in the oldCell secion - we need to avoid double counting
-
-			 }
-		 }
-
->>>>>>> 1074c445
 		}
 
 		//go ever compartments
-<<<<<<< HEAD
 		for each (FocalPointPlasticityInternalLink* link in linkInvInternal.getCellLinkList(newCell)) {
 			nCell = link->getOtherCell(newCell);
 			nCellVol = nCell->volume;
@@ -1240,24 +772,6 @@
 			else {
 				// this was already taken into account in the oldCell secion - we need to avoid double counting
 			}
-			//////energy+=(this->*diffEnergyFcnPtr)(deltaL,lBefore,&(*sitr),newCell,true);
-=======
-		focalPointPlasticityNeighborsTmpPtr=&focalPointPlasticityTrackerAccessor.get(newCell->extraAttribPtr)->internalFocalPointPlasticityNeighbors ;
-		for (sitr=focalPointPlasticityNeighborsTmpPtr->begin() ; sitr != focalPointPlasticityNeighborsTmpPtr->end() ;++sitr){
-			nCell=sitr->neighborAddress;		 
-			nCellVol=nCell->volume;
-
-			if(nCell!=oldCell){
-				lBefore=distInvariantCM(centMassNewBefore.X(),centMassNewBefore.Y(),centMassNewBefore.Z(),nCell->xCM/nCellVol,nCell->yCM/nCellVol,nCell->zCM/nCellVol,fieldDim,boundaryStrategy);
-				deltaL=
-					distInvariantCM(centMassNewAfter.X(),centMassNewAfter.Y(),centMassNewAfter.Z(),nCell->xCM/nCellVol,nCell->yCM/nCellVol,nCell->zCM/nCellVol,fieldDim,boundaryStrategy)
-					-lBefore;
-				energy+=(this->*diffEnergyFcnPtr)(deltaL,lBefore,&(*sitr),newCell,true);
-			}else{
-                // this was already taken into account in the oldCell secion - we need to avoid double counting
-
-			} 			
->>>>>>> 1074c445
 		}
 
 		//go over anchors
@@ -1288,34 +802,9 @@
 	if (link) linkInvInternal.removeFromInventory(link);
 
 }
-<<<<<<< HEAD
-=======
-void FocalPointPlasticityPlugin::createFocalPointPlasticityLink(CellG * _cell1,CellG * _cell2,double _lambda, double _targetDistance,double _maxDistance){
-
-	FocalPointPlasticityTrackerData fpptd1;
-	fpptd1.targetDistance=_targetDistance;
-	fpptd1.lambdaDistance=_lambda;
-	fpptd1.maxDistance=_maxDistance;			
-	fpptd1.neighborAddress=_cell2;
-	fpptd1.isInitiator = true;
-	fpptd1.initMCS = sim->getStep();
-
-	focalPointPlasticityTrackerAccessor.get(_cell1->extraAttribPtr)->focalPointPlasticityNeighbors.insert(fpptd1);
-
-    FocalPointPlasticityTrackerData fpptd2;
-	fpptd2.targetDistance=_targetDistance;
-	fpptd2.lambdaDistance=_lambda;
-	fpptd2.maxDistance=_maxDistance;			
-	fpptd2.neighborAddress=_cell1;
-	fpptd2.isInitiator = false;
-	fpptd2.initMCS = sim->getStep();
-
-	focalPointPlasticityTrackerAccessor.get(_cell2->extraAttribPtr)->focalPointPlasticityNeighbors.insert(fpptd2);
->>>>>>> 1074c445
 
 void FocalPointPlasticityPlugin::createFocalPointPlasticityLink(CellG * _cell1, CellG * _cell2, double _lambda, double _targetDistance, double _maxDistance) {
 
-<<<<<<< HEAD
 	FocalPointPlasticityLinkTrackerData fpptld = FocalPointPlasticityLinkTrackerData(plastParamsArray[_cell1->type][_cell2->type]);
 	fpptld.lambdaDistance = _lambda;
 	fpptld.targetDistance = _targetDistance;
@@ -1335,30 +824,6 @@
 	fpptld.initMCS = sim->getStep();
 	FocalPointPlasticityInternalLink* link = new FocalPointPlasticityInternalLink(_cell1, _cell2, potts, fpptld);
 	linkInvInternal.addToInventory(link);
-=======
-}
-
-void FocalPointPlasticityPlugin::createInternalFocalPointPlasticityLink(CellG * _cell1,CellG * _cell2,double _lambda, double _targetDistance,double _maxDistance){
-    FocalPointPlasticityTrackerData fpptd1;
-	fpptd1.targetDistance=_targetDistance;
-	fpptd1.lambdaDistance=_lambda;
-	fpptd1.maxDistance=_maxDistance;			
-	fpptd1.neighborAddress=_cell2;
-	fpptd1.isInitiator = true;
-	fpptd1.initMCS = sim->getStep();
-
-	focalPointPlasticityTrackerAccessor.get(_cell1->extraAttribPtr)->internalFocalPointPlasticityNeighbors.insert(fpptd1);
-
-    FocalPointPlasticityTrackerData fpptd2;
-	fpptd2.targetDistance=_targetDistance;
-	fpptd2.lambdaDistance=_lambda;
-	fpptd2.maxDistance=_maxDistance;			
-	fpptd2.neighborAddress=_cell1;
-	fpptd2.isInitiator = false;
-	fpptd2.initMCS = sim->getStep();
-
-	focalPointPlasticityTrackerAccessor.get(_cell2->extraAttribPtr)->internalFocalPointPlasticityNeighbors.insert(fpptd2);
->>>>>>> 1074c445
 
 }
 
@@ -1372,7 +837,6 @@
 
 	if (oldCell && oldCell->volume == 0) {
 
-<<<<<<< HEAD
 #pragma omp critical
 		{
 
@@ -1383,63 +847,26 @@
 
 			//go over anchors
 			linkInvAnchor.removeCellLinks(oldCell);
-
-=======
-		std::set<FocalPointPlasticityTrackerData>::iterator sitr;
-		std::set<FocalPointPlasticityTrackerData> & plastNeighbors=focalPointPlasticityTrackerAccessor.get(oldCell->extraAttribPtr)->focalPointPlasticityNeighbors;
-		for(sitr=plastNeighbors.begin() ; sitr != plastNeighbors.end() ; ++sitr){		
-			std::set<FocalPointPlasticityTrackerData> & plastNeighborsRemovedNeighbor=
-				focalPointPlasticityTrackerAccessor.get(sitr->neighborAddress->extraAttribPtr)->focalPointPlasticityNeighbors;
-			plastNeighborsRemovedNeighbor.erase(FocalPointPlasticityTrackerData(oldCell));
-
-		}
-		//go over compartments
-		std::set<FocalPointPlasticityTrackerData> & internalPlastNeighbors=focalPointPlasticityTrackerAccessor.get(oldCell->extraAttribPtr)->internalFocalPointPlasticityNeighbors;
-		for(sitr=internalPlastNeighbors.begin() ; sitr != internalPlastNeighbors.end() ; ++sitr){			
-			std::set<FocalPointPlasticityTrackerData> & plastNeighborsRemovedNeighbor=
-				focalPointPlasticityTrackerAccessor.get(sitr->neighborAddress->extraAttribPtr)->internalFocalPointPlasticityNeighbors;
-			plastNeighborsRemovedNeighbor.erase(FocalPointPlasticityTrackerData(oldCell));
->>>>>>> 1074c445
 		}
 	}
 
 	//because newJunctionInitiatedFlag is in principle "global" variable changing lattice configuration from python e.g. delete cell
 	// can cause newJunctionInitiatedFlag be still after last change and thus falsly indicate new junction even when cell is e.g. Medium
 
-<<<<<<< HEAD
-
-
 	if (newJunctionInitiatedFlag && newCell) {
-=======
-	if(newJunctionInitiatedFlag && newCell){ 
->>>>>>> 1074c445
 
 		// we reset the flags here to avoid  keeping true value in the "global" class-wide variable- this might have ide effects
 		newJunctionInitiatedFlag = false;
 
-<<<<<<< HEAD
-		//if(newCell->id==1082 ||newNeighbor->id==1082  ){
-		//cerr<<"newJunctionInitiatedFlag="<<newJunctionInitiatedFlag<<" newCell="<<newCell->id<<endl;
-		//cerr<<"newJunctionInitiatedFlag="<<newJunctionInitiatedFlag<<" newNeighborCell="<<newNeighbor->id<<endl;
-		//}
 		double xCMNew = newCell->xCM / float(newCell->volume);
 		double yCMNew = newCell->yCM / float(newCell->volume);
 		double zCMNew = newCell->zCM / float(newCell->volume);
-=======
-		double xCMNew=newCell->xCM/float(newCell->volume);
-		double yCMNew=newCell->yCM/float(newCell->volume);
-		double zCMNew=newCell->zCM/float(newCell->volume);
->>>>>>> 1074c445
 
 		double xCMNeighbor = newNeighbor->xCM / float(newNeighbor->volume);
 		double yCMNeighbor = newNeighbor->yCM / float(newNeighbor->volume);
 		double zCMNeighbor = newNeighbor->zCM / float(newNeighbor->volume);
 
-<<<<<<< HEAD
 		double distance = distInvariantCM(xCMNew, yCMNew, zCMNew, xCMNeighbor, yCMNeighbor, zCMNeighbor, fieldDim, boundaryStrategy);
-		//double distance=dist(xCMNew,yCMNew,zCMNew,xCMNeighbor,yCMNeighbor,zCMNeighbor);
-
-		//if (plasticityTypes.size()==0||(plasticityTypes.find(newNeighbor->type)!=plasticityTypes.end() && plasticityTypes.find(newCell->type)!=plasticityTypes.end())){
 
 		if (functionType == BYCELLTYPE || functionType == BYCELLID) {
 			//cerr<<"adding external junction between "<<newCell<<" and "<<newNeighbor<<endl;
@@ -1448,26 +875,6 @@
 
 		}
 		else if (functionType == GLOBAL) {
-=======
-		double distance=distInvariantCM(xCMNew,yCMNew,zCMNew,xCMNeighbor,yCMNeighbor,zCMNeighbor,fieldDim,boundaryStrategy);
-
-		if (functionType==BYCELLTYPE || functionType==BYCELLID){			
-			FocalPointPlasticityTrackerData fpptd=plastParamsArray[newCell->type][newNeighbor->type];
-			fpptd.targetDistance=fpptd.targetDistance;
-			fpptd.neighborAddress=newNeighbor;
-			fpptd.isInitiator = true;
-			fpptd.initMCS = sim->getStep();
-
-			focalPointPlasticityTrackerAccessor.get(newCell->extraAttribPtr)->focalPointPlasticityNeighbors.		
-				insert(FocalPointPlasticityTrackerData(fpptd));
-
-			fpptd.neighborAddress=newCell;
-			fpptd.isInitiator = false;
-			focalPointPlasticityTrackerAccessor.get(newNeighbor->extraAttribPtr)->focalPointPlasticityNeighbors.
-				insert(FocalPointPlasticityTrackerData(fpptd));
-
-		}else if (functionType==GLOBAL){
->>>>>>> 1074c445
 			FocalPointPlasticityTrackerData fpptd = FocalPointPlasticityTrackerData(newNeighbor, lambda, 0.9*distance);
 			createFocalPointPlasticityLink(newCell, newNeighbor, fpptd.lambdaDistance, fpptd.targetDistance, fpptd.maxDistance);
 
@@ -1484,29 +891,16 @@
 		// we reset the flags here to avoid  keeping true value in the "global" class-wide variable- this might have ide effects		
 		newJunctionInitiatedFlagWithinCluster = false;
 
-<<<<<<< HEAD
-		//if(newCell->id==1082 ||newNeighbor->id==1082  ){
-		//cerr<<"newJunctionInitiatedFlagWithinCluster="<<newJunctionInitiatedFlagWithinCluster<<" newCell="<<newCell->id<<endl;
-		//cerr<<"newJunctionInitiatedFlagWithinCluster="<<newJunctionInitiatedFlagWithinCluster<<" newNeighborCell="<<newNeighbor->id<<endl;
-		//}
 		double xCMNew = newCell->xCM / float(newCell->volume);
 		double yCMNew = newCell->yCM / float(newCell->volume);
 		double zCMNew = newCell->zCM / float(newCell->volume);
-=======
-		double xCMNew=newCell->xCM/float(newCell->volume);
-		double yCMNew=newCell->yCM/float(newCell->volume);
-		double zCMNew=newCell->zCM/float(newCell->volume);
->>>>>>> 1074c445
 
 		double xCMNeighbor = newNeighbor->xCM / float(newNeighbor->volume);
 		double yCMNeighbor = newNeighbor->yCM / float(newNeighbor->volume);
 		double zCMNeighbor = newNeighbor->zCM / float(newNeighbor->volume);
 
-<<<<<<< HEAD
 		double distance = distInvariantCM(xCMNew, yCMNew, zCMNew, xCMNeighbor, yCMNeighbor, zCMNeighbor, fieldDim, boundaryStrategy);
-		//double distance=dist(xCMNew,yCMNew,zCMNew,xCMNeighbor,yCMNeighbor,zCMNeighbor);
-
-		//if (plasticityTypes.size()==0||(plasticityTypes.find(newNeighbor->type)!=plasticityTypes.end() && plasticityTypes.find(newCell->type)!=plasticityTypes.end())){
+
 		if (functionType == BYCELLTYPE || functionType == BYCELLID) {
 			//cerr<<"adding internal junction between "<<newCell<<" and "<<newNeighbor<<endl;
 			FocalPointPlasticityTrackerData fpptd = internalPlastParamsArray[newCell->type][newNeighbor->type];
@@ -1514,26 +908,6 @@
 
 		}
 		else if (functionType == GLOBAL) {
-=======
-		double distance=distInvariantCM(xCMNew,yCMNew,zCMNew,xCMNeighbor,yCMNeighbor,zCMNeighbor,fieldDim,boundaryStrategy);
-
-		if (functionType==BYCELLTYPE || functionType==BYCELLID){			
-			FocalPointPlasticityTrackerData fpptd=internalPlastParamsArray[newCell->type][newNeighbor->type];
-			fpptd.targetDistance=fpptd.targetDistance;			
-			fpptd.neighborAddress=newNeighbor;
-			fpptd.isInitiator = true;
-			fpptd.initMCS = sim->getStep();
-			focalPointPlasticityTrackerAccessor.get(newCell->extraAttribPtr)->internalFocalPointPlasticityNeighbors.		
-				insert(FocalPointPlasticityTrackerData(fpptd));
-
-			fpptd.neighborAddress=newCell;
-			fpptd.isInitiator = false;
-			fpptd.initMCS = sim->getStep();
-			focalPointPlasticityTrackerAccessor.get(newNeighbor->extraAttribPtr)->internalFocalPointPlasticityNeighbors.
-				insert(FocalPointPlasticityTrackerData(fpptd));
-
-		}else if (functionType==GLOBAL){
->>>>>>> 1074c445
 			FocalPointPlasticityTrackerData fpptd = FocalPointPlasticityTrackerData(newNeighbor, lambda, 0.9*distance);
 			createInternalFocalPointPlasticityLink(newCell, newNeighbor, fpptd.lambdaDistance, fpptd.targetDistance, fpptd.maxDistance);
 
@@ -1551,9 +925,6 @@
 		double xCMNew = newCell->xCM / float(newCell->volume);
 		double yCMNew = newCell->yCM / float(newCell->volume);
 		double zCMNew = newCell->zCM / float(newCell->volume);
-
-<<<<<<< HEAD
-		//list<CellG *> toBeRemovedNeighborsOfNewCell;
 
 		//we remove only one cell at a time even though we could do it for many cells 
 		bool linkRemoved = false;
@@ -1561,35 +932,11 @@
 		//we will first remove anchor links if they fit removal criteria
 #pragma omp critical
 		{
-=======
-		for(sitr=plastNeighbors.begin() ; sitr != plastNeighbors.end() ; ++sitr){
-			//we remove only one cell at a time even though we could do it for many cells 
-			if (sitr->anchor){
-				//we will first remove anchor links if they fit removal criteria
-				double distance=distInvariantCM(xCMNew,yCMNew,zCMNew,sitr->anchorPoint[0],sitr->anchorPoint[1],sitr->anchorPoint[2],fieldDim,boundaryStrategy);
-				int maxDistanceLocal;
-				if (functionType==BYCELLTYPE || functionType==BYCELLID){
-					maxDistanceLocal=sitr->maxDistance;
-				}else if(functionType==GLOBAL){
-					maxDistanceLocal=maxDistance;
-				}
->>>>>>> 1074c445
-
+      
 			for each(FocalPointPlasticityAnchor* link in linkInvAnchor.getCellLinkList(newCell)) {
 				anchorPoint = link->getAnchorPoint();
 
-<<<<<<< HEAD
 				double distance = distInvariantCM(xCMNew, yCMNew, zCMNew, anchorPoint[0], anchorPoint[1], anchorPoint[2], fieldDim, boundaryStrategy);
-=======
-			}else{
-
-
-				double xCMNeighbor=sitr->neighborAddress->xCM/float(sitr->neighborAddress->volume);
-				double yCMNeighbor=sitr->neighborAddress->yCM/float(sitr->neighborAddress->volume);
-				double zCMNeighbor=sitr->neighborAddress->zCM/float(sitr->neighborAddress->volume);
-				double distance=distInvariantCM(xCMNew,yCMNew,zCMNew,xCMNeighbor,yCMNeighbor,zCMNeighbor,fieldDim,boundaryStrategy);
-
->>>>>>> 1074c445
 				int maxDistanceLocal;
 				if (functionType == BYCELLTYPE || functionType == BYCELLID) {
 					maxDistanceLocal = link->getMaxDistance();
@@ -1598,7 +945,6 @@
 					maxDistanceLocal = maxDistance;
 				}
 
-<<<<<<< HEAD
 				if (distance>maxDistanceLocal) {
 
 					deleteAnchor(newCell, link->getAnchorId());
@@ -1656,55 +1002,9 @@
 					break;
 				}
 
-=======
-				if(distance>maxDistanceLocal){
-					CellG* removedNeighbor=sitr->neighborAddress;
-					std::set<FocalPointPlasticityTrackerData> & plastNeighborsRemovedNeighbor=
-						focalPointPlasticityTrackerAccessor.get(removedNeighbor->extraAttribPtr)->focalPointPlasticityNeighbors;
-
-					plastNeighborsRemovedNeighbor.erase(FocalPointPlasticityTrackerData(newCell));
-
-					plastNeighbors.erase(FocalPointPlasticityTrackerData(sitr->neighborAddress));
-					break; 
-				}
-			}
-		}
-		//go over compartments
-		std::set<FocalPointPlasticityTrackerData> & internalPlastNeighbors=focalPointPlasticityTrackerAccessor.get(newCell->extraAttribPtr)->internalFocalPointPlasticityNeighbors;
-		sitrErasePos=internalPlastNeighbors.end();
-
-		for(sitr=internalPlastNeighbors.begin() ; sitr != internalPlastNeighbors.end() ; ++sitr){
-			//we remove only one cell at a time even though we could do it for many cells 
-			double xCMNeighbor=sitr->neighborAddress->xCM/float(sitr->neighborAddress->volume);
-			double yCMNeighbor=sitr->neighborAddress->yCM/float(sitr->neighborAddress->volume);
-			double zCMNeighbor=sitr->neighborAddress->zCM/float(sitr->neighborAddress->volume);
-			double distance=distInvariantCM(xCMNew,yCMNew,zCMNew,xCMNeighbor,yCMNeighbor,zCMNeighbor,fieldDim,boundaryStrategy);
-
-			int maxDistanceLocal;
-			if (functionType==BYCELLTYPE || functionType==BYCELLID){
-				maxDistanceLocal=sitr->maxDistance;
-			}else if(functionType==GLOBAL){
-				maxDistanceLocal=maxDistance;
-			}
-
-			if(distance>maxDistanceLocal){
-				CellG* removedNeighbor=sitr->neighborAddress;
-
-				std::set<FocalPointPlasticityTrackerData> & plastNeighborsRemovedNeighbor=
-					focalPointPlasticityTrackerAccessor.get(removedNeighbor->extraAttribPtr)->internalFocalPointPlasticityNeighbors;
-
-				plastNeighborsRemovedNeighbor.erase(FocalPointPlasticityTrackerData(newCell));
-
-				internalPlastNeighbors.erase(FocalPointPlasticityTrackerData(sitr->neighborAddress));
-				break; 
->>>>>>> 1074c445
-			}
-
-<<<<<<< HEAD
-		}
-
-=======
->>>>>>> 1074c445
+			}
+
+		}
 	}
 
 	if (oldCell) {
@@ -1730,7 +1030,6 @@
 					maxDistanceLocal = maxDistance;
 				}
 
-<<<<<<< HEAD
 				if (distance>maxDistanceLocal) {
 					deleteAnchor(oldCell, link->getAnchorId());
 					linkRemoved = true;
@@ -1760,32 +1059,6 @@
 						deleteFocalPointPlasticityLink(oldCell, nCell);
 						break;
 					}
-=======
-			}else{
-
-				double xCMNeighbor=sitr->neighborAddress->xCM/float(sitr->neighborAddress->volume);
-				double yCMNeighbor=sitr->neighborAddress->yCM/float(sitr->neighborAddress->volume);
-				double zCMNeighbor=sitr->neighborAddress->zCM/float(sitr->neighborAddress->volume);
-				double distance=distInvariantCM(xCMOld,yCMOld,zCMOld,xCMNeighbor,yCMNeighbor,zCMNeighbor,fieldDim,boundaryStrategy);
-				int maxDistanceLocal;
-				if (functionType==BYCELLTYPE || functionType==BYCELLID){
-					maxDistanceLocal=sitr->maxDistance;
-				}else if(functionType==GLOBAL){
-					maxDistanceLocal=maxDistance;
-				}
-
-				if(distance>maxDistanceLocal){
-
-					CellG* removedNeighbor=sitr->neighborAddress;
-
-					std::set<FocalPointPlasticityTrackerData> & plastNeighborsRemovedNeighbor=
-						focalPointPlasticityTrackerAccessor.get(removedNeighbor->extraAttribPtr)->focalPointPlasticityNeighbors;
-
-					plastNeighborsRemovedNeighbor.erase(FocalPointPlasticityTrackerData(oldCell));					
-					
-					plastNeighbors.erase(FocalPointPlasticityTrackerData(sitr->neighborAddress));
-					break; 
->>>>>>> 1074c445
 				}
 
 			}
@@ -1793,7 +1066,6 @@
 		}
 
 		//go over compartments
-<<<<<<< HEAD
 #pragma omp critical
 		{
 
@@ -1817,35 +1089,6 @@
 					deleteInternalFocalPointPlasticityLink(oldCell, nCell);
 					break;
 				}
-=======
-		std::set<FocalPointPlasticityTrackerData> & internalPlastNeighbors=focalPointPlasticityTrackerAccessor.get(oldCell->extraAttribPtr)->internalFocalPointPlasticityNeighbors;
-        
-		for(sitr=internalPlastNeighbors.begin() ; sitr != internalPlastNeighbors.end() ; ++sitr){
-			//we remove only one cell at a time even though we could do it for many cells many cells
-			double xCMNeighbor=sitr->neighborAddress->xCM/float(sitr->neighborAddress->volume);
-			double yCMNeighbor=sitr->neighborAddress->yCM/float(sitr->neighborAddress->volume);
-			double zCMNeighbor=sitr->neighborAddress->zCM/float(sitr->neighborAddress->volume);
-			double distance=distInvariantCM(xCMOld,yCMOld,zCMOld,xCMNeighbor,yCMNeighbor,zCMNeighbor,fieldDim,boundaryStrategy);
-			int maxDistanceLocal;
-			if (functionType==BYCELLTYPE || functionType==BYCELLID){
-				maxDistanceLocal=sitr->maxDistance;
-			}else if(functionType==GLOBAL){
-				maxDistanceLocal=maxDistance;
-			}
-
-			if(distance>maxDistanceLocal){
-
-				CellG* removedNeighbor=sitr->neighborAddress;
-                
-				std::set<FocalPointPlasticityTrackerData> & internalPlastNeighborsRemovedNeighbor=
-					focalPointPlasticityTrackerAccessor.get(removedNeighbor->extraAttribPtr)->internalFocalPointPlasticityNeighbors;
-
-				internalPlastNeighborsRemovedNeighbor.erase(FocalPointPlasticityTrackerData(oldCell));
-
-                internalPlastNeighbors.erase(FocalPointPlasticityTrackerData(sitr->neighborAddress));
-                                                
-				break; 
->>>>>>> 1074c445
 			}
 
 		}
@@ -1854,7 +1097,6 @@
 
 }
 
-<<<<<<< HEAD
 void FocalPointPlasticityPlugin::setFocalPointPlasticityParameters(CellG * _cell1, CellG * _cell2, double _lambda, double _targetDistance, double _maxDistance) {
 
 	FocalPointPlasticityLink* link = linkInv.getLinkByCells(_cell1, _cell2);
@@ -1872,69 +1114,6 @@
 		link->setLambdaDistance(_lambda);
 		if (_targetDistance != 0.0) link->setTargetDistance(_targetDistance);
 		if (_maxDistance != 0.0) link->setMaxDistance(_maxDistance);
-=======
-void FocalPointPlasticityPlugin::setFocalPointPlasticityParameters(CellG * _cell1,CellG * _cell2,double _lambda, double _targetDistance,double _maxDistance){
-
-	std::set<FocalPointPlasticityTrackerData> & plastNeighbors1=focalPointPlasticityTrackerAccessor.get(_cell1->extraAttribPtr)->focalPointPlasticityNeighbors;	
-	std::set<FocalPointPlasticityTrackerData>::iterator sitr1;
-	sitr1=plastNeighbors1.find(FocalPointPlasticityTrackerData(_cell2));
-	if(sitr1!=plastNeighbors1.end()){
-		//dirty solution to manipulate class stored in a set
-		(const_cast<FocalPointPlasticityTrackerData & >(*sitr1)).lambdaDistance=_lambda;
-		if(_targetDistance!=0.0){
-			(const_cast<FocalPointPlasticityTrackerData & >(*sitr1)).targetDistance=_targetDistance;
-		}
-		if(_maxDistance!=0.0){
-			(const_cast<FocalPointPlasticityTrackerData & >(*sitr1)).maxDistance=_maxDistance;
-		}
-
-		//have to change entries in _cell2 for plasticity data associated with _cell1
-		std::set<FocalPointPlasticityTrackerData> & plastNeighbors2=focalPointPlasticityTrackerAccessor.get(_cell2->extraAttribPtr)->focalPointPlasticityNeighbors;	
-		std::set<FocalPointPlasticityTrackerData>::iterator sitr2;
-		sitr2=plastNeighbors2.find(FocalPointPlasticityTrackerData(_cell1));
-		if(sitr2!=plastNeighbors2.end()){
-
-			(const_cast<FocalPointPlasticityTrackerData & >(*sitr2)).lambdaDistance=_lambda;
-			if(_targetDistance!=0.0){
-				(const_cast<FocalPointPlasticityTrackerData & >(*sitr2)).targetDistance=_targetDistance;
-			}
-			if(_maxDistance!=0.0){
-				(const_cast<FocalPointPlasticityTrackerData & >(*sitr2)).maxDistance=_maxDistance;
-			}
-		}
-	}
-}
-
-void FocalPointPlasticityPlugin::setInternalFocalPointPlasticityParameters(CellG * _cell1,CellG * _cell2,double _lambda, double _targetDistance,double _maxDistance){
-
-	std::set<FocalPointPlasticityTrackerData> & plastNeighbors1=focalPointPlasticityTrackerAccessor.get(_cell1->extraAttribPtr)->internalFocalPointPlasticityNeighbors;	
-	std::set<FocalPointPlasticityTrackerData>::iterator sitr1;
-	sitr1=plastNeighbors1.find(FocalPointPlasticityTrackerData(_cell2));
-	if(sitr1!=plastNeighbors1.end()){
-		//dirty solution to manipulate class stored in a set
-		(const_cast<FocalPointPlasticityTrackerData & >(*sitr1)).lambdaDistance=_lambda;
-		if(_targetDistance!=0.0){
-			(const_cast<FocalPointPlasticityTrackerData & >(*sitr1)).targetDistance=_targetDistance;
-		}
-		if(_maxDistance!=0.0){
-			(const_cast<FocalPointPlasticityTrackerData & >(*sitr1)).maxDistance=_maxDistance;
-		}
-
-		//have to change entries in _cell2 for plasticity data associated with _cell1
-		std::set<FocalPointPlasticityTrackerData> & plastNeighbors2=focalPointPlasticityTrackerAccessor.get(_cell2->extraAttribPtr)->internalFocalPointPlasticityNeighbors;	
-		std::set<FocalPointPlasticityTrackerData>::iterator sitr2;
-		sitr2=plastNeighbors2.find(FocalPointPlasticityTrackerData(_cell1));
-		if(sitr2!=plastNeighbors2.end()){
-
-			(const_cast<FocalPointPlasticityTrackerData & >(*sitr2)).lambdaDistance=_lambda;
-			if(_targetDistance!=0.0){
-				(const_cast<FocalPointPlasticityTrackerData & >(*sitr2)).targetDistance=_targetDistance;
-			}
-			if(_maxDistance!=0.0){
-				(const_cast<FocalPointPlasticityTrackerData & >(*sitr2)).maxDistance=_maxDistance;
-			}
-		}
->>>>>>> 1074c445
 	}
 }
 
@@ -1960,7 +1139,6 @@
 	}
 }
 
-<<<<<<< HEAD
 int FocalPointPlasticityPlugin::createAnchor(CellG * _cell, double _lambda, double _targetDistance, double _maxDistance, float _x, float _y, float _z) {
 
 	int newAnchorId = linkInvAnchor.getNextAnchorId(_cell);
@@ -1972,30 +1150,6 @@
 	FocalPointPlasticityAnchor* link = new FocalPointPlasticityAnchor(_cell, potts, fppltd);
 	linkInvAnchor.addToInventory(link);
 
-=======
-int FocalPointPlasticityPlugin::createAnchor(CellG * _cell, double _lambda, double _targetDistance,double _maxDistance,float _x, float _y, float _z){
-	std::set<FocalPointPlasticityTrackerData> & anchorsSet=focalPointPlasticityTrackerAccessor.get(_cell->extraAttribPtr)->anchors;
-	std::set<FocalPointPlasticityTrackerData>::iterator sitr=anchorsSet.begin();
-	int newAnchorId=0;
-
-	if (sitr!=anchorsSet.end()){
-		sitr=anchorsSet.end();
-        // point to the last anchor fppd 
-		--sitr; 
-
-		newAnchorId=sitr->anchorId+1;
-
-	}
-
-	FocalPointPlasticityTrackerData fpptd(0,_lambda, _targetDistance, _maxDistance);
-	fpptd.anchor=true;
-	fpptd.anchorId=newAnchorId;
-	fpptd.anchorPoint[0]=_x;
-	fpptd.anchorPoint[1]=_y;
-	fpptd.anchorPoint[2]=_z;
-	anchorsSet.insert(fpptd);
-
->>>>>>> 1074c445
 	return newAnchorId;
 
 }
@@ -2024,13 +1178,8 @@
 
 }
 
-<<<<<<< HEAD
 std::string FocalPointPlasticityPlugin::steerableName() { return "FocalPointPlasticity"; }
 std::string FocalPointPlasticityPlugin::toString() { return steerableName(); }
-=======
-std::string FocalPointPlasticityPlugin::steerableName(){return "FocalPointPlasticity";}
-std::string FocalPointPlasticityPlugin::toString(){return steerableName();}
->>>>>>> 1074c445
 
 int FocalPointPlasticityPlugin::getIndex(const int type1, const int type2) const {
 	if (type1 < type2) return ((type1 + 1) | ((type2 + 1) << 16));
