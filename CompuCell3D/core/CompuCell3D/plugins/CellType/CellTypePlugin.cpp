/*************************************************************************
 *    CompuCell - A software framework for multimodel simulations of     *
 * biocomplexity problems Copyright (C) 2003 University of Notre Dame,   *
 *                             Indiana                                   *
 *                                                                       *
 * This program is free software; IF YOU AGREE TO CITE USE OF CompuCell  *
 *  IN ALL RELATED RESEARCH PUBLICATIONS according to the terms of the   *
 *  CompuCell GNU General Public License RIDER you can redistribute it   *
 * and/or modify it under the terms of the GNU General Public License as *
 *  published by the Free Software Foundation; either version 2 of the   *
 *         License, or (at your option) any later version.               *
 *                                                                       *
 * This program is distributed in the hope that it will be useful, but   *
 *      WITHOUT ANY WARRANTY; without even the implied warranty of       *
 *  MERCHANTABILITY or FITNESS FOR A PARTICULAR PURPOSE.  See the GNU    *
 *             General Public License for more details.                  *
 *                                                                       *
 *  You should have received a copy of the GNU General Public License    *
 *     along with this program; if not, write to the Free Software       *
 *      Foundation, Inc., 675 Mass Ave, Cambridge, MA 02139, USA.        *
 *************************************************************************/


// #include <map>
// #include <vector>
// #include <CompuCell3D/Automaton/CellType.h>
#include <CompuCell3D/CC3D.h>

using namespace CompuCell3D;




// #include <CompuCell3D/Simulator.h>
//  #include <CompuCell3D/Potts3D/Potts3D.h>

//#include <XMLCereal/XMLPullParser.h>
//#include <XMLCereal/XMLSerializer.h>

// #include <BasicUtils/BasicString.h>
// #include <BasicUtils/BasicException.h>

// #include <XMLUtils/CC3DXMLElement.h>

#include <iostream>
using namespace std;


#include "CellTypePlugin.h"
//#include "CellTypeParseData.h"



std::string CellTypePlugin::toString(){
   return "CellType";
}

std::string CellTypePlugin::steerableName(){
  return toString();
}

CellTypePlugin::CellTypePlugin() {classType = new CellType();}

CellTypePlugin::~CellTypePlugin() {
   if (classType){
      delete classType;
      classType=0;
   }
}

void CellTypePlugin::init(Simulator *simulator, CC3DXMLElement *_xmlData){

   potts = simulator->getPotts();
   potts->registerCellGChangeWatcher(this);
   potts->registerAutomaton(this);
   update(_xmlData);
   simulator->registerSteerableObject((SteerableObject*)this);

}



void CellTypePlugin::update(CC3DXMLElement *_xmlData, bool _fullInitFlag){
  
      typeNameMap.clear();
      nameTypeMap.clear();
      vector<unsigned char> frozenTypeVec;
		CC3DXMLElementList cellTypeVec=_xmlData->getElements("CellType");

		for (int i = 0 ; i<cellTypeVec.size(); ++i){
			typeNameMap[cellTypeVec[i]->getAttributeAsByte("TypeId")]=cellTypeVec[i]->getAttribute("TypeName");
			nameTypeMap[cellTypeVec[i]->getAttribute("TypeName")]=cellTypeVec[i]->getAttributeAsByte("TypeId");

			if(cellTypeVec[i]->findAttribute("Freeze"))
				frozenTypeVec.push_back(cellTypeVec[i]->getAttributeAsByte("TypeId"));
		}

      potts->setFrozenTypeVector(frozenTypeVec);
	
      //enforcing the Medium has id =0
	  std::map<std::string, unsigned char>::iterator mitr = nameTypeMap.find("Medium");
	  if (mitr == nameTypeMap.end()) {
<<<<<<< HEAD
		  ASSERT_OR_THROW("Medium cell type is not defined. Please define Medium cell type and make sure its type id is set to 0 ", false)
	  }
	  else if (mitr->second!=0) {
		  ASSERT_OR_THROW("Medium type id can only be set to 0. Please define Medium cell type and make sure its type id is set to 0.", false)
=======
		  ASSERT_OR_THROW("Medium cell type is not defined. Please define Medium cell type and make sure its type id is set to 0 ",false)
	  }
	  else if (mitr->second!=0) {
		  ASSERT_OR_THROW("Medium type id can only be set to 0. Please define Medium cell type and make sure its type id is set to 0.",false)
>>>>>>> a8b42332
	  }

	  

}

void CellTypePlugin::init(Simulator *simulator, ParseData * _pd) {
	//cerr<<"CELL TYPE THIS IS _pd="<<_pd<<endl;
 //  potts = simulator->getPotts();
 //  potts->registerCellGChangeWatcher(this);
 //  potts->registerAutomaton(this);
 //  update(_pd);
 //  simulator->registerSteerableObject((SteerableObject*)this);

}

void CellTypePlugin::update(ParseData *_pd, bool _fullInitFlag){

//   if(_pd){
//      typeNameMap.clear();
//      nameTypeMap.clear();
//      CellTypeParseData * cpdPtr=(CellTypeParseData *)_pd;
//      vector<unsigned char> frozenTypeVec;
////       cerr<<" cpdPtr->cellTypeTuppleVec.size()="<<cpdPtr->cellTypeTuppleVec.size()<<endl;
//      for(int i = 0 ; i < cpdPtr->cellTypeTuppleVec.size() ; ++i){
//         typeNameMap[cpdPtr->cellTypeTuppleVec[i].typeId]=cpdPtr->cellTypeTuppleVec[i].typeName;
//         nameTypeMap[cpdPtr->cellTypeTuppleVec[i].typeName]=cpdPtr->cellTypeTuppleVec[i].typeId;
//         if(cpdPtr->cellTypeTuppleVec[i].freeze){
//            frozenTypeVec.push_back(cpdPtr->cellTypeTuppleVec[i].typeId);
//         }
//      }
//      potts->setFrozenTypeVector(frozenTypeVec);
//   }

}



unsigned char CellTypePlugin::getCellType(const CellG *cell) const {

   if(!cell) return 0;

   return cell->type;

}


string CellTypePlugin::getTypeName(const char type) const {


  std::map<unsigned char,std::string>::const_iterator typeNameMapItr=typeNameMap.find((const unsigned char)type);

  
  if(typeNameMapItr!=typeNameMap.end()){
      return typeNameMapItr->second;
  }else{
      THROW(string("getTypeName: Unknown cell type  ") + BasicString(type) + "!");
  }


}

unsigned char CellTypePlugin::getTypeId(const string typeName) const {


  std::map<std::string,unsigned char>::const_iterator nameTypeMapItr=nameTypeMap.find(typeName);
  
  
  if(nameTypeMapItr!=nameTypeMap.end()){
      return nameTypeMapItr->second;
  }else{
      THROW(string("getTypeName: Unknown cell type  ") + typeName + "!");
  }

}


unsigned char CellTypePlugin::getMaxTypeId() const {
	cerr<<"typeNameMap.size()="<<typeNameMap.size()<<endl;
	if (! typeNameMap.size()){
		return 0;
	}else{
		return (--(typeNameMap.end()))->first; //returning last type number (unsigned char) 
	}
}

//void CellTypePlugin::readXML(XMLPullParser &in) {
//   
//  pd=&cpd;
//  in.skip(TEXT);
//
//  while (in.check(START_ELEMENT)) {
//    if (in.getName() == "CellType") {
//      CellTypeTupple cellTypeTupple;
//      cellTypeTupple.typeName = in.getAttribute("TypeName").value;
//      cellTypeTupple.typeId = BasicString::parseUByte(in.getAttribute("TypeId").value);
//      cerr<<"typeName="<<cellTypeTupple.typeName<<endl;
//      cerr<<"typeId="<<(short)cellTypeTupple.typeId<<endl;
//  
//      ///deciding whether to freeze or not
//      int attrNum=in.findAttribute("Freeze");
//      if(attrNum != -1){
//         cellTypeTupple.freeze=true;
//      }
//      in.matchSimple();
//      cpd.cellTypeTuppleVec.push_back(cellTypeTupple);
//    }
//    else {
//      throw BasicException(string("Unexpected element '") + in.getName() +
//                           "'!", in.getLocation());
//    }
//
//    in.skip(TEXT);
//  }
//
//  
//}
//
//void CellTypePlugin::writeXML(XMLSerializer &out) {
//}
//<|MERGE_RESOLUTION|>--- conflicted
+++ resolved
@@ -100,17 +100,10 @@
       //enforcing the Medium has id =0
 	  std::map<std::string, unsigned char>::iterator mitr = nameTypeMap.find("Medium");
 	  if (mitr == nameTypeMap.end()) {
-<<<<<<< HEAD
-		  ASSERT_OR_THROW("Medium cell type is not defined. Please define Medium cell type and make sure its type id is set to 0 ", false)
-	  }
-	  else if (mitr->second!=0) {
-		  ASSERT_OR_THROW("Medium type id can only be set to 0. Please define Medium cell type and make sure its type id is set to 0.", false)
-=======
 		  ASSERT_OR_THROW("Medium cell type is not defined. Please define Medium cell type and make sure its type id is set to 0 ",false)
 	  }
 	  else if (mitr->second!=0) {
 		  ASSERT_OR_THROW("Medium type id can only be set to 0. Please define Medium cell type and make sure its type id is set to 0.",false)
->>>>>>> a8b42332
 	  }
 
 	  
