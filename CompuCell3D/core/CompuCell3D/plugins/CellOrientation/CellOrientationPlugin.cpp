#include <CompuCell3D/CC3D.h>
#include <CompuCell3D/plugins/PolarizationVector/PolarizationVector.h>
#include <CompuCell3D/plugins/PolarizationVector/PolarizationVectorPlugin.h>

using namespace CompuCell3D;

using namespace std;


#include "CellOrientationPlugin.h"


CellOrientationPlugin::CellOrientationPlugin() : potts(0),
                                                 simulator(0),
                                                 cellFieldG(0),
                                                 polarizationVectorAccessorPtr(0),
                                                 lambdaCellOrientation(0.0),
                                                 changeEnergyFcnPtr(&CellOrientationPlugin::changeEnergyPixelBased),
                                                 boundaryStrategy(0),
                                                 lambdaFlexFlag(false) {
}

void CellOrientationPlugin::setLambdaCellOrientation(CellG *_cell, double _lambda) {
    lambdaCellOrientationAccessor.get(_cell->extraAttribPtr)->lambdaVal = _lambda;
}

double CellOrientationPlugin::getLambdaCellOrientation(CellG *_cell) {
    return lambdaCellOrientationAccessor.get(_cell->extraAttribPtr)->lambdaVal;
}


CellOrientationPlugin::~CellOrientationPlugin() {

}

void CellOrientationPlugin::init(Simulator *simulator, CC3DXMLElement *_xmlData) {
<<<<<<< HEAD
	Log(LOG_DEBUG) << "INITIALIZE CELL ORIENTATION PLUGIN";
=======
	CC3D_Log(LOG_DEBUG) << "INITIALIZE CELL ORIENTATION PLUGIN";
>>>>>>> 6ed90e64
	potts = simulator->getPotts();
	//    potts->getCellFactoryGroupPtr()->registerClass(&CellOrientationVectorAccessor); //register new class with the factory

    bool pluginAlreadyRegisteredFlag;
    PolarizationVectorPlugin *polVectorPlugin = (PolarizationVectorPlugin *) Simulator::pluginManager.get(
            "PolarizationVector", &pluginAlreadyRegisteredFlag);
    if (!pluginAlreadyRegisteredFlag)
        polVectorPlugin->init(simulator);

    bool comPluginAlreadyRegisteredFlag;

    //this will load VolumeTracker plugin if it is not already loaded
    Plugin *comPlugin = Simulator::pluginManager.get("CenterOfMass",
                                                     &comPluginAlreadyRegisteredFlag);
    if (!comPluginAlreadyRegisteredFlag)
        comPlugin->init(simulator);

    polarizationVectorAccessorPtr = polVectorPlugin->getPolarizationVectorAccessorPtr();

    cellFieldG = potts->getCellFieldG();

    fieldDim = cellFieldG->getDim();

    boundaryStrategy = BoundaryStrategy::getInstance();

    potts->registerEnergyFunctionWithName(this, "CellOrientationEnergy");

    potts->getCellFactoryGroupPtr()->registerClass(&lambdaCellOrientationAccessor);


    simulator->registerSteerableObject(this);
    update(_xmlData, true);


}

void CellOrientationPlugin::extraInit(Simulator *simulator) {
<<<<<<< HEAD
	Log(LOG_DEBUG) << "EXTRA INITIALIZE CELL ORIENTATION PLUGIN";
=======
    CC3D_Log(LOG_DEBUG) << "EXTRA INITIALIZE CELL ORIENTATION PLUGIN";
>>>>>>> 6ed90e64
	Potts3D *potts = simulator->getPotts();
	cellFieldG = potts->getCellFieldG();
}


void CellOrientationPlugin::update(CC3DXMLElement *_xmlData, bool _fullInitFlag) {

    if (!_xmlData->getNumberOfChildren()) { //using cell id - based lambdaCellOrientation
        lambdaFlexFlag = true;
        return;
    }

    if (_xmlData->findElement("LambdaCellOrientation")) {
        lambdaCellOrientation = _xmlData->getFirstElement("LambdaCellOrientation")->getDouble();
    }

    if (_xmlData->findElement("LambdaFlex"))
        lambdaFlexFlag = true;
    else
        lambdaFlexFlag = false;

    bool comBasedAlgorithm = false;
    if (_xmlData->findElement("Algorithm")) {

        string algorithm = _xmlData->getFirstElement("Algorithm")->getText();

        changeToLower(algorithm);

        if (algorithm == "centerofmassbased") {
            comBasedAlgorithm = true;
            changeEnergyFcnPtr = &CellOrientationPlugin::changeEnergyCOMBased;
        }
    }

}

double CellOrientationPlugin::changeEnergy(const Point3D &pt, const CellG *newCell, const CellG *oldCell) {
    return 0.0;
}

double CellOrientationPlugin::changeEnergyPixelBased(const Point3D &pt, const CellG *newCell, const CellG *oldCell) {

    float energy = 0.0;
    PolarizationVector *polarizationVecPtr;
    Point3D spinCopyVector;

    //this will return distance vector which will properly account for different boundary conditions
    spinCopyVector = distanceVectorInvariant(pt, potts->getFlipNeighbor(), fieldDim);


    double lambdaCellOrientationValue = 0.0;

    if (oldCell) {

        if (!lambdaFlexFlag) {
            lambdaCellOrientationValue = lambdaCellOrientation;
        } else {
            lambdaCellOrientationValue = lambdaCellOrientationAccessor.get(oldCell->extraAttribPtr)->lambdaVal;
        }

        polarizationVecPtr = polarizationVectorAccessorPtr->get(oldCell->extraAttribPtr);
        energy += -lambdaCellOrientationValue *
                  (polarizationVecPtr->x * spinCopyVector.x + polarizationVecPtr->y * spinCopyVector.y +
                   polarizationVecPtr->z * spinCopyVector.z);

    }


    if (newCell) {

        if (!lambdaFlexFlag) {
            lambdaCellOrientationValue = lambdaCellOrientation;
        } else {
            lambdaCellOrientationValue = lambdaCellOrientationAccessor.get(newCell->extraAttribPtr)->lambdaVal;
        }

        polarizationVecPtr = polarizationVectorAccessorPtr->get(newCell->extraAttribPtr);
        energy += -lambdaCellOrientationValue *
                  (polarizationVecPtr->x * spinCopyVector.x + polarizationVecPtr->y * spinCopyVector.y +
                   polarizationVecPtr->z * spinCopyVector.z);

    }

<<<<<<< HEAD
	}
	Log(LOG_TRACE) << "energy="<<energy;
	
	return energy;
=======
    return energy;
>>>>>>> 6ed90e64
}


double CellOrientationPlugin::changeEnergyCOMBased(const Point3D &pt, const CellG *newCell, const CellG *oldCell) {

    double energy = 0.0;
    PolarizationVector *polarizationVecPtr;
    double lambdaCellOrientationValue = 0.0;


    if (oldCell) {
        Coordinates3D<double> oldCOMAfterFlip = precalculateCentroid(pt, oldCell, -1, fieldDim, boundaryStrategy);

        if (oldCell->volume > 1) {
            oldCOMAfterFlip.XRef() = oldCOMAfterFlip.X() / (float) (oldCell->volume - 1);
            oldCOMAfterFlip.YRef() = oldCOMAfterFlip.Y() / (float) (oldCell->volume - 1);
            oldCOMAfterFlip.ZRef() = oldCOMAfterFlip.Z() / (float) (oldCell->volume - 1);
        } else {

            oldCOMAfterFlip = Coordinates3D<double>(oldCell->xCM / oldCell->volume, oldCell->zCM / oldCell->volume,
                                                    oldCell->zCM / oldCell->volume);

        }

        if (!lambdaFlexFlag) {
            lambdaCellOrientationValue = lambdaCellOrientation;
        } else {
            lambdaCellOrientationValue = lambdaCellOrientationAccessor.get(oldCell->extraAttribPtr)->lambdaVal;
        }

        polarizationVecPtr = polarizationVectorAccessorPtr->get(oldCell->extraAttribPtr);


<<<<<<< HEAD
		Log(LOG_TRACE) << "lambdaCellOrientationValue="<<lambdaCellOrientationValue;
		Log(LOG_TRACE) << 	"distVector="<<distVector;
		Log(LOG_TRACE) << "p.x="<<polarizationVecPtr->x<<" p.y="<<polarizationVecPtr->y<<" p.z="<<polarizationVecPtr->z;
=======
        Coordinates3D<double> oldCOMBeforeFlip(oldCell->xCM / oldCell->volume, oldCell->yCM / oldCell->volume,
                                               oldCell->zCM / oldCell->volume);
        Coordinates3D<double> distVector = distanceVectorCoordinatesInvariant(oldCOMAfterFlip, oldCOMBeforeFlip,
                                                                              fieldDim);

        energy += -lambdaCellOrientationValue *
                  (polarizationVecPtr->x * distVector.x + polarizationVecPtr->y * distVector.y +
                   polarizationVecPtr->z * distVector.z);
    }
>>>>>>> 6ed90e64


    if (newCell) {

        Coordinates3D<double> newCOMAfterFlip = precalculateCentroid(pt, newCell, 1, fieldDim, boundaryStrategy);


        newCOMAfterFlip.XRef() = newCOMAfterFlip.X() / (float) (newCell->volume + 1);
        newCOMAfterFlip.YRef() = newCOMAfterFlip.Y() / (float) (newCell->volume + 1);
        newCOMAfterFlip.ZRef() = newCOMAfterFlip.Z() / (float) (newCell->volume + 1);

        if (!lambdaFlexFlag) {
            lambdaCellOrientationValue = lambdaCellOrientation;
        } else {
            lambdaCellOrientationValue = lambdaCellOrientationAccessor.get(newCell->extraAttribPtr)->lambdaVal;
        }

        polarizationVecPtr = polarizationVectorAccessorPtr->get(newCell->extraAttribPtr);

        Coordinates3D<double> newCOMBeforeFlip(newCell->xCM / newCell->volume, newCell->yCM / newCell->volume,
                                               newCell->zCM / newCell->volume);
        Coordinates3D<double> distVector = distanceVectorCoordinatesInvariant(newCOMAfterFlip, newCOMBeforeFlip,
                                                                              fieldDim);

        energy += -lambdaCellOrientationValue *
                  (polarizationVecPtr->x * distVector.x + polarizationVecPtr->y * distVector.y +
                   polarizationVecPtr->z * distVector.z);

    }

    return energy;
}


std::string CellOrientationPlugin::toString() {
    return "CellOrientation";
}


std::string CellOrientationPlugin::steerableName() {
    return toString();
}
<|MERGE_RESOLUTION|>--- conflicted
+++ resolved
@@ -34,11 +34,7 @@
 }
 
 void CellOrientationPlugin::init(Simulator *simulator, CC3DXMLElement *_xmlData) {
-<<<<<<< HEAD
-	Log(LOG_DEBUG) << "INITIALIZE CELL ORIENTATION PLUGIN";
-=======
 	CC3D_Log(LOG_DEBUG) << "INITIALIZE CELL ORIENTATION PLUGIN";
->>>>>>> 6ed90e64
 	potts = simulator->getPotts();
 	//    potts->getCellFactoryGroupPtr()->registerClass(&CellOrientationVectorAccessor); //register new class with the factory
 
@@ -76,11 +72,7 @@
 }
 
 void CellOrientationPlugin::extraInit(Simulator *simulator) {
-<<<<<<< HEAD
-	Log(LOG_DEBUG) << "EXTRA INITIALIZE CELL ORIENTATION PLUGIN";
-=======
     CC3D_Log(LOG_DEBUG) << "EXTRA INITIALIZE CELL ORIENTATION PLUGIN";
->>>>>>> 6ed90e64
 	Potts3D *potts = simulator->getPotts();
 	cellFieldG = potts->getCellFieldG();
 }
@@ -164,14 +156,7 @@
 
     }
 
-<<<<<<< HEAD
-	}
-	Log(LOG_TRACE) << "energy="<<energy;
-	
-	return energy;
-=======
     return energy;
->>>>>>> 6ed90e64
 }
 
 
@@ -205,11 +190,6 @@
         polarizationVecPtr = polarizationVectorAccessorPtr->get(oldCell->extraAttribPtr);
 
 
-<<<<<<< HEAD
-		Log(LOG_TRACE) << "lambdaCellOrientationValue="<<lambdaCellOrientationValue;
-		Log(LOG_TRACE) << 	"distVector="<<distVector;
-		Log(LOG_TRACE) << "p.x="<<polarizationVecPtr->x<<" p.y="<<polarizationVecPtr->y<<" p.z="<<polarizationVecPtr->z;
-=======
         Coordinates3D<double> oldCOMBeforeFlip(oldCell->xCM / oldCell->volume, oldCell->yCM / oldCell->volume,
                                                oldCell->zCM / oldCell->volume);
         Coordinates3D<double> distVector = distanceVectorCoordinatesInvariant(oldCOMAfterFlip, oldCOMBeforeFlip,
@@ -219,7 +199,6 @@
                   (polarizationVecPtr->x * distVector.x + polarizationVecPtr->y * distVector.y +
                    polarizationVecPtr->z * distVector.z);
     }
->>>>>>> 6ed90e64
 
 
     if (newCell) {
