--- conflicted
+++ resolved
@@ -1,14 +1,9 @@
 #include <CompuCell3D/CC3D.h>
 
 using namespace CompuCell3D;
-<<<<<<< HEAD
-#include "ContactInternalPlugin.h"
-#include<core/CompuCell3D/CC3DLogger.h>
-=======
 
 #include "ContactInternalPlugin.h"
 #include <PublicUtilities/CC3DLogger.h>
->>>>>>> 6ed90e64
 
 ContactInternalPlugin::ContactInternalPlugin() : potts(0), depth(1), weightDistance(false) {
 }
@@ -33,11 +28,7 @@
 double ContactInternalPlugin::changeEnergy(const Point3D &pt,
                                   const CellG *newCell,
                                   const CellG *oldCell) {
-<<<<<<< HEAD
-   
-=======
 
->>>>>>> 6ed90e64
    
   double energy = 0;
   unsigned int token = 0;
@@ -108,11 +99,6 @@
 
 
 double ContactInternalPlugin::internalEnergy(const CellG *cell1, const CellG *cell2) {
-<<<<<<< HEAD
-   return internalEnergyArray[cell1 ? cell1->type : 0][cell2? cell2->type : 0];
-}
-=======
->>>>>>> 6ed90e64
 
     return internalEnergyArray[cell1 ? cell1->type : 0][cell2? cell2->type : 0];
 }
@@ -153,45 +139,8 @@
 
     }
 
-<<<<<<< HEAD
-	//symmetrizing internal contact energy matrix
-	for(int i = 1 ; i < size ; ++i) {
-		for(int j = 1 ; j < size ; ++j){
-			if (internalEnergyArray[i][j]!=internalEnergyArray[j][i]){
-				if (internalEnergyArray[i][j]!=0.0){
-					internalEnergyArray[j][i]=internalEnergyArray[i][j];
-				}else{
-					internalEnergyArray[i][j]=internalEnergyArray[j][i];
-				}
-			}
-		}
-	}
-	
-	////End Internal vector allocation
-	//for(int i = 1 ; i < size ; ++i) {
-	//	for(int j = 1 ; j < size ; ++j){
-		//  Log(LOG_TRACE) << "i="<<i<<" j="<<j<<" i_size="<<size;
-	// 	 	Log(LOG_TRACE) << "cellTypesVector[i-1]="<<(int)cellTypesVector[i-1];
-	//  	Log(LOG_TRACE) << "cellTypesVector[j-1]="<<(int)cellTypesVector[j-1];
-	//  	Log(LOG_TRACE) << "cellTypesVector.size()="<<cellTypesVector.size();
-	//		index = getIndex(cellTypesVector[i-1],cellTypesVector[j-1]);
-
-	//		internalEnergyArray[i][j] = internalEnergies[index];
-
-	//	}
-	//}
-	
-	
-	for(int i = 0 ; i < size ; ++i){
-		for(int j = 0 ; j < size ; ++j){
-			Log(LOG_DEBUG) << "internal_energy["<<i<<"]["<<j<<"]="<<internalEnergyArray[i][j];
-
-		}
-	}
-=======
     for (auto &i: cellTypesSet) {
         for (auto &j: cellTypesSet) {
->>>>>>> 6ed90e64
 
             CC3D_Log(LOG_DEBUG) << "internal_energy[" << to_string(i) << "][" << to_string(j) << "]=" << internalEnergyArray[i][j];
 
@@ -209,11 +158,7 @@
 	if(_xmlData->getFirstElement("Depth")){
 		maxNeighborIndex=boundaryStrategy->getMaxNeighborIndexFromDepth(_xmlData->getFirstElement("Depth")->getDouble());
 	}else{
-<<<<<<< HEAD
-		if(_xmlData->getFirstElement("NeighborOrder")){
-=======
         if (_xmlData->getFirstElement("NeighborOrder")) {
->>>>>>> 6ed90e64
 
             maxNeighborIndex = boundaryStrategy->getMaxNeighborIndexFromNeighborOrder(
                     _xmlData->getFirstElement("NeighborOrder")->getUInt());
@@ -223,11 +168,7 @@
         }
 
 	}
-<<<<<<< HEAD
-	Log(LOG_DEBUG) << "Contact maxNeighborIndex="<<maxNeighborIndex;
-=======
 	CC3D_Log(LOG_DEBUG) << "Contact maxNeighborIndex="<<maxNeighborIndex;
->>>>>>> 6ed90e64
 
 }
 
