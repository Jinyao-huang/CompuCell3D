/*************************************************************************
 *    CompuCell - A software framework for multimodel simulations of     *
 * biocomplexity problems Copyright (C) 2003 University of Notre Dame,   *
 *                             Indiana                                   *
 *                                                                       *
 * This program is free software; IF YOU AGREE TO CITE USE OF CompuCell  *
 *  IN ALL RELATED RESEARCH PUBLICATIONS according to the terms of the   *
 *  CompuCell GNU General Public License RIDER you can redistribute it   *
 * and/or modify it under the terms of the GNU General Public License as *
 *  published by the Free Software Foundation; either version 2 of the   *
 *         License, or (at your option) any later version.               *
 *                                                                       *
 * This program is distributed in the hope that it will be useful, but   *
 *      WITHOUT ANY WARRANTY; without even the implied warranty of       *
 *  MERCHANTABILITY or FITNESS FOR A PARTICULAR PURPOSE.  See the GNU    *
 *             General Public License for more details.                  *
 *                                                                       *
 *  You should have received a copy of the GNU General Public License    *
 *     along with this program; if not, write to the Free Software       *
 *      Foundation, Inc., 675 Mass Ave, Cambridge, MA 02139, USA.        *
 *************************************************************************/

#include <CompuCell3D/CC3D.h>
using namespace CompuCell3D;
#include "ContactInternalPlugin.h"


ContactInternalPlugin::ContactInternalPlugin() : potts(0), depth(1),weightDistance(false) {
}

ContactInternalPlugin::~ContactInternalPlugin() {
  
}

void ContactInternalPlugin::init(Simulator *simulator, CC3DXMLElement *_xmlData) {

  xmlData=_xmlData;
  potts=simulator->getPotts();
  potts->registerEnergyFunctionWithName(this,"ContactInternal");
  simulator->registerSteerableObject(this);

}

void ContactInternalPlugin::extraInit(Simulator *simulator){
	update(xmlData,true);
<<<<<<< HEAD
=======

	Automaton * cellTypePluginAutomaton = potts->getAutomaton();
	if (cellTypePluginAutomaton && internalEnergyArray.size() != ((unsigned int)cellTypePluginAutomaton->getMaxTypeId()+1)){
		throw CC3DException("The size of matrix of internal contact energy coefficients has must equal max_cell_type_id+1. You must list interactions coefficients between all cel types, even though they might not be part of a compartmentalized cell");
	}

>>>>>>> 52aeeb34
}

double ContactInternalPlugin::changeEnergy(const Point3D &pt,
                                  const CellG *newCell,
                                  const CellG *oldCell) {
   //cerr<<"ChangeEnergy"<<endl;
   
   
  double energy = 0;
  unsigned int token = 0;
  double distance = 0;
  Point3D n;
  Neighbor neighbor;
  
  CellG *nCell=0;
  WatchableField3D<CellG *> *fieldG = (WatchableField3D<CellG*>*)potts->getCellFieldG();

   if(weightDistance){

      for(unsigned int nIdx=0 ; nIdx <= maxNeighborIndex ; ++nIdx ){
         neighbor=boundaryStrategy->getNeighborDirect(const_cast<Point3D&>(pt),nIdx);
         if(!neighbor.distance){
         //if distance is 0 then the neighbor returned is invalid
         continue;
         }
         nCell = fieldG->get(neighbor.pt);

         if(nCell!=oldCell){
            if((nCell != 0) && (oldCell != 0)) {
               if((nCell->clusterId) == (oldCell->clusterId)) {
                  energy -= internalEnergy(oldCell,nCell)/neighbor.distance;
               }
            }
            
         }
         if(nCell!=newCell){
            if((newCell != 0) && (nCell != 0)) {
               if((newCell->clusterId) == (nCell->clusterId)) {
                  energy += internalEnergy(newCell,nCell)/neighbor.distance;
               }
            }
         }
      }
  }else{

      for(unsigned int nIdx=0 ; nIdx <= maxNeighborIndex ; ++nIdx ){
         neighbor=boundaryStrategy->getNeighborDirect(const_cast<Point3D&>(pt),nIdx);
         if(!neighbor.distance){
         //if distance is 0 then the neighbor returned is invalid
         continue;
         }
         nCell = fieldG->get(neighbor.pt);

         if(nCell!=oldCell){
            if((nCell != 0) && (oldCell != 0)) {
               if((nCell->clusterId) == (oldCell->clusterId)) {
                  energy -= internalEnergy(oldCell,nCell);
               }
            }
         }

         if(nCell!=newCell){
            if((newCell != 0) && (nCell != 0)) {
               if((newCell->clusterId) == (nCell->clusterId)) {
                  energy += internalEnergy(newCell,nCell);
               }
            }
         }

   }
  }
  
  return energy;
}


double ContactInternalPlugin::internalEnergy(const CellG *cell1, const CellG *cell2) {
//       cerr << "Internal Energy is: " << internalEnergyArray[cell1 ? cell1->type : 0][cell2? cell2->type : 0] << endl;
   return internalEnergyArray[cell1 ? cell1->type : 0][cell2? cell2->type : 0];
}

void ContactInternalPlugin::setContactInternalEnergy(const string typeName1,
				     const string typeName2,
				     const double energy) {
  unsigned char type1 = automaton->getTypeId(typeName1);
  unsigned char type2 = automaton->getTypeId(typeName2);
    
<<<<<<< HEAD
  internalEnergyArray[type1][type2] = energy;
  internalEnergyArray[type2][type1] = energy;
=======
  int index = getIndex(type1, type2);

  contactEnergies_t::iterator it = internalEnergies.find(index); //return an iterator for the contact Energy
  if (it != internalEnergies.end()) throw CC3DException(string("Internalenergy for ") + typeName1 + " " + typeName2 + " already set!");

  internalEnergies[index] = energy;
}
int ContactInternalPlugin::getIndex(const int type1, const int type2) const {
  if (type1 < type2) return ((type1 + 1) | ((type2 + 1) << 16));
  else return ((type2 + 1) | ((type1 + 1) << 16));
>>>>>>> 52aeeb34
}

void ContactInternalPlugin::update(CC3DXMLElement *_xmlData, bool _fullInitFlag){

	internalEnergyArray.clear();

	automaton = potts->getAutomaton();
	if (!automaton) throw CC3DException("CELL TYPE PLUGIN WAS NOT PROPERLY INITIALIZED YET. MAKE SURE THIS IS THE FIRST PLUGIN THAT YOU SET");

	set<unsigned char> cellTypesSet;
	

	CC3DXMLElementList energyVec=_xmlData->getElements("Energy");

	//figuring out maximum cell type id used in the xml
	for (int i = 0 ; i<energyVec.size(); ++i){

		setContactInternalEnergy(energyVec[i]->getAttribute("Type1"), energyVec[i]->getAttribute("Type2"), energyVec[i]->getDouble());

		//inserting all the types to the set (duplicate are automatically eleminated) to figure out max value of type Id
		cellTypesSet.insert(automaton->getTypeId(energyVec[i]->getAttribute("Type1")));
		cellTypesSet.insert(automaton->getTypeId(energyVec[i]->getAttribute("Type2")));

	}
<<<<<<< HEAD
=======

	

	
	//Now that we know all the types used in the simulation we will find size of the contactEnergyArray
	vector<unsigned char> cellTypesVector(cellTypesSet.begin(),cellTypesSet.end());//coping set to the vector
	
	

	int size= * (max_element(cellTypesVector.begin(),cellTypesVector.end()));
	size+=1;//if max element is e.g. 5 then size has to be 6 for an array to be properly allocated

	int index ;
	internalEnergyArray.assign(size,vector<double>(size,0.0));	

	//once the contact matrix has been allocated we check xml elements and put energy values into the matrix 
	set<pair<char,char> > typePairsSet;
	for (int i = 0 ; i<energyVec.size(); ++i){
	  string typeName1 = energyVec[i]->getAttribute("Type1");
	  string typeName2 = energyVec[i]->getAttribute("Type2");
	  char type1 = automaton->getTypeId(typeName1);
	  char type2 = automaton->getTypeId(typeName2);
	  

	  if (typePairsSet.find(pair<char,char>(type1,type2))!=typePairsSet.end() ||typePairsSet.find(pair<char,char>(type2,type1))!=typePairsSet.end()){
	
		throw CC3DException(string("InternalEnergy for ") + typeName1 + " " + typeName2 + " already set!");

	  }

	  typePairsSet.insert(pair<char,char>(type1,type2));
	  internalEnergyArray[type1][type2] = energyVec[i]->getDouble();
	}

	//symmetrizing internal contact energy matrix
	for(int i = 1 ; i < size ; ++i) {
		for(int j = 1 ; j < size ; ++j){
			if (internalEnergyArray[i][j]!=internalEnergyArray[j][i]){
				if (internalEnergyArray[i][j]!=0.0){
					internalEnergyArray[j][i]=internalEnergyArray[i][j];
				}else{
					internalEnergyArray[i][j]=internalEnergyArray[j][i];
				}
			}
		}
	}
	
	////End Internal vector allocation
	//for(int i = 1 ; i < size ; ++i) {
	//	for(int j = 1 ; j < size ; ++j){
	//		cerr<<"i="<<i<<" j="<<j<<" i_size="<<size<<endl;
	//		cerr<<"cellTypesVector[i-1]="<<(int)cellTypesVector[i-1]<<endl;
	//		cerr<<"cellTypesVector[j-1]="<<(int)cellTypesVector[j-1]<<endl;
	//		cerr<<"cellTypesVector.size()="<<cellTypesVector.size()<<endl;
	//		index = getIndex(cellTypesVector[i-1],cellTypesVector[j-1]);

	//		internalEnergyArray[i][j] = internalEnergies[index];

	//	}
	//}
>>>>>>> 52aeeb34
	
	for(auto& i : cellTypesSet){
		for(auto& j : cellTypesSet){

			cerr<<"internal_energy["<<to_string(i)<<"]["<<to_string(j)<<"]="<<internalEnergyArray[i][j]<<endl;

		}
	}
   
	//Here I initialize max neighbor index for direct acces to the list of neighbors 
   boundaryStrategy=BoundaryStrategy::getInstance();
   maxNeighborIndex=0;

   if (_xmlData->getFirstElement("WeightEnergyByDistance")) {
       weightDistance = true;
   }

	if(_xmlData->getFirstElement("Depth")){
		maxNeighborIndex=boundaryStrategy->getMaxNeighborIndexFromDepth(_xmlData->getFirstElement("Depth")->getDouble());
		//cerr<<"got here will do depth"<<endl;
	}else{
		//cerr<<"got here will do neighbor order"<<endl;
		if(_xmlData->getFirstElement("NeighborOrder")){

			maxNeighborIndex=boundaryStrategy->getMaxNeighborIndexFromNeighborOrder(_xmlData->getFirstElement("NeighborOrder")->getUInt());	
		}else{
			maxNeighborIndex=boundaryStrategy->getMaxNeighborIndexFromNeighborOrder(1);

		}

	}

	cerr<<"Contact maxNeighborIndex="<<maxNeighborIndex<<endl;

}

std::string ContactInternalPlugin::toString(){
   return "ContactInternal";
}

std::string ContactInternalPlugin::steerableName(){
   return toString();
}

<|MERGE_RESOLUTION|>--- conflicted
+++ resolved
@@ -43,15 +43,6 @@
 
 void ContactInternalPlugin::extraInit(Simulator *simulator){
 	update(xmlData,true);
-<<<<<<< HEAD
-=======
-
-	Automaton * cellTypePluginAutomaton = potts->getAutomaton();
-	if (cellTypePluginAutomaton && internalEnergyArray.size() != ((unsigned int)cellTypePluginAutomaton->getMaxTypeId()+1)){
-		throw CC3DException("The size of matrix of internal contact energy coefficients has must equal max_cell_type_id+1. You must list interactions coefficients between all cel types, even though they might not be part of a compartmentalized cell");
-	}
-
->>>>>>> 52aeeb34
 }
 
 double ContactInternalPlugin::changeEnergy(const Point3D &pt,
@@ -139,21 +130,8 @@
   unsigned char type1 = automaton->getTypeId(typeName1);
   unsigned char type2 = automaton->getTypeId(typeName2);
     
-<<<<<<< HEAD
   internalEnergyArray[type1][type2] = energy;
   internalEnergyArray[type2][type1] = energy;
-=======
-  int index = getIndex(type1, type2);
-
-  contactEnergies_t::iterator it = internalEnergies.find(index); //return an iterator for the contact Energy
-  if (it != internalEnergies.end()) throw CC3DException(string("Internalenergy for ") + typeName1 + " " + typeName2 + " already set!");
-
-  internalEnergies[index] = energy;
-}
-int ContactInternalPlugin::getIndex(const int type1, const int type2) const {
-  if (type1 < type2) return ((type1 + 1) | ((type2 + 1) << 16));
-  else return ((type2 + 1) | ((type1 + 1) << 16));
->>>>>>> 52aeeb34
 }
 
 void ContactInternalPlugin::update(CC3DXMLElement *_xmlData, bool _fullInitFlag){
@@ -178,70 +156,7 @@
 		cellTypesSet.insert(automaton->getTypeId(energyVec[i]->getAttribute("Type2")));
 
 	}
-<<<<<<< HEAD
-=======
-
-	
-
-	
-	//Now that we know all the types used in the simulation we will find size of the contactEnergyArray
-	vector<unsigned char> cellTypesVector(cellTypesSet.begin(),cellTypesSet.end());//coping set to the vector
-	
-	
-
-	int size= * (max_element(cellTypesVector.begin(),cellTypesVector.end()));
-	size+=1;//if max element is e.g. 5 then size has to be 6 for an array to be properly allocated
-
-	int index ;
-	internalEnergyArray.assign(size,vector<double>(size,0.0));	
-
-	//once the contact matrix has been allocated we check xml elements and put energy values into the matrix 
-	set<pair<char,char> > typePairsSet;
-	for (int i = 0 ; i<energyVec.size(); ++i){
-	  string typeName1 = energyVec[i]->getAttribute("Type1");
-	  string typeName2 = energyVec[i]->getAttribute("Type2");
-	  char type1 = automaton->getTypeId(typeName1);
-	  char type2 = automaton->getTypeId(typeName2);
-	  
-
-	  if (typePairsSet.find(pair<char,char>(type1,type2))!=typePairsSet.end() ||typePairsSet.find(pair<char,char>(type2,type1))!=typePairsSet.end()){
-	
-		throw CC3DException(string("InternalEnergy for ") + typeName1 + " " + typeName2 + " already set!");
-
-	  }
-
-	  typePairsSet.insert(pair<char,char>(type1,type2));
-	  internalEnergyArray[type1][type2] = energyVec[i]->getDouble();
-	}
-
-	//symmetrizing internal contact energy matrix
-	for(int i = 1 ; i < size ; ++i) {
-		for(int j = 1 ; j < size ; ++j){
-			if (internalEnergyArray[i][j]!=internalEnergyArray[j][i]){
-				if (internalEnergyArray[i][j]!=0.0){
-					internalEnergyArray[j][i]=internalEnergyArray[i][j];
-				}else{
-					internalEnergyArray[i][j]=internalEnergyArray[j][i];
-				}
-			}
-		}
-	}
-	
-	////End Internal vector allocation
-	//for(int i = 1 ; i < size ; ++i) {
-	//	for(int j = 1 ; j < size ; ++j){
-	//		cerr<<"i="<<i<<" j="<<j<<" i_size="<<size<<endl;
-	//		cerr<<"cellTypesVector[i-1]="<<(int)cellTypesVector[i-1]<<endl;
-	//		cerr<<"cellTypesVector[j-1]="<<(int)cellTypesVector[j-1]<<endl;
-	//		cerr<<"cellTypesVector.size()="<<cellTypesVector.size()<<endl;
-	//		index = getIndex(cellTypesVector[i-1],cellTypesVector[j-1]);
-
-	//		internalEnergyArray[i][j] = internalEnergies[index];
-
-	//	}
-	//}
->>>>>>> 52aeeb34
-	
+
 	for(auto& i : cellTypesSet){
 		for(auto& j : cellTypesSet){
 
