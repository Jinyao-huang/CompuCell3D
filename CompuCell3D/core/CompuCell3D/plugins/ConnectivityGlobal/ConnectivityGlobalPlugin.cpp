--- conflicted
+++ resolved
@@ -2,11 +2,7 @@
 #include <CompuCell3D/CC3D.h>
 using namespace CompuCell3D;
 #include "ConnectivityGlobalPlugin.h"
-<<<<<<< HEAD
-#include<core/CompuCell3D/CC3DLogger.h>
-=======
 #include <PublicUtilities/CC3DLogger.h>
->>>>>>> 6ed90e64
 
 
 
@@ -85,16 +81,10 @@
 	for (map<unsigned char, double>::iterator mitr = typeIdConnectivityPenaltyMap.begin(); mitr != typeIdConnectivityPenaltyMap.end(); ++mitr) {
 		penaltyMap[mitr->first] = fabs(mitr->second);
 	}
-<<<<<<< HEAD
-	Log(LOG_DEBUG) << "size=" << size;
-	for (int i = 0; i < size; ++i) {
-		Log(LOG_DEBUG) << "penaltyVec[" << i << "]=" << penaltyVec[i];
-=======
 
 	CC3D_Log(LOG_DEBUG) << "size=" << penaltyMap.size();
 	for (auto& itr : penaltyMap) {
 		CC3D_Log(LOG_DEBUG) << "penaltyMap[" << to_string(itr.first) << "]=" << itr.second;
->>>>>>> 6ed90e64
 	}
 
 	//Here I initialize max neighbor index for direct acces to the list of neighbors 
@@ -104,11 +94,7 @@
 
 	maxNeighborIndex = boundaryStrategy->getMaxNeighborIndexFromNeighborOrder(1);
 
-<<<<<<< HEAD
-	Log(LOG_DEBUG) << "ConnectivityGlobal maxNeighborIndex=" << maxNeighborIndex;
-=======
 	CC3D_Log(LOG_DEBUG) << "ConnectivityGlobal maxNeighborIndex=" << maxNeighborIndex;
->>>>>>> 6ed90e64
 
 	
 	WatchableField3D<CellG *> *cellFieldG = (WatchableField3D<CellG *> *)potts->getCellFieldG();
@@ -195,18 +181,12 @@
 
 			fpbRef_1->push_back(neighbor.pt);
 			vpRef_2->insert(neighbor.pt);
-<<<<<<< HEAD
-=======
-
->>>>>>> 6ed90e64
+
 			++visitedPixCounter;
 
 		}
 		if (fpbRef_0->empty()) {
-<<<<<<< HEAD
-=======
-
->>>>>>> 6ed90e64
+
 			if (!fpbRef_1->empty()) {
 
 				std::deque<Point3D> * fpbRef_tmp = fpbRef_0;
@@ -481,26 +461,16 @@
 
 	bool oldCellFragmented = false;
 	bool newCellFragmented = false;
-<<<<<<< HEAD
+
 	if (!doNotPrecheckConnectivity) {
 		if (oldCell && (oldCellByTypeCalculations || oldCellConnectivityPenalty)) {
 			oldCellFragmented = checkIfCellIsFragmented(oldCell, pt);//pt belongs to the old cell before spin flip
-=======
-
-	if (!doNotPrecheckConnectivity) {
-		if (oldCell && (oldCellByTypeCalculations || oldCellConnectivityPenalty)) {
-			oldCellFragmented = checkIfCellIsFragmented(oldCell, pt);//pt belongs to the old cell before spin flip
-
->>>>>>> 6ed90e64
+
 		}
 
 		if (newCell && (newCellByTypeCalculations || newCellConnectivityPenalty)) {
 			Point3D flipNeighborPixel = potts->getFlipNeighbor();
 			newCellFragmented = checkIfCellIsFragmented(newCell, flipNeighborPixel);
-<<<<<<< HEAD
-
-=======
->>>>>>> 6ed90e64
 		}
 
 	}
@@ -548,10 +518,7 @@
 
 		fpbRef_0->push_back(pt);
 		vpRef_1->insert(pt);
-<<<<<<< HEAD
-=======
-
->>>>>>> 6ed90e64
+
 		++visitedPixCounter;
 
 
@@ -586,18 +553,11 @@
 			}
 			if (fpbRef_0->empty()) {
 				if (!fpbRef_1->empty()) {
-<<<<<<< HEAD
-
-=======
->>>>>>> 6ed90e64
 					std::deque<Point3D> * fpbRef_tmp = fpbRef_0;
 					fpbRef_0 = fpbRef_1;
 					fpbRef_tmp->clear();
 					fpbRef_1 = fpbRef_tmp;
-<<<<<<< HEAD
-=======
-
->>>>>>> 6ed90e64
+
 					vpRef_0->clear();
 					std::set<Point3D> *vpRef_tmp = vpRef_0;
 					vpRef_0 = vpRef_1;
@@ -609,22 +569,6 @@
 			}
 
 		}
-<<<<<<< HEAD
-		//if(visitedPixels.size()!=(newCell->volume+1)){
-		if (visitedPixCounter != (newCell->volume + 1)) { //we use newCell->volume+1 because we count also the pixel pt that may become part of the new cell after spin flip
-		// 	Log(LOG_TRACE) << "visitedPixels.size()="<<visitedPixCounter<<" newCell->volume="<<newCell->volume;
-			penalty += newPenalty;
-			// 	Log(LOG_TRACE) << "new penalty="<<penalty;
-			//exit(0);
-		}/*else{
-		 Log(LOG_TRACE) << "visitedPixels.size()="<<visitedPixCounter<<" newCell->volume="<<newCell->volume;
-		 Log(LOG_TRACE) << "new penalty=0.0";
-		 exit(0);
-
-		 }*/
-
-=======
->>>>>>> 6ed90e64
 
 		if (visitedPixCounter != (newCell->volume + 1)) { //we use newCell->volume+1 because we count also the pixel pt that may become part of the new cell after spin flip
 
@@ -735,39 +679,22 @@
 
 				fpbRef_1->push_back(neighbor.pt);
 				vpRef_2->insert(neighbor.pt);
-<<<<<<< HEAD
-				// 	Log(LOG_TRACE) << " Adding pt="<<neighbor.pt<<" to vps"<<" visitedPixCounter="<<visitedPixCounter;
 				++visitedPixCounter;
 			}
 			if (fpbRef_0->empty()) {
-				if (!fpbRef_1->empty()) {
-=======
-				++visitedPixCounter;
-			}
-			if (fpbRef_0->empty()) {
->>>>>>> 6ed90e64
 
 				if (!fpbRef_1->empty()) {
 					std::deque<Point3D> * fpbRef_tmp = fpbRef_0;
 					fpbRef_0 = fpbRef_1;
-<<<<<<< HEAD
+
 					fpbRef_tmp->clear();
 					fpbRef_1 = fpbRef_tmp;
-=======
-
-					fpbRef_tmp->clear();
-					fpbRef_1 = fpbRef_tmp;
-
->>>>>>> 6ed90e64
+
 					vpRef_0->clear();
 					std::set<Point3D> *vpRef_tmp = vpRef_0;
 					vpRef_0 = vpRef_1;
 					vpRef_1 = vpRef_2;
 					vpRef_2 = vpRef_tmp;
-<<<<<<< HEAD
-
-=======
->>>>>>> 6ed90e64
 				}
 
 			}
