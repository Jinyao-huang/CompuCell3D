/*************************************************************************
 *    CompuCell - A software framework for multimodel simulations of     *
 * biocomplexity problems Copyright (C) 2003 University of Notre Dame,   *
 *                             Indiana                                   *
 *                                                                       *
 * This program is free software; IF YOU AGREE TO CITE USE OF CompuCell  *
 *  IN ALL RELATED RESEARCH PUBLICATIONS according to the terms of the   *
 *  CompuCell GNU General Public License RIDER you can redistribute it   *
 * and/or modify it under the terms of the GNU General Public License as *
 *  published by the Free Software Foundation; either version 2 of the   *
 *         License, or (at your option) any later version.               *
 *                                                                       *
 * This program is distributed in the hope that it will be useful, but   *
 *      WITHOUT ANY WARRANTY; without even the implied warranty of       *
 *  MERCHANTABILITY or FITNESS FOR A PARTICULAR PURPOSE.  See the GNU    *
 *             General Public License for more details.                  *
 *                                                                       *
 *  You should have received a copy of the GNU General Public License    *
 *     along with this program; if not, write to the Free Software       *
 *      Foundation, Inc., 675 Mass Ave, Cambridge, MA 02139, USA.        *
 *************************************************************************/

#include <CompuCell3D/CC3D.h>

using namespace CompuCell3D;

#include <CompuCell3D/plugins/NeighborTracker/NeighborTrackerPlugin.h>

#include "ContactLocalProductPlugin.h"




ContactLocalProductPlugin::ContactLocalProductPlugin() :
    pUtils(0),
    potts(0),
    sim(0),
    contactProductDataAccessorPtr(0),
    automaton(0),
    xmlData(0),
    depth(1),
    weightDistance(false),
    contactEnergyPtr(&ContactLocalProductPlugin::contactEnergyLinear),
    maxNeighborIndex(0),
    boundaryStrategy(0),
    energyOffset(0.0)


{

}

ContactLocalProductPlugin::~ContactLocalProductPlugin() {

}

void ContactLocalProductPlugin::setJVecValue(CellG * _cell, unsigned int _index, float _value) {
    (contactProductDataAccessor.get(_cell->extraAttribPtr)->jVec)[_index] = _value;
}

float ContactLocalProductPlugin::getJVecValue(CellG * _cell, unsigned int _index) {
    return (contactProductDataAccessor.get(_cell->extraAttribPtr)->jVec)[_index];
}


void ContactLocalProductPlugin::setCadherinConcentration(CellG * _cell, unsigned int _index, float _value) {
    setJVecValue(_cell, _index, _value);
}
float ContactLocalProductPlugin::getCadherinConcentration(CellG * _cell, unsigned int _index) {
    return getJVecValue(_cell, _index);
}

void ContactLocalProductPlugin::setCadherinConcentrationVec(CellG * _cell, std::vector<float> &_vec) {
    contactProductDataAccessor.get(_cell->extraAttribPtr)->jVec = _vec;
}

std::vector<float> ContactLocalProductPlugin::getCadherinConcentrationVec(CellG * _cell) {

    return contactProductDataAccessor.get(_cell->extraAttribPtr)->jVec;
}


void ContactLocalProductPlugin::init(Simulator *simulator, CC3DXMLElement *_xmlData) {

    xmlData = _xmlData;

    sim = simulator;
    potts = simulator->getPotts();

    pUtils = sim->getParallelUtils();

    potts->getCellFactoryGroupPtr()->registerClass(&contactProductDataAccessor);

    potts->registerEnergyFunctionWithName(this, "ContactLocalProduct");
    simulator->registerSteerableObject(this);

}

void ContactLocalProductPlugin::extraInit(Simulator *simulator) {
    update(xmlData, true);

    Automaton * cellTypePluginAutomaton = potts->getAutomaton();
<<<<<<< HEAD
    if (cellTypePluginAutomaton) {
        ASSERT_OR_THROW("The size of matrix of contact specificity coefficients has must equal max_cell_type_id+1. You must list specificity coefficients between all cel types",
            contactSpecificityArray.size() == ((unsigned int)cellTypePluginAutomaton->getTypeIds().size()));
=======
    if (cellTypePluginAutomaton && contactSpecificityArray.size() != ((unsigned int)cellTypePluginAutomaton->getMaxTypeId() + 1)) {
        throw CC3DException("The size of matrix of contact specificity coefficients has must equal max_cell_type_id+1. You must list specificity coefficients between all cel types");
>>>>>>> 52aeeb34
    }

}



void ContactLocalProductPlugin::update(CC3DXMLElement *_xmlData, bool _fullInitFlag) {

    automaton = potts->getAutomaton();
<<<<<<< HEAD
    ASSERT_OR_THROW("CELL TYPE PLUGIN WAS NOT PROPERLY INITIALIZED YET. MAKE SURE THIS IS THE FIRST PLUGIN THAT YOU SET", automaton)
        set<unsigned char> cellTypesSet;
    contactSpecificityArray.clear();
=======
    if (!automaton) throw CC3DException("CELL TYPE PLUGIN WAS NOT PROPERLY INITIALIZED YET. MAKE SURE THIS IS THE FIRST PLUGIN THAT YOU SET");
    set<unsigned char> cellTypesSet;
    contactEnergies.clear();
>>>>>>> 52aeeb34

    CC3DXMLElementList energyVec = _xmlData->getElements("ContactSpecificity");


    for (int i = 0; i < energyVec.size(); ++i) {

        setContactEnergy(energyVec[i]->getAttribute("Type1"), energyVec[i]->getAttribute("Type2"), energyVec[i]->getDouble());

        //inserting all the types to the set (duplicate are automatically eleminated) to figure out max value of type Id
        cellTypesSet.insert(automaton->getTypeId(energyVec[i]->getAttribute("Type1")));
        cellTypesSet.insert(automaton->getTypeId(energyVec[i]->getAttribute("Type2")));

    }

    cerr << "size=" << contactSpecificityArray.size() << endl;
    for (auto& i : cellTypesSet)
        for (auto& j : cellTypesSet) {

            cerr << "contact[" << to_string(i) << "][" << to_string(j) << "]=" << contactSpecificityArray[i][j] << endl;

        }

    //Here I initialize max neighbor index for direct acces to the list of neighbors 
    boundaryStrategy = BoundaryStrategy::getInstance();
    maxNeighborIndex = 0;

    if (_xmlData->getFirstElement("WeightEnergyByDistance")) {
        weightDistance = true;
    }

    if (_xmlData->getFirstElement("Depth")) {
        maxNeighborIndex = boundaryStrategy->getMaxNeighborIndexFromDepth(_xmlData->getFirstElement("Depth")->getDouble());
        //cerr<<"got here will do depth"<<endl;
    }
    else {
        //cerr<<"got here will do neighbor order"<<endl;
        if (_xmlData->getFirstElement("NeighborOrder")) {

            maxNeighborIndex = boundaryStrategy->getMaxNeighborIndexFromNeighborOrder(_xmlData->getFirstElement("NeighborOrder")->getUInt());
        }
        else {
            maxNeighborIndex = boundaryStrategy->getMaxNeighborIndexFromNeighborOrder(1);

        }

    }
    if (_xmlData->findElement("EnergyOffset")) {
        energyOffset = _xmlData->getFirstElement("EnergyOffset")->getDouble();
    }
    if (_xmlData->findElement("ContactFunctionType")) {
        contactFunctionType = _xmlData->getFirstElement("ContactFunctionType")->getText();
        changeToLower(contactFunctionType);

        if (contactFunctionType == "linear") {
            if (_xmlData->getFirstElement("UseMediumLocal")) {
                contactEnergyPtr = &ContactLocalProductPlugin::contactEnergyLinearMediumLocal;
            }
            else {
                contactEnergyPtr = &ContactLocalProductPlugin::contactEnergyLinear;
            }

        }
        else if (contactFunctionType == "quadratic") {
            if (_xmlData->getFirstElement("UseMediumLocal")) {
                contactEnergyPtr = &ContactLocalProductPlugin::contactEnergyQuadraticMediumLocal;
            }
            else {
                contactEnergyPtr = &ContactLocalProductPlugin::contactEnergyQuadratic;
            }

        }
        else if (contactFunctionType == "min") {
            if (_xmlData->getFirstElement("UseMediumLocal")) {
                contactEnergyPtr = &ContactLocalProductPlugin::contactEnergyMinMediumLocal;
            }
            else {
                contactEnergyPtr = &ContactLocalProductPlugin::contactEnergyMin;
            }

        }
        else {
            if (_xmlData->getFirstElement("UseMediumLocal")) {
                contactEnergyPtr = &ContactLocalProductPlugin::contactEnergyLinearMediumLocal;
            }
            else {
                contactEnergyPtr = &ContactLocalProductPlugin::contactEnergyLinear;
            }

        }

    }

    if (_xmlData->findElement("CustomFunction")) {

        //vectorized variables for convenient parallel access 
        unsigned int maxNumberOfWorkNodes = pUtils->getMaxNumberOfWorkNodesPotts();
        k1Vec.assign(maxNumberOfWorkNodes, 0.0);
        k2Vec.assign(maxNumberOfWorkNodes, 0.0);
        pVec.assign(maxNumberOfWorkNodes, mu::Parser());

        // for (int i  = 0 ; i< maxNumberOfWorkNodes ; ++i){
         // pVec[i].DefineVar("Molecule1",&molecule1Vec[i]);
         // pVec[i].DefineVar("Molecule2",&molecule2Vec[i]);
         // pVec[i].SetExpr(formulaString);
        // }            

         // p=mu::Parser(); //using new parser
        variableNameVector.clear();
        CC3DXMLElementList variableVec = _xmlData->getFirstElement("CustomFunction")->getElements("Variable");
        int variableCount = 0;
        bool variableInitializationOK = false;
        for (int i = 0; i < variableVec.size(); ++i) {
            variableNameVector.push_back(variableVec[i]->getText());

            if (variableCount == 0) {
                cerr << "ADDING VARIABLE " << variableVec[i]->getText() << endl;
                // p.DefineVar(variableVec[i]->getText(), &k1);

                for (int idx = 0; idx < maxNumberOfWorkNodes; ++idx) {
                    pVec[idx].DefineVar(variableVec[i]->getText(), &k1Vec[idx]);
                }

            }
            else {
                cerr << "ADDING VARIABLE " << variableVec[i]->getText() << endl;
                // p.DefineVar(variableVec[i]->getText(), &k2);					
                for (int idx = 0; idx < maxNumberOfWorkNodes; ++idx) {
                    pVec[idx].DefineVar(variableVec[i]->getText(), &k2Vec[idx]);
                }

            }

            ++variableCount;
            if (variableCount == 2) {
                variableInitializationOK = true;
                break;

            }

        }


        if (!variableInitializationOK) throw CC3DException("You need to list two variable names that will hold concentration of cadherins");

        if (_xmlData->getFirstElement("CustomFunction")->findElement("Expression")) {
            customExpression = _xmlData->getFirstElement("CustomFunction")->getFirstElement("Expression")->getText();
            cerr << "THIS IS THE EXPRESSION=" << customExpression << endl;
            // p.SetExpr(customExpression);
            for (int idx = 0; idx < maxNumberOfWorkNodes; ++idx) {
                pVec[idx].SetExpr(customExpression);
            }
            //uses different function depending on if cell-medium energy will be set for cell type or for each cell individually
            if (_xmlData->getFirstElement("UseMediumLocal")) {
                contactEnergyPtr = &ContactLocalProductPlugin::contactEnergyCustomMediumLocal;
            }
            else {
                contactEnergyPtr = &ContactLocalProductPlugin::contactEnergyCustom;
            }
        }
    }

    cerr << "Contact maxNeighborIndex=" << maxNeighborIndex << endl;

}

void ContactLocalProductPlugin::handleEvent(CC3DEvent & _event) {
    if (_event.id == CHANGE_NUMBER_OF_WORK_NODES) {

        unsigned int maxNumberOfWorkNodes = pUtils->getMaxNumberOfWorkNodesPotts();
        k1Vec.assign(maxNumberOfWorkNodes, 0.0);
        k2Vec.assign(maxNumberOfWorkNodes, 0.0);
        pVec.assign(maxNumberOfWorkNodes, mu::Parser());

        // for (int i  = 0 ; i< maxNumberOfWorkNodes ; ++i){
         // pVec[i].DefineVar("Molecule1",&molecule1Vec[i]);
         // pVec[i].DefineVar("Molecule2",&molecule2Vec[i]);
         // pVec[i].SetExpr(formulaString);
        // }            

         // p=mu::Parser(); //using new parser


        int variableCount = 0;
        bool variableInitializationOK = false;
        for (int i = 0; i < variableNameVector.size(); ++i) {


            if (variableCount == 0) {
                cerr << "ADDING VARIABLE " << variableNameVector[i] << endl;

                for (int idx = 0; idx < maxNumberOfWorkNodes; ++idx) {
                    pVec[idx].DefineVar(variableNameVector[i], &k1Vec[idx]);
                }

            }
            else {
                cerr << "ADDING VARIABLE " << variableNameVector[i] << endl;
                // p.DefineVar(variableVec[i]->getText(), &k2);					
                for (int idx = 0; idx < maxNumberOfWorkNodes; ++idx) {
                    pVec[idx].DefineVar(variableNameVector[i], &k2Vec[idx]);
                }

            }

            ++variableCount;
            if (variableCount == 2) {
                variableInitializationOK = true;
                break;

            }

        }


        for (int idx = 0; idx < maxNumberOfWorkNodes; ++idx) {
            pVec[idx].SetExpr(customExpression);
        }




    }
}


double ContactLocalProductPlugin::changeEnergy(const Point3D &pt,
    const CellG *newCell,
    const CellG *oldCell) {
    //cerr<<"ChangeEnergy"<<endl;


    double energy = 0;
    unsigned int token = 0;
    double distance = 0;
    //   Point3D n;
    Neighbor neighbor;

    CellG *nCell = 0;
    WatchableField3D<CellG *> *fieldG = (WatchableField3D<CellG *> *)potts->getCellFieldG();

    if (weightDistance) {
        for (unsigned int nIdx = 0; nIdx <= maxNeighborIndex; ++nIdx) {
            neighbor = boundaryStrategy->getNeighborDirect(const_cast<Point3D&>(pt), nIdx);
            if (!neighbor.distance) {
                //if distance is 0 then the neighbor returned is invalid
                continue;
            }
            nCell = fieldG->get(neighbor.pt);

            if (nCell != oldCell) {
                if ((nCell != 0) && (oldCell != 0)) {
                    if ((nCell->clusterId) != (oldCell->clusterId)) {
                        energy -= (this->*contactEnergyPtr)(oldCell, nCell) / neighbor.distance;
                    }
                }
                else {
                    energy -= (this->*contactEnergyPtr)(oldCell, nCell) / neighbor.distance;
                }

            }
            if (nCell != newCell) {
                if ((newCell != 0) && (nCell != 0)) {
                    if ((newCell->clusterId) != (nCell->clusterId)) {
                        energy += (this->*contactEnergyPtr)(newCell, nCell) / neighbor.distance;
                    }
                }
                else {
                    energy += (this->*contactEnergyPtr)(newCell, nCell) / neighbor.distance;

                }
            }
        }
    }
    else {
        //default behaviour  no energy weighting 
        for (unsigned int nIdx = 0; nIdx <= maxNeighborIndex; ++nIdx) {
            neighbor = boundaryStrategy->getNeighborDirect(const_cast<Point3D&>(pt), nIdx);
            if (!neighbor.distance) {
                //if distance is 0 then the neighbor returned is invalid
                continue;
            }
            nCell = fieldG->get(neighbor.pt);

            if (nCell != oldCell) {
                if ((nCell != 0) && (oldCell != 0)) {
                    if ((nCell->clusterId) != (oldCell->clusterId)) {
                        energy -= (this->*contactEnergyPtr)(oldCell, nCell);
                    }
                }
                else {
                    energy -= (this->*contactEnergyPtr)(oldCell, nCell);
                }
            }
            if (nCell != newCell) {
                if ((newCell != 0) && (nCell != 0)) {
                    if ((newCell->clusterId) != (nCell->clusterId)) {
                        energy += (this->*contactEnergyPtr)(newCell, nCell);
                    }
                }
                else {
                    energy += (this->*contactEnergyPtr)(newCell, nCell);

                }
            }
        }

    }

    //   cerr<<"energy="<<energy<<endl;
    return energy;
}


double ContactLocalProductPlugin::contactEnergyLinear(const CellG *cell1, const CellG *cell2) {

    CellG *cell;
    CellG *neighbor;

    if (cell1) {
        cell = const_cast<CellG *>(cell1);
        neighbor = const_cast<CellG *>(cell2);
    }
    else {
        cell = const_cast<CellG *>(cell2);
        neighbor = const_cast<CellG *>(cell1);
    }

    if (neighbor) {
        vector<float> & jVecCell = contactProductDataAccessor.get(cell->extraAttribPtr)->jVec;
        vector<float> & jVecNeighbor = contactProductDataAccessor.get(neighbor->extraAttribPtr)->jVec;


        return energyOffset - jVecCell[0] * jVecNeighbor[0] * contactSpecificity(cell, neighbor);
    }
    else {
        return energyOffset - contactSpecificity(cell, neighbor);

    }

}

double ContactLocalProductPlugin::contactEnergyLinearMediumLocal(const CellG *cell1, const CellG *cell2) {

    CellG *cell;
    CellG *neighbor;

    if (cell1) {
        cell = const_cast<CellG *>(cell1);
        neighbor = const_cast<CellG *>(cell2);
    }
    else {
        cell = const_cast<CellG *>(cell2);
        neighbor = const_cast<CellG *>(cell1);
    }

    if (neighbor) {
        vector<float> & jVecCell = contactProductDataAccessor.get(cell->extraAttribPtr)->jVec;
        vector<float> & jVecNeighbor = contactProductDataAccessor.get(neighbor->extraAttribPtr)->jVec;


        return energyOffset - jVecCell[0] * jVecNeighbor[0] * contactSpecificity(cell, neighbor);
    }
    else {
        vector<float> & jVecCell = contactProductDataAccessor.get(cell->extraAttribPtr)->jVec;
        return energyOffset - jVecCell[1];

    }

}

double ContactLocalProductPlugin::contactEnergyQuadratic(const CellG *cell1, const CellG *cell2) {

    CellG *cell;
    CellG *neighbor;

    if (cell1) {
        cell = const_cast<CellG *>(cell1);
        neighbor = const_cast<CellG *>(cell2);
    }
    else {
        cell = const_cast<CellG *>(cell2);
        neighbor = const_cast<CellG *>(cell1);
    }



    if (neighbor) {
        vector<float> & jVecCell = contactProductDataAccessor.get(cell->extraAttribPtr)->jVec;
        vector<float> & jVecNeighbor = contactProductDataAccessor.get(neighbor->extraAttribPtr)->jVec;


        return energyOffset - jVecCell[0] * jVecCell[0] * jVecNeighbor[0] * jVecNeighbor[0] * contactSpecificity(cell, neighbor);
    }
    else {
        return energyOffset - contactSpecificity(cell, neighbor);

    }

}

double ContactLocalProductPlugin::contactEnergyQuadraticMediumLocal(const CellG *cell1, const CellG *cell2) {

    CellG *cell;
    CellG *neighbor;

    if (cell1) {
        cell = const_cast<CellG *>(cell1);
        neighbor = const_cast<CellG *>(cell2);
    }
    else {
        cell = const_cast<CellG *>(cell2);
        neighbor = const_cast<CellG *>(cell1);
    }



    if (neighbor) {
        vector<float> & jVecCell = contactProductDataAccessor.get(cell->extraAttribPtr)->jVec;
        vector<float> & jVecNeighbor = contactProductDataAccessor.get(neighbor->extraAttribPtr)->jVec;


        return energyOffset - jVecCell[0] * jVecCell[0] * jVecNeighbor[0] * jVecNeighbor[0] * contactSpecificity(cell, neighbor);
    }
    else {
        vector<float> & jVecCell = contactProductDataAccessor.get(cell->extraAttribPtr)->jVec;
        return energyOffset - jVecCell[1];

    }

}


double ContactLocalProductPlugin::contactEnergyMin(const CellG *cell1, const CellG *cell2) {

    CellG *cell;
    CellG *neighbor;

    if (cell1) {
        cell = const_cast<CellG *>(cell1);
        neighbor = const_cast<CellG *>(cell2);
    }
    else {
        cell = const_cast<CellG *>(cell2);
        neighbor = const_cast<CellG *>(cell1);
    }




    if (neighbor) {
        vector<float> & jVecCell = contactProductDataAccessor.get(cell->extraAttribPtr)->jVec;
        vector<float> & jVecNeighbor = contactProductDataAccessor.get(neighbor->extraAttribPtr)->jVec;


        return energyOffset - (jVecCell[0] < jVecNeighbor[0] ? jVecCell[0] : jVecNeighbor[0])*contactSpecificity(cell, neighbor);
    }
    else {
        return energyOffset - contactSpecificity(cell, neighbor);

    }

}

double ContactLocalProductPlugin::contactEnergyMinMediumLocal(const CellG *cell1, const CellG *cell2) {

    CellG *cell;
    CellG *neighbor;

    if (cell1) {
        cell = const_cast<CellG *>(cell1);
        neighbor = const_cast<CellG *>(cell2);
    }
    else {
        cell = const_cast<CellG *>(cell2);
        neighbor = const_cast<CellG *>(cell1);
    }




    if (neighbor) {
        vector<float> & jVecCell = contactProductDataAccessor.get(cell->extraAttribPtr)->jVec;
        vector<float> & jVecNeighbor = contactProductDataAccessor.get(neighbor->extraAttribPtr)->jVec;


        return energyOffset - (jVecCell[0] < jVecNeighbor[0] ? jVecCell[0] : jVecNeighbor[0])*contactSpecificity(cell, neighbor);
    }
    else {
        vector<float> & jVecCell = contactProductDataAccessor.get(cell->extraAttribPtr)->jVec;
        return energyOffset - jVecCell[1];

    }

}

double ContactLocalProductPlugin::contactEnergyCustom(const CellG *cell1, const CellG *cell2) {

    CellG *cell;
    CellG *neighbor;

    if (cell1) {
        cell = const_cast<CellG *>(cell1);
        neighbor = const_cast<CellG *>(cell2);
    }
    else {
        cell = const_cast<CellG *>(cell2);
        neighbor = const_cast<CellG *>(cell1);
    }

    if (neighbor) {
        vector<float> & jVecCell = contactProductDataAccessor.get(cell->extraAttribPtr)->jVec;
        vector<float> & jVecNeighbor = contactProductDataAccessor.get(neighbor->extraAttribPtr)->jVec;

        int currentWorkNodeNumber = pUtils->getCurrentWorkNodeNumber();
        double & k1 = k1Vec[currentWorkNodeNumber];
        double & k2 = k2Vec[currentWorkNodeNumber];
        mu::Parser & p = pVec[currentWorkNodeNumber];

        k1 = jVecCell[0];
        k2 = jVecNeighbor[0];
        //cerr<<"k1="<<k1<<" k2="<<k2<<" result="<<p.Eval()<<endl;
        return energyOffset - p.Eval()*contactSpecificity(cell, neighbor);
    }
    else {
        return energyOffset - contactSpecificity(cell, neighbor);

    }

}

double ContactLocalProductPlugin::contactEnergyCustomMediumLocal(const CellG *cell1, const CellG *cell2) {

    CellG *cell;
    CellG *neighbor;

    if (cell1) {
        cell = const_cast<CellG *>(cell1);
        neighbor = const_cast<CellG *>(cell2);
    }
    else {
        cell = const_cast<CellG *>(cell2);
        neighbor = const_cast<CellG *>(cell1);
    }

    if (neighbor) {
        vector<float> & jVecCell = contactProductDataAccessor.get(cell->extraAttribPtr)->jVec;
        vector<float> & jVecNeighbor = contactProductDataAccessor.get(neighbor->extraAttribPtr)->jVec;


        int currentWorkNodeNumber = pUtils->getCurrentWorkNodeNumber();
        double & k1 = k1Vec[currentWorkNodeNumber];
        double & k2 = k2Vec[currentWorkNodeNumber];
        mu::Parser & p = pVec[currentWorkNodeNumber];

        k1 = jVecCell[0];
        k2 = jVecNeighbor[0];
        //cerr<<"k1="<<k1<<" k2="<<k2<<" result="<<p.Eval()<<endl;
        return energyOffset - p.Eval()*contactSpecificity(cell, neighbor);
    }
    else {
        vector<float> & jVecCell = contactProductDataAccessor.get(cell->extraAttribPtr)->jVec;
        return energyOffset - jVecCell[1];

    }

}
double ContactLocalProductPlugin::contactSpecificity(const CellG *cell1, const CellG *cell2) {
    return contactSpecificityArray[cell1 ? cell1->type : 0][cell2 ? cell2->type : 0];
}

void ContactLocalProductPlugin::setContactEnergy(const string typeName1,
    const string typeName2,
    const double energy) {

<<<<<<< HEAD
    unsigned char type1 = automaton->getTypeId(typeName1);
    unsigned char type2 = automaton->getTypeId(typeName2);
=======
    char type1 = automaton->getTypeId(typeName1);
    char type2 = automaton->getTypeId(typeName2);

    int index = getIndex(type1, type2);

    contactEnergies_t::iterator it = contactEnergies.find(index);
    if (it != contactEnergies.end()) throw CC3DException(string("Contact energy for ") + typeName1 + " " + typeName2 + " already set!");
>>>>>>> 52aeeb34

    contactSpecificityArray[type1][type2] = energy;
    contactSpecificityArray[type2][type1] = energy;
}

int ContactLocalProductPlugin::getIndex(const int type1, const int type2) const {
    if (type1 < type2) return ((type1 + 1) | ((type2 + 1) << 16));
    else return ((type2 + 1) | ((type1 + 1) << 16));
}



std::string ContactLocalProductPlugin::steerableName() {
    return toString();
}

std::string ContactLocalProductPlugin::toString() { return "ContactLocalProduct"; }

<|MERGE_RESOLUTION|>--- conflicted
+++ resolved
@@ -1,732 +1,710 @@
-/*************************************************************************
- *    CompuCell - A software framework for multimodel simulations of     *
- * biocomplexity problems Copyright (C) 2003 University of Notre Dame,   *
- *                             Indiana                                   *
- *                                                                       *
- * This program is free software; IF YOU AGREE TO CITE USE OF CompuCell  *
- *  IN ALL RELATED RESEARCH PUBLICATIONS according to the terms of the   *
- *  CompuCell GNU General Public License RIDER you can redistribute it   *
- * and/or modify it under the terms of the GNU General Public License as *
- *  published by the Free Software Foundation; either version 2 of the   *
- *         License, or (at your option) any later version.               *
- *                                                                       *
- * This program is distributed in the hope that it will be useful, but   *
- *      WITHOUT ANY WARRANTY; without even the implied warranty of       *
- *  MERCHANTABILITY or FITNESS FOR A PARTICULAR PURPOSE.  See the GNU    *
- *             General Public License for more details.                  *
- *                                                                       *
- *  You should have received a copy of the GNU General Public License    *
- *     along with this program; if not, write to the Free Software       *
- *      Foundation, Inc., 675 Mass Ave, Cambridge, MA 02139, USA.        *
- *************************************************************************/
-
-#include <CompuCell3D/CC3D.h>
-
-using namespace CompuCell3D;
-
-#include <CompuCell3D/plugins/NeighborTracker/NeighborTrackerPlugin.h>
-
-#include "ContactLocalProductPlugin.h"
-
-
-
-
-ContactLocalProductPlugin::ContactLocalProductPlugin() :
-    pUtils(0),
-    potts(0),
-    sim(0),
-    contactProductDataAccessorPtr(0),
-    automaton(0),
-    xmlData(0),
-    depth(1),
-    weightDistance(false),
-    contactEnergyPtr(&ContactLocalProductPlugin::contactEnergyLinear),
-    maxNeighborIndex(0),
-    boundaryStrategy(0),
-    energyOffset(0.0)
-
-
-{
-
-}
-
-ContactLocalProductPlugin::~ContactLocalProductPlugin() {
-
-}
-
-void ContactLocalProductPlugin::setJVecValue(CellG * _cell, unsigned int _index, float _value) {
-    (contactProductDataAccessor.get(_cell->extraAttribPtr)->jVec)[_index] = _value;
-}
-
-float ContactLocalProductPlugin::getJVecValue(CellG * _cell, unsigned int _index) {
-    return (contactProductDataAccessor.get(_cell->extraAttribPtr)->jVec)[_index];
-}
-
-
-void ContactLocalProductPlugin::setCadherinConcentration(CellG * _cell, unsigned int _index, float _value) {
-    setJVecValue(_cell, _index, _value);
-}
-float ContactLocalProductPlugin::getCadherinConcentration(CellG * _cell, unsigned int _index) {
-    return getJVecValue(_cell, _index);
-}
-
-void ContactLocalProductPlugin::setCadherinConcentrationVec(CellG * _cell, std::vector<float> &_vec) {
-    contactProductDataAccessor.get(_cell->extraAttribPtr)->jVec = _vec;
-}
-
-std::vector<float> ContactLocalProductPlugin::getCadherinConcentrationVec(CellG * _cell) {
-
-    return contactProductDataAccessor.get(_cell->extraAttribPtr)->jVec;
-}
-
-
-void ContactLocalProductPlugin::init(Simulator *simulator, CC3DXMLElement *_xmlData) {
-
-    xmlData = _xmlData;
-
-    sim = simulator;
-    potts = simulator->getPotts();
-
-    pUtils = sim->getParallelUtils();
-
-    potts->getCellFactoryGroupPtr()->registerClass(&contactProductDataAccessor);
-
-    potts->registerEnergyFunctionWithName(this, "ContactLocalProduct");
-    simulator->registerSteerableObject(this);
-
-}
-
-void ContactLocalProductPlugin::extraInit(Simulator *simulator) {
-    update(xmlData, true);
-
-    Automaton * cellTypePluginAutomaton = potts->getAutomaton();
-<<<<<<< HEAD
-    if (cellTypePluginAutomaton) {
-        ASSERT_OR_THROW("The size of matrix of contact specificity coefficients has must equal max_cell_type_id+1. You must list specificity coefficients between all cel types",
-            contactSpecificityArray.size() == ((unsigned int)cellTypePluginAutomaton->getTypeIds().size()));
-=======
-    if (cellTypePluginAutomaton && contactSpecificityArray.size() != ((unsigned int)cellTypePluginAutomaton->getMaxTypeId() + 1)) {
-        throw CC3DException("The size of matrix of contact specificity coefficients has must equal max_cell_type_id+1. You must list specificity coefficients between all cel types");
->>>>>>> 52aeeb34
-    }
-
-}
-
-
-
-void ContactLocalProductPlugin::update(CC3DXMLElement *_xmlData, bool _fullInitFlag) {
-
-    automaton = potts->getAutomaton();
-<<<<<<< HEAD
-    ASSERT_OR_THROW("CELL TYPE PLUGIN WAS NOT PROPERLY INITIALIZED YET. MAKE SURE THIS IS THE FIRST PLUGIN THAT YOU SET", automaton)
-        set<unsigned char> cellTypesSet;
-    contactSpecificityArray.clear();
-=======
-    if (!automaton) throw CC3DException("CELL TYPE PLUGIN WAS NOT PROPERLY INITIALIZED YET. MAKE SURE THIS IS THE FIRST PLUGIN THAT YOU SET");
-    set<unsigned char> cellTypesSet;
-    contactEnergies.clear();
->>>>>>> 52aeeb34
-
-    CC3DXMLElementList energyVec = _xmlData->getElements("ContactSpecificity");
-
-
-    for (int i = 0; i < energyVec.size(); ++i) {
-
-        setContactEnergy(energyVec[i]->getAttribute("Type1"), energyVec[i]->getAttribute("Type2"), energyVec[i]->getDouble());
-
-        //inserting all the types to the set (duplicate are automatically eleminated) to figure out max value of type Id
-        cellTypesSet.insert(automaton->getTypeId(energyVec[i]->getAttribute("Type1")));
-        cellTypesSet.insert(automaton->getTypeId(energyVec[i]->getAttribute("Type2")));
-
-    }
-
-    cerr << "size=" << contactSpecificityArray.size() << endl;
-    for (auto& i : cellTypesSet)
-        for (auto& j : cellTypesSet) {
-
-            cerr << "contact[" << to_string(i) << "][" << to_string(j) << "]=" << contactSpecificityArray[i][j] << endl;
-
-        }
-
-    //Here I initialize max neighbor index for direct acces to the list of neighbors 
-    boundaryStrategy = BoundaryStrategy::getInstance();
-    maxNeighborIndex = 0;
-
-    if (_xmlData->getFirstElement("WeightEnergyByDistance")) {
-        weightDistance = true;
-    }
-
-    if (_xmlData->getFirstElement("Depth")) {
-        maxNeighborIndex = boundaryStrategy->getMaxNeighborIndexFromDepth(_xmlData->getFirstElement("Depth")->getDouble());
-        //cerr<<"got here will do depth"<<endl;
-    }
-    else {
-        //cerr<<"got here will do neighbor order"<<endl;
-        if (_xmlData->getFirstElement("NeighborOrder")) {
-
-            maxNeighborIndex = boundaryStrategy->getMaxNeighborIndexFromNeighborOrder(_xmlData->getFirstElement("NeighborOrder")->getUInt());
-        }
-        else {
-            maxNeighborIndex = boundaryStrategy->getMaxNeighborIndexFromNeighborOrder(1);
-
-        }
-
-    }
-    if (_xmlData->findElement("EnergyOffset")) {
-        energyOffset = _xmlData->getFirstElement("EnergyOffset")->getDouble();
-    }
-    if (_xmlData->findElement("ContactFunctionType")) {
-        contactFunctionType = _xmlData->getFirstElement("ContactFunctionType")->getText();
-        changeToLower(contactFunctionType);
-
-        if (contactFunctionType == "linear") {
-            if (_xmlData->getFirstElement("UseMediumLocal")) {
-                contactEnergyPtr = &ContactLocalProductPlugin::contactEnergyLinearMediumLocal;
-            }
-            else {
-                contactEnergyPtr = &ContactLocalProductPlugin::contactEnergyLinear;
-            }
-
-        }
-        else if (contactFunctionType == "quadratic") {
-            if (_xmlData->getFirstElement("UseMediumLocal")) {
-                contactEnergyPtr = &ContactLocalProductPlugin::contactEnergyQuadraticMediumLocal;
-            }
-            else {
-                contactEnergyPtr = &ContactLocalProductPlugin::contactEnergyQuadratic;
-            }
-
-        }
-        else if (contactFunctionType == "min") {
-            if (_xmlData->getFirstElement("UseMediumLocal")) {
-                contactEnergyPtr = &ContactLocalProductPlugin::contactEnergyMinMediumLocal;
-            }
-            else {
-                contactEnergyPtr = &ContactLocalProductPlugin::contactEnergyMin;
-            }
-
-        }
-        else {
-            if (_xmlData->getFirstElement("UseMediumLocal")) {
-                contactEnergyPtr = &ContactLocalProductPlugin::contactEnergyLinearMediumLocal;
-            }
-            else {
-                contactEnergyPtr = &ContactLocalProductPlugin::contactEnergyLinear;
-            }
-
-        }
-
-    }
-
-    if (_xmlData->findElement("CustomFunction")) {
-
-        //vectorized variables for convenient parallel access 
-        unsigned int maxNumberOfWorkNodes = pUtils->getMaxNumberOfWorkNodesPotts();
-        k1Vec.assign(maxNumberOfWorkNodes, 0.0);
-        k2Vec.assign(maxNumberOfWorkNodes, 0.0);
-        pVec.assign(maxNumberOfWorkNodes, mu::Parser());
-
-        // for (int i  = 0 ; i< maxNumberOfWorkNodes ; ++i){
-         // pVec[i].DefineVar("Molecule1",&molecule1Vec[i]);
-         // pVec[i].DefineVar("Molecule2",&molecule2Vec[i]);
-         // pVec[i].SetExpr(formulaString);
-        // }            
-
-         // p=mu::Parser(); //using new parser
-        variableNameVector.clear();
-        CC3DXMLElementList variableVec = _xmlData->getFirstElement("CustomFunction")->getElements("Variable");
-        int variableCount = 0;
-        bool variableInitializationOK = false;
-        for (int i = 0; i < variableVec.size(); ++i) {
-            variableNameVector.push_back(variableVec[i]->getText());
-
-            if (variableCount == 0) {
-                cerr << "ADDING VARIABLE " << variableVec[i]->getText() << endl;
-                // p.DefineVar(variableVec[i]->getText(), &k1);
-
-                for (int idx = 0; idx < maxNumberOfWorkNodes; ++idx) {
-                    pVec[idx].DefineVar(variableVec[i]->getText(), &k1Vec[idx]);
-                }
-
-            }
-            else {
-                cerr << "ADDING VARIABLE " << variableVec[i]->getText() << endl;
-                // p.DefineVar(variableVec[i]->getText(), &k2);					
-                for (int idx = 0; idx < maxNumberOfWorkNodes; ++idx) {
-                    pVec[idx].DefineVar(variableVec[i]->getText(), &k2Vec[idx]);
-                }
-
-            }
-
-            ++variableCount;
-            if (variableCount == 2) {
-                variableInitializationOK = true;
-                break;
-
-            }
-
-        }
-
-
-        if (!variableInitializationOK) throw CC3DException("You need to list two variable names that will hold concentration of cadherins");
-
-        if (_xmlData->getFirstElement("CustomFunction")->findElement("Expression")) {
-            customExpression = _xmlData->getFirstElement("CustomFunction")->getFirstElement("Expression")->getText();
-            cerr << "THIS IS THE EXPRESSION=" << customExpression << endl;
-            // p.SetExpr(customExpression);
-            for (int idx = 0; idx < maxNumberOfWorkNodes; ++idx) {
-                pVec[idx].SetExpr(customExpression);
-            }
-            //uses different function depending on if cell-medium energy will be set for cell type or for each cell individually
-            if (_xmlData->getFirstElement("UseMediumLocal")) {
-                contactEnergyPtr = &ContactLocalProductPlugin::contactEnergyCustomMediumLocal;
-            }
-            else {
-                contactEnergyPtr = &ContactLocalProductPlugin::contactEnergyCustom;
-            }
-        }
-    }
-
-    cerr << "Contact maxNeighborIndex=" << maxNeighborIndex << endl;
-
-}
-
-void ContactLocalProductPlugin::handleEvent(CC3DEvent & _event) {
-    if (_event.id == CHANGE_NUMBER_OF_WORK_NODES) {
-
-        unsigned int maxNumberOfWorkNodes = pUtils->getMaxNumberOfWorkNodesPotts();
-        k1Vec.assign(maxNumberOfWorkNodes, 0.0);
-        k2Vec.assign(maxNumberOfWorkNodes, 0.0);
-        pVec.assign(maxNumberOfWorkNodes, mu::Parser());
-
-        // for (int i  = 0 ; i< maxNumberOfWorkNodes ; ++i){
-         // pVec[i].DefineVar("Molecule1",&molecule1Vec[i]);
-         // pVec[i].DefineVar("Molecule2",&molecule2Vec[i]);
-         // pVec[i].SetExpr(formulaString);
-        // }            
-
-         // p=mu::Parser(); //using new parser
-
-
-        int variableCount = 0;
-        bool variableInitializationOK = false;
-        for (int i = 0; i < variableNameVector.size(); ++i) {
-
-
-            if (variableCount == 0) {
-                cerr << "ADDING VARIABLE " << variableNameVector[i] << endl;
-
-                for (int idx = 0; idx < maxNumberOfWorkNodes; ++idx) {
-                    pVec[idx].DefineVar(variableNameVector[i], &k1Vec[idx]);
-                }
-
-            }
-            else {
-                cerr << "ADDING VARIABLE " << variableNameVector[i] << endl;
-                // p.DefineVar(variableVec[i]->getText(), &k2);					
-                for (int idx = 0; idx < maxNumberOfWorkNodes; ++idx) {
-                    pVec[idx].DefineVar(variableNameVector[i], &k2Vec[idx]);
-                }
-
-            }
-
-            ++variableCount;
-            if (variableCount == 2) {
-                variableInitializationOK = true;
-                break;
-
-            }
-
-        }
-
-
-        for (int idx = 0; idx < maxNumberOfWorkNodes; ++idx) {
-            pVec[idx].SetExpr(customExpression);
-        }
-
-
-
-
-    }
-}
-
-
-double ContactLocalProductPlugin::changeEnergy(const Point3D &pt,
-    const CellG *newCell,
-    const CellG *oldCell) {
-    //cerr<<"ChangeEnergy"<<endl;
-
-
-    double energy = 0;
-    unsigned int token = 0;
-    double distance = 0;
-    //   Point3D n;
-    Neighbor neighbor;
-
-    CellG *nCell = 0;
-    WatchableField3D<CellG *> *fieldG = (WatchableField3D<CellG *> *)potts->getCellFieldG();
-
-    if (weightDistance) {
-        for (unsigned int nIdx = 0; nIdx <= maxNeighborIndex; ++nIdx) {
-            neighbor = boundaryStrategy->getNeighborDirect(const_cast<Point3D&>(pt), nIdx);
-            if (!neighbor.distance) {
-                //if distance is 0 then the neighbor returned is invalid
-                continue;
-            }
-            nCell = fieldG->get(neighbor.pt);
-
-            if (nCell != oldCell) {
-                if ((nCell != 0) && (oldCell != 0)) {
-                    if ((nCell->clusterId) != (oldCell->clusterId)) {
-                        energy -= (this->*contactEnergyPtr)(oldCell, nCell) / neighbor.distance;
-                    }
-                }
-                else {
-                    energy -= (this->*contactEnergyPtr)(oldCell, nCell) / neighbor.distance;
-                }
-
-            }
-            if (nCell != newCell) {
-                if ((newCell != 0) && (nCell != 0)) {
-                    if ((newCell->clusterId) != (nCell->clusterId)) {
-                        energy += (this->*contactEnergyPtr)(newCell, nCell) / neighbor.distance;
-                    }
-                }
-                else {
-                    energy += (this->*contactEnergyPtr)(newCell, nCell) / neighbor.distance;
-
-                }
-            }
-        }
-    }
-    else {
-        //default behaviour  no energy weighting 
-        for (unsigned int nIdx = 0; nIdx <= maxNeighborIndex; ++nIdx) {
-            neighbor = boundaryStrategy->getNeighborDirect(const_cast<Point3D&>(pt), nIdx);
-            if (!neighbor.distance) {
-                //if distance is 0 then the neighbor returned is invalid
-                continue;
-            }
-            nCell = fieldG->get(neighbor.pt);
-
-            if (nCell != oldCell) {
-                if ((nCell != 0) && (oldCell != 0)) {
-                    if ((nCell->clusterId) != (oldCell->clusterId)) {
-                        energy -= (this->*contactEnergyPtr)(oldCell, nCell);
-                    }
-                }
-                else {
-                    energy -= (this->*contactEnergyPtr)(oldCell, nCell);
-                }
-            }
-            if (nCell != newCell) {
-                if ((newCell != 0) && (nCell != 0)) {
-                    if ((newCell->clusterId) != (nCell->clusterId)) {
-                        energy += (this->*contactEnergyPtr)(newCell, nCell);
-                    }
-                }
-                else {
-                    energy += (this->*contactEnergyPtr)(newCell, nCell);
-
-                }
-            }
-        }
-
-    }
-
-    //   cerr<<"energy="<<energy<<endl;
-    return energy;
-}
-
-
-double ContactLocalProductPlugin::contactEnergyLinear(const CellG *cell1, const CellG *cell2) {
-
-    CellG *cell;
-    CellG *neighbor;
-
-    if (cell1) {
-        cell = const_cast<CellG *>(cell1);
-        neighbor = const_cast<CellG *>(cell2);
-    }
-    else {
-        cell = const_cast<CellG *>(cell2);
-        neighbor = const_cast<CellG *>(cell1);
-    }
-
-    if (neighbor) {
-        vector<float> & jVecCell = contactProductDataAccessor.get(cell->extraAttribPtr)->jVec;
-        vector<float> & jVecNeighbor = contactProductDataAccessor.get(neighbor->extraAttribPtr)->jVec;
-
-
-        return energyOffset - jVecCell[0] * jVecNeighbor[0] * contactSpecificity(cell, neighbor);
-    }
-    else {
-        return energyOffset - contactSpecificity(cell, neighbor);
-
-    }
-
-}
-
-double ContactLocalProductPlugin::contactEnergyLinearMediumLocal(const CellG *cell1, const CellG *cell2) {
-
-    CellG *cell;
-    CellG *neighbor;
-
-    if (cell1) {
-        cell = const_cast<CellG *>(cell1);
-        neighbor = const_cast<CellG *>(cell2);
-    }
-    else {
-        cell = const_cast<CellG *>(cell2);
-        neighbor = const_cast<CellG *>(cell1);
-    }
-
-    if (neighbor) {
-        vector<float> & jVecCell = contactProductDataAccessor.get(cell->extraAttribPtr)->jVec;
-        vector<float> & jVecNeighbor = contactProductDataAccessor.get(neighbor->extraAttribPtr)->jVec;
-
-
-        return energyOffset - jVecCell[0] * jVecNeighbor[0] * contactSpecificity(cell, neighbor);
-    }
-    else {
-        vector<float> & jVecCell = contactProductDataAccessor.get(cell->extraAttribPtr)->jVec;
-        return energyOffset - jVecCell[1];
-
-    }
-
-}
-
-double ContactLocalProductPlugin::contactEnergyQuadratic(const CellG *cell1, const CellG *cell2) {
-
-    CellG *cell;
-    CellG *neighbor;
-
-    if (cell1) {
-        cell = const_cast<CellG *>(cell1);
-        neighbor = const_cast<CellG *>(cell2);
-    }
-    else {
-        cell = const_cast<CellG *>(cell2);
-        neighbor = const_cast<CellG *>(cell1);
-    }
-
-
-
-    if (neighbor) {
-        vector<float> & jVecCell = contactProductDataAccessor.get(cell->extraAttribPtr)->jVec;
-        vector<float> & jVecNeighbor = contactProductDataAccessor.get(neighbor->extraAttribPtr)->jVec;
-
-
-        return energyOffset - jVecCell[0] * jVecCell[0] * jVecNeighbor[0] * jVecNeighbor[0] * contactSpecificity(cell, neighbor);
-    }
-    else {
-        return energyOffset - contactSpecificity(cell, neighbor);
-
-    }
-
-}
-
-double ContactLocalProductPlugin::contactEnergyQuadraticMediumLocal(const CellG *cell1, const CellG *cell2) {
-
-    CellG *cell;
-    CellG *neighbor;
-
-    if (cell1) {
-        cell = const_cast<CellG *>(cell1);
-        neighbor = const_cast<CellG *>(cell2);
-    }
-    else {
-        cell = const_cast<CellG *>(cell2);
-        neighbor = const_cast<CellG *>(cell1);
-    }
-
-
-
-    if (neighbor) {
-        vector<float> & jVecCell = contactProductDataAccessor.get(cell->extraAttribPtr)->jVec;
-        vector<float> & jVecNeighbor = contactProductDataAccessor.get(neighbor->extraAttribPtr)->jVec;
-
-
-        return energyOffset - jVecCell[0] * jVecCell[0] * jVecNeighbor[0] * jVecNeighbor[0] * contactSpecificity(cell, neighbor);
-    }
-    else {
-        vector<float> & jVecCell = contactProductDataAccessor.get(cell->extraAttribPtr)->jVec;
-        return energyOffset - jVecCell[1];
-
-    }
-
-}
-
-
-double ContactLocalProductPlugin::contactEnergyMin(const CellG *cell1, const CellG *cell2) {
-
-    CellG *cell;
-    CellG *neighbor;
-
-    if (cell1) {
-        cell = const_cast<CellG *>(cell1);
-        neighbor = const_cast<CellG *>(cell2);
-    }
-    else {
-        cell = const_cast<CellG *>(cell2);
-        neighbor = const_cast<CellG *>(cell1);
-    }
-
-
-
-
-    if (neighbor) {
-        vector<float> & jVecCell = contactProductDataAccessor.get(cell->extraAttribPtr)->jVec;
-        vector<float> & jVecNeighbor = contactProductDataAccessor.get(neighbor->extraAttribPtr)->jVec;
-
-
-        return energyOffset - (jVecCell[0] < jVecNeighbor[0] ? jVecCell[0] : jVecNeighbor[0])*contactSpecificity(cell, neighbor);
-    }
-    else {
-        return energyOffset - contactSpecificity(cell, neighbor);
-
-    }
-
-}
-
-double ContactLocalProductPlugin::contactEnergyMinMediumLocal(const CellG *cell1, const CellG *cell2) {
-
-    CellG *cell;
-    CellG *neighbor;
-
-    if (cell1) {
-        cell = const_cast<CellG *>(cell1);
-        neighbor = const_cast<CellG *>(cell2);
-    }
-    else {
-        cell = const_cast<CellG *>(cell2);
-        neighbor = const_cast<CellG *>(cell1);
-    }
-
-
-
-
-    if (neighbor) {
-        vector<float> & jVecCell = contactProductDataAccessor.get(cell->extraAttribPtr)->jVec;
-        vector<float> & jVecNeighbor = contactProductDataAccessor.get(neighbor->extraAttribPtr)->jVec;
-
-
-        return energyOffset - (jVecCell[0] < jVecNeighbor[0] ? jVecCell[0] : jVecNeighbor[0])*contactSpecificity(cell, neighbor);
-    }
-    else {
-        vector<float> & jVecCell = contactProductDataAccessor.get(cell->extraAttribPtr)->jVec;
-        return energyOffset - jVecCell[1];
-
-    }
-
-}
-
-double ContactLocalProductPlugin::contactEnergyCustom(const CellG *cell1, const CellG *cell2) {
-
-    CellG *cell;
-    CellG *neighbor;
-
-    if (cell1) {
-        cell = const_cast<CellG *>(cell1);
-        neighbor = const_cast<CellG *>(cell2);
-    }
-    else {
-        cell = const_cast<CellG *>(cell2);
-        neighbor = const_cast<CellG *>(cell1);
-    }
-
-    if (neighbor) {
-        vector<float> & jVecCell = contactProductDataAccessor.get(cell->extraAttribPtr)->jVec;
-        vector<float> & jVecNeighbor = contactProductDataAccessor.get(neighbor->extraAttribPtr)->jVec;
-
-        int currentWorkNodeNumber = pUtils->getCurrentWorkNodeNumber();
-        double & k1 = k1Vec[currentWorkNodeNumber];
-        double & k2 = k2Vec[currentWorkNodeNumber];
-        mu::Parser & p = pVec[currentWorkNodeNumber];
-
-        k1 = jVecCell[0];
-        k2 = jVecNeighbor[0];
-        //cerr<<"k1="<<k1<<" k2="<<k2<<" result="<<p.Eval()<<endl;
-        return energyOffset - p.Eval()*contactSpecificity(cell, neighbor);
-    }
-    else {
-        return energyOffset - contactSpecificity(cell, neighbor);
-
-    }
-
-}
-
-double ContactLocalProductPlugin::contactEnergyCustomMediumLocal(const CellG *cell1, const CellG *cell2) {
-
-    CellG *cell;
-    CellG *neighbor;
-
-    if (cell1) {
-        cell = const_cast<CellG *>(cell1);
-        neighbor = const_cast<CellG *>(cell2);
-    }
-    else {
-        cell = const_cast<CellG *>(cell2);
-        neighbor = const_cast<CellG *>(cell1);
-    }
-
-    if (neighbor) {
-        vector<float> & jVecCell = contactProductDataAccessor.get(cell->extraAttribPtr)->jVec;
-        vector<float> & jVecNeighbor = contactProductDataAccessor.get(neighbor->extraAttribPtr)->jVec;
-
-
-        int currentWorkNodeNumber = pUtils->getCurrentWorkNodeNumber();
-        double & k1 = k1Vec[currentWorkNodeNumber];
-        double & k2 = k2Vec[currentWorkNodeNumber];
-        mu::Parser & p = pVec[currentWorkNodeNumber];
-
-        k1 = jVecCell[0];
-        k2 = jVecNeighbor[0];
-        //cerr<<"k1="<<k1<<" k2="<<k2<<" result="<<p.Eval()<<endl;
-        return energyOffset - p.Eval()*contactSpecificity(cell, neighbor);
-    }
-    else {
-        vector<float> & jVecCell = contactProductDataAccessor.get(cell->extraAttribPtr)->jVec;
-        return energyOffset - jVecCell[1];
-
-    }
-
-}
-double ContactLocalProductPlugin::contactSpecificity(const CellG *cell1, const CellG *cell2) {
-    return contactSpecificityArray[cell1 ? cell1->type : 0][cell2 ? cell2->type : 0];
-}
-
-void ContactLocalProductPlugin::setContactEnergy(const string typeName1,
-    const string typeName2,
-    const double energy) {
-
-<<<<<<< HEAD
-    unsigned char type1 = automaton->getTypeId(typeName1);
-    unsigned char type2 = automaton->getTypeId(typeName2);
-=======
-    char type1 = automaton->getTypeId(typeName1);
-    char type2 = automaton->getTypeId(typeName2);
-
-    int index = getIndex(type1, type2);
-
-    contactEnergies_t::iterator it = contactEnergies.find(index);
-    if (it != contactEnergies.end()) throw CC3DException(string("Contact energy for ") + typeName1 + " " + typeName2 + " already set!");
->>>>>>> 52aeeb34
-
-    contactSpecificityArray[type1][type2] = energy;
-    contactSpecificityArray[type2][type1] = energy;
-}
-
-int ContactLocalProductPlugin::getIndex(const int type1, const int type2) const {
-    if (type1 < type2) return ((type1 + 1) | ((type2 + 1) << 16));
-    else return ((type2 + 1) | ((type1 + 1) << 16));
-}
-
-
-
-std::string ContactLocalProductPlugin::steerableName() {
-    return toString();
-}
-
-std::string ContactLocalProductPlugin::toString() { return "ContactLocalProduct"; }
-
+/*************************************************************************
+ *    CompuCell - A software framework for multimodel simulations of     *
+ * biocomplexity problems Copyright (C) 2003 University of Notre Dame,   *
+ *                             Indiana                                   *
+ *                                                                       *
+ * This program is free software; IF YOU AGREE TO CITE USE OF CompuCell  *
+ *  IN ALL RELATED RESEARCH PUBLICATIONS according to the terms of the   *
+ *  CompuCell GNU General Public License RIDER you can redistribute it   *
+ * and/or modify it under the terms of the GNU General Public License as *
+ *  published by the Free Software Foundation; either version 2 of the   *
+ *         License, or (at your option) any later version.               *
+ *                                                                       *
+ * This program is distributed in the hope that it will be useful, but   *
+ *      WITHOUT ANY WARRANTY; without even the implied warranty of       *
+ *  MERCHANTABILITY or FITNESS FOR A PARTICULAR PURPOSE.  See the GNU    *
+ *             General Public License for more details.                  *
+ *                                                                       *
+ *  You should have received a copy of the GNU General Public License    *
+ *     along with this program; if not, write to the Free Software       *
+ *      Foundation, Inc., 675 Mass Ave, Cambridge, MA 02139, USA.        *
+ *************************************************************************/
+
+#include <CompuCell3D/CC3D.h>
+
+using namespace CompuCell3D;
+
+#include <CompuCell3D/plugins/NeighborTracker/NeighborTrackerPlugin.h>
+
+#include "ContactLocalProductPlugin.h"
+
+
+
+
+ContactLocalProductPlugin::ContactLocalProductPlugin() :
+    pUtils(0),
+    potts(0),
+    sim(0),
+    contactProductDataAccessorPtr(0),
+    automaton(0),
+    xmlData(0),
+    depth(1),
+    weightDistance(false),
+    contactEnergyPtr(&ContactLocalProductPlugin::contactEnergyLinear),
+    maxNeighborIndex(0),
+    boundaryStrategy(0),
+    energyOffset(0.0)
+
+
+{
+
+}
+
+ContactLocalProductPlugin::~ContactLocalProductPlugin() {
+
+}
+
+void ContactLocalProductPlugin::setJVecValue(CellG * _cell, unsigned int _index, float _value) {
+    (contactProductDataAccessor.get(_cell->extraAttribPtr)->jVec)[_index] = _value;
+}
+
+float ContactLocalProductPlugin::getJVecValue(CellG * _cell, unsigned int _index) {
+    return (contactProductDataAccessor.get(_cell->extraAttribPtr)->jVec)[_index];
+}
+
+
+void ContactLocalProductPlugin::setCadherinConcentration(CellG * _cell, unsigned int _index, float _value) {
+    setJVecValue(_cell, _index, _value);
+}
+float ContactLocalProductPlugin::getCadherinConcentration(CellG * _cell, unsigned int _index) {
+    return getJVecValue(_cell, _index);
+}
+
+void ContactLocalProductPlugin::setCadherinConcentrationVec(CellG * _cell, std::vector<float> &_vec) {
+    contactProductDataAccessor.get(_cell->extraAttribPtr)->jVec = _vec;
+}
+
+std::vector<float> ContactLocalProductPlugin::getCadherinConcentrationVec(CellG * _cell) {
+
+    return contactProductDataAccessor.get(_cell->extraAttribPtr)->jVec;
+}
+
+
+void ContactLocalProductPlugin::init(Simulator *simulator, CC3DXMLElement *_xmlData) {
+
+    xmlData = _xmlData;
+
+    sim = simulator;
+    potts = simulator->getPotts();
+
+    pUtils = sim->getParallelUtils();
+
+    potts->getCellFactoryGroupPtr()->registerClass(&contactProductDataAccessor);
+
+    potts->registerEnergyFunctionWithName(this, "ContactLocalProduct");
+    simulator->registerSteerableObject(this);
+
+}
+
+void ContactLocalProductPlugin::extraInit(Simulator *simulator) {
+    update(xmlData, true);
+
+    Automaton * cellTypePluginAutomaton = potts->getAutomaton();
+    if (cellTypePluginAutomaton && contactSpecificityArray.size() != ((unsigned int)cellTypePluginAutomaton->getTypeIds().size())) {
+        throw CC3DException("The size of matrix of contact specificity coefficients has must equal max_cell_type_id+1. You must list specificity coefficients between all cel types");
+    }
+
+}
+
+
+
+void ContactLocalProductPlugin::update(CC3DXMLElement *_xmlData, bool _fullInitFlag) {
+
+    automaton = potts->getAutomaton();
+    if (!automaton) throw CC3DException("CELL TYPE PLUGIN WAS NOT PROPERLY INITIALIZED YET. MAKE SURE THIS IS THE FIRST PLUGIN THAT YOU SET");
+    set<unsigned char> cellTypesSet;
+    contactSpecificityArray.clear();
+
+    CC3DXMLElementList energyVec = _xmlData->getElements("ContactSpecificity");
+
+
+    for (int i = 0; i < energyVec.size(); ++i) {
+
+        setContactEnergy(energyVec[i]->getAttribute("Type1"), energyVec[i]->getAttribute("Type2"), energyVec[i]->getDouble());
+
+        //inserting all the types to the set (duplicate are automatically eleminated) to figure out max value of type Id
+        cellTypesSet.insert(automaton->getTypeId(energyVec[i]->getAttribute("Type1")));
+        cellTypesSet.insert(automaton->getTypeId(energyVec[i]->getAttribute("Type2")));
+
+    }
+
+    cerr << "size=" << contactSpecificityArray.size() << endl;
+    for (auto& i : cellTypesSet)
+        for (auto& j : cellTypesSet) {
+
+            cerr << "contact[" << to_string(i) << "][" << to_string(j) << "]=" << contactSpecificityArray[i][j] << endl;
+
+        }
+
+    //Here I initialize max neighbor index for direct acces to the list of neighbors 
+    boundaryStrategy = BoundaryStrategy::getInstance();
+    maxNeighborIndex = 0;
+
+    if (_xmlData->getFirstElement("WeightEnergyByDistance")) {
+        weightDistance = true;
+    }
+
+    if (_xmlData->getFirstElement("Depth")) {
+        maxNeighborIndex = boundaryStrategy->getMaxNeighborIndexFromDepth(_xmlData->getFirstElement("Depth")->getDouble());
+        //cerr<<"got here will do depth"<<endl;
+    }
+    else {
+        //cerr<<"got here will do neighbor order"<<endl;
+        if (_xmlData->getFirstElement("NeighborOrder")) {
+
+            maxNeighborIndex = boundaryStrategy->getMaxNeighborIndexFromNeighborOrder(_xmlData->getFirstElement("NeighborOrder")->getUInt());
+        }
+        else {
+            maxNeighborIndex = boundaryStrategy->getMaxNeighborIndexFromNeighborOrder(1);
+
+        }
+
+    }
+    if (_xmlData->findElement("EnergyOffset")) {
+        energyOffset = _xmlData->getFirstElement("EnergyOffset")->getDouble();
+    }
+    if (_xmlData->findElement("ContactFunctionType")) {
+        contactFunctionType = _xmlData->getFirstElement("ContactFunctionType")->getText();
+        changeToLower(contactFunctionType);
+
+        if (contactFunctionType == "linear") {
+            if (_xmlData->getFirstElement("UseMediumLocal")) {
+                contactEnergyPtr = &ContactLocalProductPlugin::contactEnergyLinearMediumLocal;
+            }
+            else {
+                contactEnergyPtr = &ContactLocalProductPlugin::contactEnergyLinear;
+            }
+
+        }
+        else if (contactFunctionType == "quadratic") {
+            if (_xmlData->getFirstElement("UseMediumLocal")) {
+                contactEnergyPtr = &ContactLocalProductPlugin::contactEnergyQuadraticMediumLocal;
+            }
+            else {
+                contactEnergyPtr = &ContactLocalProductPlugin::contactEnergyQuadratic;
+            }
+
+        }
+        else if (contactFunctionType == "min") {
+            if (_xmlData->getFirstElement("UseMediumLocal")) {
+                contactEnergyPtr = &ContactLocalProductPlugin::contactEnergyMinMediumLocal;
+            }
+            else {
+                contactEnergyPtr = &ContactLocalProductPlugin::contactEnergyMin;
+            }
+
+        }
+        else {
+            if (_xmlData->getFirstElement("UseMediumLocal")) {
+                contactEnergyPtr = &ContactLocalProductPlugin::contactEnergyLinearMediumLocal;
+            }
+            else {
+                contactEnergyPtr = &ContactLocalProductPlugin::contactEnergyLinear;
+            }
+
+        }
+
+    }
+
+    if (_xmlData->findElement("CustomFunction")) {
+
+        //vectorized variables for convenient parallel access 
+        unsigned int maxNumberOfWorkNodes = pUtils->getMaxNumberOfWorkNodesPotts();
+        k1Vec.assign(maxNumberOfWorkNodes, 0.0);
+        k2Vec.assign(maxNumberOfWorkNodes, 0.0);
+        pVec.assign(maxNumberOfWorkNodes, mu::Parser());
+
+        // for (int i  = 0 ; i< maxNumberOfWorkNodes ; ++i){
+         // pVec[i].DefineVar("Molecule1",&molecule1Vec[i]);
+         // pVec[i].DefineVar("Molecule2",&molecule2Vec[i]);
+         // pVec[i].SetExpr(formulaString);
+        // }            
+
+         // p=mu::Parser(); //using new parser
+        variableNameVector.clear();
+        CC3DXMLElementList variableVec = _xmlData->getFirstElement("CustomFunction")->getElements("Variable");
+        int variableCount = 0;
+        bool variableInitializationOK = false;
+        for (int i = 0; i < variableVec.size(); ++i) {
+            variableNameVector.push_back(variableVec[i]->getText());
+
+            if (variableCount == 0) {
+                cerr << "ADDING VARIABLE " << variableVec[i]->getText() << endl;
+                // p.DefineVar(variableVec[i]->getText(), &k1);
+
+                for (int idx = 0; idx < maxNumberOfWorkNodes; ++idx) {
+                    pVec[idx].DefineVar(variableVec[i]->getText(), &k1Vec[idx]);
+                }
+
+            }
+            else {
+                cerr << "ADDING VARIABLE " << variableVec[i]->getText() << endl;
+                // p.DefineVar(variableVec[i]->getText(), &k2);					
+                for (int idx = 0; idx < maxNumberOfWorkNodes; ++idx) {
+                    pVec[idx].DefineVar(variableVec[i]->getText(), &k2Vec[idx]);
+                }
+
+            }
+
+            ++variableCount;
+            if (variableCount == 2) {
+                variableInitializationOK = true;
+                break;
+
+            }
+
+        }
+
+
+        if (!variableInitializationOK) throw CC3DException("You need to list two variable names that will hold concentration of cadherins");
+
+        if (_xmlData->getFirstElement("CustomFunction")->findElement("Expression")) {
+            customExpression = _xmlData->getFirstElement("CustomFunction")->getFirstElement("Expression")->getText();
+            cerr << "THIS IS THE EXPRESSION=" << customExpression << endl;
+            // p.SetExpr(customExpression);
+            for (int idx = 0; idx < maxNumberOfWorkNodes; ++idx) {
+                pVec[idx].SetExpr(customExpression);
+            }
+            //uses different function depending on if cell-medium energy will be set for cell type or for each cell individually
+            if (_xmlData->getFirstElement("UseMediumLocal")) {
+                contactEnergyPtr = &ContactLocalProductPlugin::contactEnergyCustomMediumLocal;
+            }
+            else {
+                contactEnergyPtr = &ContactLocalProductPlugin::contactEnergyCustom;
+            }
+        }
+    }
+
+    cerr << "Contact maxNeighborIndex=" << maxNeighborIndex << endl;
+
+}
+
+void ContactLocalProductPlugin::handleEvent(CC3DEvent & _event) {
+    if (_event.id == CHANGE_NUMBER_OF_WORK_NODES) {
+
+        unsigned int maxNumberOfWorkNodes = pUtils->getMaxNumberOfWorkNodesPotts();
+        k1Vec.assign(maxNumberOfWorkNodes, 0.0);
+        k2Vec.assign(maxNumberOfWorkNodes, 0.0);
+        pVec.assign(maxNumberOfWorkNodes, mu::Parser());
+
+        // for (int i  = 0 ; i< maxNumberOfWorkNodes ; ++i){
+         // pVec[i].DefineVar("Molecule1",&molecule1Vec[i]);
+         // pVec[i].DefineVar("Molecule2",&molecule2Vec[i]);
+         // pVec[i].SetExpr(formulaString);
+        // }            
+
+         // p=mu::Parser(); //using new parser
+
+
+        int variableCount = 0;
+        bool variableInitializationOK = false;
+        for (int i = 0; i < variableNameVector.size(); ++i) {
+
+
+            if (variableCount == 0) {
+                cerr << "ADDING VARIABLE " << variableNameVector[i] << endl;
+
+                for (int idx = 0; idx < maxNumberOfWorkNodes; ++idx) {
+                    pVec[idx].DefineVar(variableNameVector[i], &k1Vec[idx]);
+                }
+
+            }
+            else {
+                cerr << "ADDING VARIABLE " << variableNameVector[i] << endl;
+                // p.DefineVar(variableVec[i]->getText(), &k2);					
+                for (int idx = 0; idx < maxNumberOfWorkNodes; ++idx) {
+                    pVec[idx].DefineVar(variableNameVector[i], &k2Vec[idx]);
+                }
+
+            }
+
+            ++variableCount;
+            if (variableCount == 2) {
+                variableInitializationOK = true;
+                break;
+
+            }
+
+        }
+
+
+        for (int idx = 0; idx < maxNumberOfWorkNodes; ++idx) {
+            pVec[idx].SetExpr(customExpression);
+        }
+
+
+
+
+    }
+}
+
+
+double ContactLocalProductPlugin::changeEnergy(const Point3D &pt,
+    const CellG *newCell,
+    const CellG *oldCell) {
+    //cerr<<"ChangeEnergy"<<endl;
+
+
+    double energy = 0;
+    unsigned int token = 0;
+    double distance = 0;
+    //   Point3D n;
+    Neighbor neighbor;
+
+    CellG *nCell = 0;
+    WatchableField3D<CellG *> *fieldG = (WatchableField3D<CellG *> *)potts->getCellFieldG();
+
+    if (weightDistance) {
+        for (unsigned int nIdx = 0; nIdx <= maxNeighborIndex; ++nIdx) {
+            neighbor = boundaryStrategy->getNeighborDirect(const_cast<Point3D&>(pt), nIdx);
+            if (!neighbor.distance) {
+                //if distance is 0 then the neighbor returned is invalid
+                continue;
+            }
+            nCell = fieldG->get(neighbor.pt);
+
+            if (nCell != oldCell) {
+                if ((nCell != 0) && (oldCell != 0)) {
+                    if ((nCell->clusterId) != (oldCell->clusterId)) {
+                        energy -= (this->*contactEnergyPtr)(oldCell, nCell) / neighbor.distance;
+                    }
+                }
+                else {
+                    energy -= (this->*contactEnergyPtr)(oldCell, nCell) / neighbor.distance;
+                }
+
+            }
+            if (nCell != newCell) {
+                if ((newCell != 0) && (nCell != 0)) {
+                    if ((newCell->clusterId) != (nCell->clusterId)) {
+                        energy += (this->*contactEnergyPtr)(newCell, nCell) / neighbor.distance;
+                    }
+                }
+                else {
+                    energy += (this->*contactEnergyPtr)(newCell, nCell) / neighbor.distance;
+
+                }
+            }
+        }
+    }
+    else {
+        //default behaviour  no energy weighting 
+        for (unsigned int nIdx = 0; nIdx <= maxNeighborIndex; ++nIdx) {
+            neighbor = boundaryStrategy->getNeighborDirect(const_cast<Point3D&>(pt), nIdx);
+            if (!neighbor.distance) {
+                //if distance is 0 then the neighbor returned is invalid
+                continue;
+            }
+            nCell = fieldG->get(neighbor.pt);
+
+            if (nCell != oldCell) {
+                if ((nCell != 0) && (oldCell != 0)) {
+                    if ((nCell->clusterId) != (oldCell->clusterId)) {
+                        energy -= (this->*contactEnergyPtr)(oldCell, nCell);
+                    }
+                }
+                else {
+                    energy -= (this->*contactEnergyPtr)(oldCell, nCell);
+                }
+            }
+            if (nCell != newCell) {
+                if ((newCell != 0) && (nCell != 0)) {
+                    if ((newCell->clusterId) != (nCell->clusterId)) {
+                        energy += (this->*contactEnergyPtr)(newCell, nCell);
+                    }
+                }
+                else {
+                    energy += (this->*contactEnergyPtr)(newCell, nCell);
+
+                }
+            }
+        }
+
+    }
+
+    //   cerr<<"energy="<<energy<<endl;
+    return energy;
+}
+
+
+double ContactLocalProductPlugin::contactEnergyLinear(const CellG *cell1, const CellG *cell2) {
+
+    CellG *cell;
+    CellG *neighbor;
+
+    if (cell1) {
+        cell = const_cast<CellG *>(cell1);
+        neighbor = const_cast<CellG *>(cell2);
+    }
+    else {
+        cell = const_cast<CellG *>(cell2);
+        neighbor = const_cast<CellG *>(cell1);
+    }
+
+    if (neighbor) {
+        vector<float> & jVecCell = contactProductDataAccessor.get(cell->extraAttribPtr)->jVec;
+        vector<float> & jVecNeighbor = contactProductDataAccessor.get(neighbor->extraAttribPtr)->jVec;
+
+
+        return energyOffset - jVecCell[0] * jVecNeighbor[0] * contactSpecificity(cell, neighbor);
+    }
+    else {
+        return energyOffset - contactSpecificity(cell, neighbor);
+
+    }
+
+}
+
+double ContactLocalProductPlugin::contactEnergyLinearMediumLocal(const CellG *cell1, const CellG *cell2) {
+
+    CellG *cell;
+    CellG *neighbor;
+
+    if (cell1) {
+        cell = const_cast<CellG *>(cell1);
+        neighbor = const_cast<CellG *>(cell2);
+    }
+    else {
+        cell = const_cast<CellG *>(cell2);
+        neighbor = const_cast<CellG *>(cell1);
+    }
+
+    if (neighbor) {
+        vector<float> & jVecCell = contactProductDataAccessor.get(cell->extraAttribPtr)->jVec;
+        vector<float> & jVecNeighbor = contactProductDataAccessor.get(neighbor->extraAttribPtr)->jVec;
+
+
+        return energyOffset - jVecCell[0] * jVecNeighbor[0] * contactSpecificity(cell, neighbor);
+    }
+    else {
+        vector<float> & jVecCell = contactProductDataAccessor.get(cell->extraAttribPtr)->jVec;
+        return energyOffset - jVecCell[1];
+
+    }
+
+}
+
+double ContactLocalProductPlugin::contactEnergyQuadratic(const CellG *cell1, const CellG *cell2) {
+
+    CellG *cell;
+    CellG *neighbor;
+
+    if (cell1) {
+        cell = const_cast<CellG *>(cell1);
+        neighbor = const_cast<CellG *>(cell2);
+    }
+    else {
+        cell = const_cast<CellG *>(cell2);
+        neighbor = const_cast<CellG *>(cell1);
+    }
+
+
+
+    if (neighbor) {
+        vector<float> & jVecCell = contactProductDataAccessor.get(cell->extraAttribPtr)->jVec;
+        vector<float> & jVecNeighbor = contactProductDataAccessor.get(neighbor->extraAttribPtr)->jVec;
+
+
+        return energyOffset - jVecCell[0] * jVecCell[0] * jVecNeighbor[0] * jVecNeighbor[0] * contactSpecificity(cell, neighbor);
+    }
+    else {
+        return energyOffset - contactSpecificity(cell, neighbor);
+
+    }
+
+}
+
+double ContactLocalProductPlugin::contactEnergyQuadraticMediumLocal(const CellG *cell1, const CellG *cell2) {
+
+    CellG *cell;
+    CellG *neighbor;
+
+    if (cell1) {
+        cell = const_cast<CellG *>(cell1);
+        neighbor = const_cast<CellG *>(cell2);
+    }
+    else {
+        cell = const_cast<CellG *>(cell2);
+        neighbor = const_cast<CellG *>(cell1);
+    }
+
+
+
+    if (neighbor) {
+        vector<float> & jVecCell = contactProductDataAccessor.get(cell->extraAttribPtr)->jVec;
+        vector<float> & jVecNeighbor = contactProductDataAccessor.get(neighbor->extraAttribPtr)->jVec;
+
+
+        return energyOffset - jVecCell[0] * jVecCell[0] * jVecNeighbor[0] * jVecNeighbor[0] * contactSpecificity(cell, neighbor);
+    }
+    else {
+        vector<float> & jVecCell = contactProductDataAccessor.get(cell->extraAttribPtr)->jVec;
+        return energyOffset - jVecCell[1];
+
+    }
+
+}
+
+
+double ContactLocalProductPlugin::contactEnergyMin(const CellG *cell1, const CellG *cell2) {
+
+    CellG *cell;
+    CellG *neighbor;
+
+    if (cell1) {
+        cell = const_cast<CellG *>(cell1);
+        neighbor = const_cast<CellG *>(cell2);
+    }
+    else {
+        cell = const_cast<CellG *>(cell2);
+        neighbor = const_cast<CellG *>(cell1);
+    }
+
+
+
+
+    if (neighbor) {
+        vector<float> & jVecCell = contactProductDataAccessor.get(cell->extraAttribPtr)->jVec;
+        vector<float> & jVecNeighbor = contactProductDataAccessor.get(neighbor->extraAttribPtr)->jVec;
+
+
+        return energyOffset - (jVecCell[0] < jVecNeighbor[0] ? jVecCell[0] : jVecNeighbor[0])*contactSpecificity(cell, neighbor);
+    }
+    else {
+        return energyOffset - contactSpecificity(cell, neighbor);
+
+    }
+
+}
+
+double ContactLocalProductPlugin::contactEnergyMinMediumLocal(const CellG *cell1, const CellG *cell2) {
+
+    CellG *cell;
+    CellG *neighbor;
+
+    if (cell1) {
+        cell = const_cast<CellG *>(cell1);
+        neighbor = const_cast<CellG *>(cell2);
+    }
+    else {
+        cell = const_cast<CellG *>(cell2);
+        neighbor = const_cast<CellG *>(cell1);
+    }
+
+
+
+
+    if (neighbor) {
+        vector<float> & jVecCell = contactProductDataAccessor.get(cell->extraAttribPtr)->jVec;
+        vector<float> & jVecNeighbor = contactProductDataAccessor.get(neighbor->extraAttribPtr)->jVec;
+
+
+        return energyOffset - (jVecCell[0] < jVecNeighbor[0] ? jVecCell[0] : jVecNeighbor[0])*contactSpecificity(cell, neighbor);
+    }
+    else {
+        vector<float> & jVecCell = contactProductDataAccessor.get(cell->extraAttribPtr)->jVec;
+        return energyOffset - jVecCell[1];
+
+    }
+
+}
+
+double ContactLocalProductPlugin::contactEnergyCustom(const CellG *cell1, const CellG *cell2) {
+
+    CellG *cell;
+    CellG *neighbor;
+
+    if (cell1) {
+        cell = const_cast<CellG *>(cell1);
+        neighbor = const_cast<CellG *>(cell2);
+    }
+    else {
+        cell = const_cast<CellG *>(cell2);
+        neighbor = const_cast<CellG *>(cell1);
+    }
+
+    if (neighbor) {
+        vector<float> & jVecCell = contactProductDataAccessor.get(cell->extraAttribPtr)->jVec;
+        vector<float> & jVecNeighbor = contactProductDataAccessor.get(neighbor->extraAttribPtr)->jVec;
+
+        int currentWorkNodeNumber = pUtils->getCurrentWorkNodeNumber();
+        double & k1 = k1Vec[currentWorkNodeNumber];
+        double & k2 = k2Vec[currentWorkNodeNumber];
+        mu::Parser & p = pVec[currentWorkNodeNumber];
+
+        k1 = jVecCell[0];
+        k2 = jVecNeighbor[0];
+        //cerr<<"k1="<<k1<<" k2="<<k2<<" result="<<p.Eval()<<endl;
+        return energyOffset - p.Eval()*contactSpecificity(cell, neighbor);
+    }
+    else {
+        return energyOffset - contactSpecificity(cell, neighbor);
+
+    }
+
+}
+
+double ContactLocalProductPlugin::contactEnergyCustomMediumLocal(const CellG *cell1, const CellG *cell2) {
+
+    CellG *cell;
+    CellG *neighbor;
+
+    if (cell1) {
+        cell = const_cast<CellG *>(cell1);
+        neighbor = const_cast<CellG *>(cell2);
+    }
+    else {
+        cell = const_cast<CellG *>(cell2);
+        neighbor = const_cast<CellG *>(cell1);
+    }
+
+    if (neighbor) {
+        vector<float> & jVecCell = contactProductDataAccessor.get(cell->extraAttribPtr)->jVec;
+        vector<float> & jVecNeighbor = contactProductDataAccessor.get(neighbor->extraAttribPtr)->jVec;
+
+
+        int currentWorkNodeNumber = pUtils->getCurrentWorkNodeNumber();
+        double & k1 = k1Vec[currentWorkNodeNumber];
+        double & k2 = k2Vec[currentWorkNodeNumber];
+        mu::Parser & p = pVec[currentWorkNodeNumber];
+
+        k1 = jVecCell[0];
+        k2 = jVecNeighbor[0];
+        //cerr<<"k1="<<k1<<" k2="<<k2<<" result="<<p.Eval()<<endl;
+        return energyOffset - p.Eval()*contactSpecificity(cell, neighbor);
+    }
+    else {
+        vector<float> & jVecCell = contactProductDataAccessor.get(cell->extraAttribPtr)->jVec;
+        return energyOffset - jVecCell[1];
+
+    }
+
+}
+double ContactLocalProductPlugin::contactSpecificity(const CellG *cell1, const CellG *cell2) {
+    return contactSpecificityArray[cell1 ? cell1->type : 0][cell2 ? cell2->type : 0];
+}
+
+void ContactLocalProductPlugin::setContactEnergy(const string typeName1,
+    const string typeName2,
+    const double energy) {
+
+    unsigned char type1 = automaton->getTypeId(typeName1);
+    unsigned char type2 = automaton->getTypeId(typeName2);
+
+    contactSpecificityArray[type1][type2] = energy;
+    contactSpecificityArray[type2][type1] = energy;
+}
+
+int ContactLocalProductPlugin::getIndex(const int type1, const int type2) const {
+    if (type1 < type2) return ((type1 + 1) | ((type2 + 1) << 16));
+    else return ((type2 + 1) | ((type1 + 1) << 16));
+}
+
+
+
+std::string ContactLocalProductPlugin::steerableName() {
+    return toString();
+}
+
+std::string ContactLocalProductPlugin::toString() { return "ContactLocalProduct"; }
+