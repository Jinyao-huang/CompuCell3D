--- conflicted
+++ resolved
@@ -5,13 +5,7 @@
 #include <CompuCell3D/plugins/NeighborTracker/NeighborTrackerPlugin.h>
 
 #include "ContactMultiCadPlugin.h"
-<<<<<<< HEAD
-#include<core/CompuCell3D/CC3DLogger.h>
-
-
-=======
 #include <PublicUtilities/CC3DLogger.h>
->>>>>>> 6ed90e64
 
 ContactMultiCadPlugin::ContactMultiCadPlugin() :
         xmlData(0),
@@ -41,10 +35,6 @@
 double ContactMultiCadPlugin::changeEnergy(const Point3D &pt,
     const CellG *newCell,
     const CellG *oldCell) {
-<<<<<<< HEAD
-
-=======
->>>>>>> 6ed90e64
 
     double energy = 0;
     unsigned int token = 0;
@@ -53,13 +43,8 @@
     Neighbor neighbor;
 
     CellG *nCell = 0;
-<<<<<<< HEAD
-    WatchableField3D<CellG *> *fieldG = (WatchableField3D<CellG *> *)potts->getCellFieldG();
-
-=======
     WatchableField3D < CellG * > *fieldG = (WatchableField3D < CellG * > *)
     potts->getCellFieldG();
->>>>>>> 6ed90e64
     if (weightDistance) {
         for (unsigned int nIdx = 0; nIdx <= maxNeighborIndex; ++nIdx) {
             neighbor = boundaryStrategy->getNeighborDirect(const_cast<Point3D &>(pt), nIdx);
@@ -149,18 +134,6 @@
 
 
     //adding "regular" contact energy
-<<<<<<< HEAD
-    energy = energyOffset + contactEnergy(cell, neighbor); //The minus sign is because we are adding "regular" energy to the energy expresion
-                                          //thus when using energyOffset-energy expresion we need to compensate for extra minus sign
-    if (neighbor) {
-
-        vector<float> & jVecCell = contactMultiCadDataAccessor.get(cell->extraAttribPtr)->jVec;
-        vector<float> & jVecNeighbor = contactMultiCadDataAccessor.get(neighbor->extraAttribPtr)->jVec;
-            for (int j = 0; j < numberOfCadherins; ++j) {
-                energy -= jVecCell[i] * jVecNeighbor[j] * cadherinSpecificityArray[i][j];
-
-            }
-=======
     //The minus sign is because we are adding "regular" energy to the energy expression
     energy = energyOffset + contactEnergy(cell,
                                           neighbor);
@@ -177,7 +150,6 @@
 
             }
 
->>>>>>> 6ed90e64
         return energy;
 
     }
@@ -274,102 +246,11 @@
     CC3D_Log(LOG_DEBUG) << "Contact maxNeighborIndex=" << maxNeighborIndex;
 
 
-<<<<<<< HEAD
-    automaton = potts->getAutomaton();
-    ASSERT_OR_THROW("CELL TYPE PLUGIN WAS NOT PROPERLY INITIALIZED YET. MAKE SURE THIS IS THE FIRST PLUGIN THAT YOU SET", automaton)
-        set<unsigned char> cellTypesSet;
-    contactEnergies.clear();
-
-    CC3DXMLElementList energyVec = _xmlData->getElements("Energy");
-
-    for (int i = 0; i < energyVec.size(); ++i) {
-
-        setContactEnergy(energyVec[i]->getAttribute("Type1"), energyVec[i]->getAttribute("Type2"), energyVec[i]->getDouble());
-
-        //inserting all the types to the set (duplicate are automatically eleminated) to figure out max value of type Id
-        cellTypesSet.insert(automaton->getTypeId(energyVec[i]->getAttribute("Type1")));
-        cellTypesSet.insert(automaton->getTypeId(energyVec[i]->getAttribute("Type2")));
-
-    }
-
-    //Now that we know all the types used in the simulation we will find size of the contactEnergyArray
-    vector<unsigned char> cellTypesVector(cellTypesSet.begin(), cellTypesSet.end());//coping set to the vector
-
-    int size = *max_element(cellTypesVector.begin(), cellTypesVector.end());
-    size += 1;//if max element is e.g. 5 then size has to be 6 for an array to be properly allocated
-
-
-    int index;
-    contactEnergyArray.clear();
-    contactEnergyArray.assign(size, vector<double>(size, 0.0));
-
-    for (int i = 0; i < size; ++i)
-        for (int j = 0; j < size; ++j) {
-
-            index = getIndex(cellTypesVector[i], cellTypesVector[j]);
-
-            contactEnergyArray[i][j] = contactEnergies[index];
-
-        }
-    Log(LOG_DEBUG) << "size=" << size;
-    for (int i = 0; i < size; ++i)
-        for (int j = 0; j < size; ++j) {
-            Log(LOG_DEBUG) << "contact[" << i << "][" << j << "]=" << contactEnergyArray[i][j];
-
-        }
-
-
-    //Here I initialize max neighbor index for direct acces to the list of neighbors 
-    boundaryStrategy = BoundaryStrategy::getInstance();
-    maxNeighborIndex = 0;
-
-    if (_xmlData->getFirstElement("WeightEnergyByDistance")) {
-        weightDistance = true;
-    }
-
-
-    if (_xmlData->getFirstElement("Depth")) {
-        maxNeighborIndex = boundaryStrategy->getMaxNeighborIndexFromDepth(_xmlData->getFirstElement("Depth")->getDouble());
-    }
-    else {
-        if (_xmlData->getFirstElement("NeighborOrder")) {
-
-            maxNeighborIndex = boundaryStrategy->getMaxNeighborIndexFromNeighborOrder(_xmlData->getFirstElement("NeighborOrder")->getUInt());
-        }
-        else {
-            maxNeighborIndex = boundaryStrategy->getMaxNeighborIndexFromNeighborOrder(1);
-
-        }
-
-    }
-    if (_xmlData->findElement("EnergyOffset")) {
-        energyOffset = _xmlData->getFirstElement("EnergyOffset")->getDouble();
-    }
-    if (_xmlData->findElement("ContactFunctionType")) {
-        contactFunctionType = _xmlData->getFirstElement("ContactFunctionType")->getText();
-        changeToLower(contactFunctionType);
-
-        if (contactFunctionType == "linear") {
-            contactEnergyPtr = &ContactMultiCadPlugin::contactEnergyLinear;
-        }
-
-    }
-    Log(LOG_DEBUG) << "Contact maxNeighborIndex=" << maxNeighborIndex;
-
-
-
-
-=======
->>>>>>> 6ed90e64
     unsigned int cadIndex = 0;
     cadherinNameSet.clear();
     mapCadNameToIndex.clear();
     cadherinNameOrderedVector.clear();
-<<<<<<< HEAD
-    vector<ContactMultiCadSpecificityCadherin> vecMultCadSpecCad;
-=======
     vector <ContactMultiCadSpecificityCadherin> vecMultCadSpecCad;
->>>>>>> 6ed90e64
 
     //Check if there is PSecificity Cadherin element present
 
@@ -380,16 +261,6 @@
         CC3DXMLElementList specCadVec = _xmlData->getElements("SpecificityCadherin");
         for (int i = 0; i < specCadVec.size(); ++i) {
             ContactMultiCadSpecificityCadherin cmcsc;
-<<<<<<< HEAD
-            Log(LOG_DEBUG) << "BEFORE GETTING LIST OF SPECIFICITY";
-            CC3DXMLElementList specVec = specCadVec[i]->getElements("Specificity");
-            Log(LOG_DEBUG) << "specVec.size()=" << specVec.size();
-
-            for (int j = 0; j < specVec.size(); ++j) {
-                cmcsc.Specificity(specVec[j]->getAttribute("Cadherin1"), specVec[j]->getAttribute("Cadherin2"), specVec[j]->getDouble());
-                Log(LOG_DEBUG) << "cmcsc.cadherinNameLocalSet.size()=" << cmcsc.cadherinNameLocalSet.size();
-                Log(LOG_DEBUG) << "Cadherin1=" << specVec[j]->getAttribute("Cadherin1") << " Cadherin2" << specVec[j]->getAttribute("Cadherin1") << " spec=" << specVec[j]->getDouble();
-=======
             CC3D_Log(LOG_DEBUG) << "BEFORE GETTING LIST OF SPECIFICITY";
             CC3DXMLElementList specVec = specCadVec[i]->getElements("Specificity");
             CC3D_Log(LOG_DEBUG) << "specVec.size()=" << specVec.size();
@@ -400,7 +271,6 @@
                 CC3D_Log(LOG_DEBUG) << "cmcsc.cadherinNameLocalSet.size()=" << cmcsc.cadherinNameLocalSet.size();
                 CC3D_Log(LOG_DEBUG) << "Cadherin1=" << specVec[j]->getAttribute("Cadherin1") << " Cadherin2"
                      << specVec[j]->getAttribute("Cadherin1") << " spec=" << specVec[j]->getDouble();
->>>>>>> 6ed90e64
             }
 
             vecMultCadSpecCad.push_back(cmcsc);
@@ -409,13 +279,8 @@
 
         //copy all set elements to a master set - cadherinNameSet, defined in ContactMultiCadEnergy class
         for (int i = 0; i < vecMultCadSpecCad.size(); ++i) {
-<<<<<<< HEAD
-            std::set<std::string> & cadherinNameLocalSetRef = vecMultCadSpecCad[i].cadherinNameLocalSet;
-            Log(LOG_DEBUG) << "cadherinNameLocalSetRef.size()=" << cadherinNameLocalSetRef.size();
-=======
             std::set <std::string> &cadherinNameLocalSetRef = vecMultCadSpecCad[i].cadherinNameLocalSet;
             CC3D_Log(LOG_DEBUG) << "cadherinNameLocalSetRef.size()=" << cadherinNameLocalSetRef.size();
->>>>>>> 6ed90e64
 
             cadherinNameSet.insert(cadherinNameLocalSetRef.begin(), cadherinNameLocalSetRef.end());
         }
@@ -430,11 +295,7 @@
 
 
         numberOfCadherins = cadherinNameOrderedVector.size();
-<<<<<<< HEAD
-        Log(LOG_DEBUG) << "numberOfCadherins=" << numberOfCadherins;
-=======
         CC3D_Log(LOG_DEBUG) << "numberOfCadherins=" << numberOfCadherins;
->>>>>>> 6ed90e64
         //allocate and initialize cadherinSpecificityArray 
 
         cadherinSpecificityArray.assign(numberOfCadherins, vector<double>(numberOfCadherins, 0.));
@@ -464,19 +325,11 @@
 
         for (int i = 0; i < numberOfCadherins; ++i)
             for (int j = 0; j < numberOfCadherins; ++j) {
-<<<<<<< HEAD
-                Log(LOG_DEBUG) <<  "specificity[" << i << "][" << j << "]=" << cadherinSpecificityArray[i][j];
-            }
-
-    }
-    Log(LOG_DEBUG) << "GOT HERE INSIDE UPDATE";
-=======
                 CC3D_Log(LOG_DEBUG) <<  "specificity[" << i << "][" << j << "]=" << cadherinSpecificityArray[i][j];
             }
 
     }
     CC3D_Log(LOG_DEBUG) << "GOT HERE INSIDE UPDATE";
->>>>>>> 6ed90e64
 
 
 }
