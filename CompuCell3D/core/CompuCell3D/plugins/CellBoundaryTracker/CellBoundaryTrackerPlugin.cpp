#include "CellBoundaryTrackerPlugin.h"
#include <CompuCell3D/Simulator.h>
#include <CompuCell3D/Potts3D/Potts3D.h>
#include <CompuCell3D/Field3D/AdjacentNeighbor.h>
#include <CompuCell3D/plugins/Volume/VolumePlugin.h>
#include <CompuCell3D/plugins/Volume/VolumeEnergy.h>

using namespace CompuCell3D;

#include <XMLCereal/XMLPullParser.h>
#include <XMLCereal/XMLSerializer.h>

#include <iostream>
#include <cmath>
<<<<<<< HEAD
#include<core/CompuCell3D/CC3DLogger.h>
=======
#include <PublicUtilities/CC3DLogger.h>

>>>>>>> 6ed90e64
using namespace std;

CellBoundaryTrackerPlugin::CellBoundaryTrackerPlugin() :
        cellFieldG(0),
        periodicX(false),
        periodicY(false),
        periodicZ(false) {}

CellBoundaryTrackerPlugin::~CellBoundaryTrackerPlugin() {

}

void CellBoundaryTrackerPlugin::init(Simulator *_simulator) {
<<<<<<< HEAD
  Log(LOG_DEBUG) << "INITIALIZING CELL BOUNDARYTRACKER PLUGIN";
  simulator=_simulator;
  Potts3D *potts = simulator->getPotts();
  cellFieldG = potts->getCellFieldG();


  ///will register CellBoundaryTracker here
  BasicClassAccessorBase * cellBTAPtr=&cellBoundaryTrackerAccessor;
   ///************************************************************************************************  
  ///REMARK. HAVE TO USE THE SAME BASIC CLASS ACCESSOR INSTANCE THAT WAS USED TO REGISTER WITH FACTORY
   ///************************************************************************************************  
  potts->getCellFactoryGroupPtr()->registerClass(cellBTAPtr);
  //potts->registerCellDynamicClassNode(&classNode);

  //surfaceEnergy = new SurfaceEnergy(classNode, cellField);
  //potts->registerEnergyFunction(surfaceEnergy);

  potts->registerCellGChangeWatcher(this);
  
  fieldDim=cellFieldG->getDim();
  
  adjNeighbor = AdjacentNeighbor(fieldDim);
  if(potts->getBoundaryXName()=="Periodic"){ 
      adjNeighbor.setPeriodicX();
      periodicX=true;
  }
  if(potts->getBoundaryYName()=="Periodic"){
      adjNeighbor.setPeriodicY();
      periodicY=true;
  }
  if(potts->getBoundaryZName()=="Periodic"){
      adjNeighbor.setPeriodicZ();
      periodicZ=true;
  }

  
  
  maxIndex=adjNeighbor.getField3DIndex().getMaxIndex();
  
  
=======
  CC3D_Log(LOG_DEBUG) << "INITIALIZING CELL BOUNDARYTRACKER PLUGIN";
    simulator = _simulator;
    Potts3D *potts = simulator->getPotts();
    cellFieldG = potts->getCellFieldG();


    ///will register CellBoundaryTracker here
    BasicClassAccessorBase *cellBTAPtr = &cellBoundaryTrackerAccessor;
    ///************************************************************************************************
    ///REMARK. HAVE TO USE THE SAME BASIC CLASS ACCESSOR INSTANCE THAT WAS USED TO REGISTER WITH FACTORY
    ///************************************************************************************************
    potts->getCellFactoryGroupPtr()->registerClass(cellBTAPtr);
ergyFunction(surfaceEnergy);

    potts->registerCellGChangeWatcher(this);

    fieldDim = cellFieldG->getDim();

    adjNeighbor = AdjacentNeighbor(fieldDim);
    if (potts->getBoundaryXName() == "Periodic") {
        adjNeighbor.setPeriodicX();
        periodicX = true;
    }
    if (potts->getBoundaryYName() == "Periodic") {
        adjNeighbor.setPeriodicY();
        periodicY = true;
    }
    if (potts->getBoundaryZName() == "Periodic") {
        adjNeighbor.setPeriodicZ();
        periodicZ = true;
    }


    maxIndex = adjNeighbor.getField3DIndex().getMaxIndex();


>>>>>>> 6ed90e64
}

///////////////////////////////////////////////////////////////////////////////////////////////////////////////////////////////////////////

void CellBoundaryTrackerPlugin::field3DChange(const Point3D &pt, CellG *newCell,
                                              CellG *oldCell) {



    if (newCell ==
        oldCell) {//happens during multiple calls to se fcn on the same pixel woth current cell - should be avoided
        return;
    }

<<<<<<< HEAD
   //vector<Point3D> const & adjNeighborOffsetsVec_inn=adjNeighbor.getAdjNeighborOffsetVec(pt);
   vector<Point3D> const & adjNeighborOffsetsVec_inn=adjNeighbor.getAdjFace2FaceNeighborOffsetVec(pt);
   unsigned int neighborSize=adjNeighborOffsetsVec_inn.size();
   
   const vector<Point3D> & adjFace2FaceNeighborOffsetsVec_inn=adjNeighbor.getAdjFace2FaceNeighborOffsetVec(pt);
   unsigned int face2FaceNeighborSize=adjFace2FaceNeighborOffsetsVec_inn.size();
   Log(LOG_TRACE) << "face2FaceNeighborSize="<<face2FaceNeighborSize<<" neighborSize="<<neighborSize;
   Log(LOG_TRACE) << "F@F NEIGHBORS";
   //for(int i = 0 ; i < )
   
   const Field3DIndex & field3DIndex=adjNeighbor.getField3DIndex();
   
   long currentPtIndex=0;
   long adjNeighborIndex=0;
   long adjFace2FaceNeighborIndex=0;
   
   CellG * currentCellPtr=0;
   CellG * adjCellPtr=0;

  unsigned int token = 0;
  double distance;
  int oldDiff = 0;
  int newDiff = 0;
  Point3D n;
  Point3D ptAdj;
  CellG *nCell=0;
  
   Log(LOG_TRACE) << "OLD CELL ADR: "<<oldCell<<" NEW CELL ADR: "<<newCell;

   set<BoundaryData> * oldCellBoundarySetPtr=0;
   set<BoundaryData> * newCellBoundarySetPtr=0;
   set<BoundaryData>::iterator BdSitr;
   set<BoundaryData>::iterator BdSitrN;
   set<BoundaryData>::iterator InsSitr;///position of the element after insertion
   pair<set<BoundaryData>::iterator,bool> InsSitrOKPair;

   set<NeighborSurfaceData> * oldCellNeighborSurfaceDataSetPtr=0;
   set<NeighborSurfaceData> * newCellNeighborSurfaceDataSetPtr=0;
   pair<set<NeighborSurfaceData>::iterator,bool > set_NSD_itr_OK_Pair;
   set<NeighborSurfaceData>::iterator set_NSD_itr;

      
   if(newCell){
      newCellBoundarySetPtr= & cellBoundaryTrackerAccessor.get(newCell->extraAttribPtr)->boundary;
      newCellNeighborSurfaceDataSetPtr =  &cellBoundaryTrackerAccessor.get(newCell->extraAttribPtr)->cellNeighbors;
   }

   if(oldCell){
      oldCellBoundarySetPtr= & cellBoundaryTrackerAccessor.get(oldCell->extraAttribPtr)->boundary;
      oldCellNeighborSurfaceDataSetPtr =  &cellBoundaryTrackerAccessor.get(oldCell->extraAttribPtr)->cellNeighbors;
   }

   
   currentPtIndex=field3DIndex.index(pt);
   currentCellPtr=cellFieldG->getByIndex(currentPtIndex);
Log(LOG_TRACE) << "old="<<oldCell<<" new="<<newCell;
Log(LOG_TRACE) << "CHANGE POINT="<<pt<<" flipNeighbor="<<simulator->getPotts()->getFlipNeighbor();
Log(LOG_TRACE) << "currentPtIndex="<<currentPtIndex<<" flip neighborindex="<<field3DIndex.index(simulator->getPotts()->getFlipNeighbor());
=======
    vector <Point3D> const &adjNeighborOffsetsVec_inn = adjNeighbor.getAdjFace2FaceNeighborOffsetVec(pt);
    unsigned int neighborSize = adjNeighborOffsetsVec_inn.size();

    const vector <Point3D> &adjFace2FaceNeighborOffsetsVec_inn = adjNeighbor.getAdjFace2FaceNeighborOffsetVec(pt);
    unsigned int face2FaceNeighborSize = adjFace2FaceNeighborOffsetsVec_inn.size();

>>>>>>> 6ed90e64

    const Field3DIndex &field3DIndex = adjNeighbor.getField3DIndex();

    long currentPtIndex = 0;
    long adjNeighborIndex = 0;
    long adjFace2FaceNeighborIndex = 0;

    CellG *currentCellPtr = 0;
    CellG *adjCellPtr = 0;

    unsigned int token = 0;
    double distance;
    int oldDiff = 0;
    int newDiff = 0;
    Point3D n;
    Point3D ptAdj;
    CellG *nCell = 0;


    set <BoundaryData> *oldCellBoundarySetPtr = 0;
    set <BoundaryData> *newCellBoundarySetPtr = 0;
    set<BoundaryData>::iterator BdSitr;
    set<BoundaryData>::iterator BdSitrN;
    set<BoundaryData>::iterator InsSitr;///position of the element after insertion
    pair<set<BoundaryData>::iterator, bool> InsSitrOKPair;

    set <NeighborSurfaceData> *oldCellNeighborSurfaceDataSetPtr = 0;
    set <NeighborSurfaceData> *newCellNeighborSurfaceDataSetPtr = 0;
    pair<set<NeighborSurfaceData>::iterator, bool> set_NSD_itr_OK_Pair;
    set<NeighborSurfaceData>::iterator set_NSD_itr;


    if (newCell) {
        newCellBoundarySetPtr = &cellBoundaryTrackerAccessor.get(newCell->extraAttribPtr)->boundary;
        newCellNeighborSurfaceDataSetPtr = &cellBoundaryTrackerAccessor.get(newCell->extraAttribPtr)->cellNeighbors;
    }

    if (oldCell) {
        oldCellBoundarySetPtr = &cellBoundaryTrackerAccessor.get(oldCell->extraAttribPtr)->boundary;
        oldCellNeighborSurfaceDataSetPtr = &cellBoundaryTrackerAccessor.get(oldCell->extraAttribPtr)->cellNeighbors;
    }


    currentPtIndex = field3DIndex.index(pt);
    currentCellPtr = cellFieldG->getByIndex(currentPtIndex);

    if (oldCell) {
        ///When there was a cell at this pixel we will have to update all its neighbours (update counters) and remove it from the boundary
//       currentPtIndex=field3DIndex.index(pt);
//       currentCellPtr=cellFieldG->getByIndex(currentPtIndex);
<<<<<<< HEAD
      Log(LOG_TRACE) << "currentPtIndex="<<currentPtIndex;
      BdSitr=oldCellBoundarySetPtr->find(BoundaryData(currentPtIndex));
=======
      CC3D_Log(LOG_TRACE) << "currentPtIndex="<<currentPtIndex;
        BdSitr = oldCellBoundarySetPtr->find(BoundaryData(currentPtIndex));

        if (BdSitr != oldCellBoundarySetPtr->end()) {
            //Now will have to erase current Point from the boundary
>>>>>>> 6ed90e64

            oldCellBoundarySetPtr->erase(BdSitr);

///RESTORE IT LATER! it is important
/*         if(BdSitr->numberOfForeignNeighbors>26){
<<<<<<< HEAD
             Log(LOG_TRACE) << "BUG, there can be no more that 26 foreign Neighbors";
            exit(0);
         }*/
      }/*else{
         Log(LOG_TRACE) << " PROBLEM: old cell does not belong to the boundary";
         Log(LOG_TRACE) << "pt="<<pt;
         Log(LOG_TRACE) << "old="<<oldCell<<" new="<<newCell;
         Log(LOG_TRACE) << "flipNeighbor="<<simulator->getPotts()->getFlipNeighbor();
         Log(LOG_TRACE) << "face2FaceNeighborSize="<<face2FaceNeighborSize<<" neighborSize="<<neighborSize;
=======
             CC3D_Log(LOG_TRACE) << "BUG, there can be no more that 26 foreign Neighbors";
            exit(0);
         }*/
      }/*else{
         CC3D_Log(LOG_TRACE) << " PROBLEM: old cell does not belong to the boundary";
         CC3D_Log(LOG_TRACE) << "pt="<<pt;
         CC3D_Log(LOG_TRACE) << "old="<<oldCell<<" new="<<newCell;
         CC3D_Log(LOG_TRACE) << "flipNeighbor="<<simulator->getPotts()->getFlipNeighbor();
         CC3D_Log(LOG_TRACE) << "face2FaceNeighborSize="<<face2FaceNeighborSize<<" neighborSize="<<neighborSize;
>>>>>>> 6ed90e64
         exit(0);
      }*/

        //BasicClassGroup *adjCellPtrAlt;
        for (int i = 0; i < neighborSize; ++i) {
            ptAdj = pt;
            ptAdj += adjNeighborOffsetsVec_inn[i];

            adjNeighborIndex = field3DIndex.index(ptAdj);
            //adjNeighborIndex=currentPtIndex+adjNeighborOffsetsVec[i];

            //if(!(adjNeighborIndex<0 || adjNeighborIndex > maxIndex ) ){
            if (cellFieldG->isValid(ptAdj)) {


                adjCellPtr = cellFieldG->get(ptAdj);
                //adjCellPtr=cellFieldG->get(ptAdj);

                if (adjCellPtr == oldCell) {///modifying boundary data for old cell

                    BdSitr = oldCellBoundarySetPtr->find(
                            BoundaryData(adjNeighborIndex)); ///check if a neighbor belongs to boundary of old cell
                    if (BdSitr != oldCellBoundarySetPtr->end()) {///if it does
                        BdSitr->incrementNumberOfForeignNeighbors(*BdSitr);
                    } else { ///if it does not belong to the boundary we will insert it to the boundary now as it has contact with foreign neighbor
                        oldCellBoundarySetPtr->insert(BoundaryData(adjNeighborIndex,
                                                                   1)); ///newly inserted boundary point has 1 foreign neighbor
                    }

                    //continue;///do another iteration
                }

            }
        }


        /// Now will adjust common surface area with cell neighbors
        long temp_index;
        for (int i = 0; i < face2FaceNeighborSize; ++i) {
            ptAdj = pt;
            ptAdj += adjFace2FaceNeighborOffsetsVec_inn[i];

            //adjFace2FaceNeighborIndex = currentPtIndex + adjFace2FaceNeighborOffsetsVec[i];

         //if(!(adjFace2FaceNeighborIndex<0 || adjFace2FaceNeighborIndex > maxIndex ) ){
<<<<<<< HEAD
            Log(LOG_TRACE) << "adjNeighborIndex="<<adjNeighborIndex<<" OUT OF THE LATTICE";

//          if(!cellFieldG->isValid(ptAdj)){
   //          Log(LOG_TRACE) << "ERROR - something is wrong with adjFace2FaceNeighborOffsetsVec_inn";
//             temp_index=field3DIndex.index(ptAdj);
//             Log(LOG_TRACE) << "temp_index="<<temp_index<<" adjFace2FaceNeighborIndex="<<adjFace2FaceNeighborIndex;
//             Log(LOG_TRACE) << "maxIndex="<<maxIndex;
//             Log(LOG_TRACE) << "pt="<<pt<<" ptAdj="<<ptAdj;
=======
            CC3D_Log(LOG_TRACE) << "adjNeighborIndex="<<adjNeighborIndex<<" OUT OF THE LATTICE";

//          if(!cellFieldG->isValid(ptAdj)){
   //          CC3D_Log(LOG_TRACE) << "ERROR - something is wrong with adjFace2FaceNeighborOffsetsVec_inn";
//             temp_index=field3DIndex.index(ptAdj);
//             CC3D_Log(LOG_TRACE) << "temp_index="<<temp_index<<" adjFace2FaceNeighborIndex="<<adjFace2FaceNeighborIndex;
//             CC3D_Log(LOG_TRACE) << "maxIndex="<<maxIndex;
//             CC3D_Log(LOG_TRACE) << "pt="<<pt<<" ptAdj="<<ptAdj;
>>>>>>> 6ed90e64
//             //exit(0);
//          }
            if (cellFieldG->isValid(ptAdj)) {

               //adjCellPtr=cellFieldG->getByIndex(adjFace2FaceNeighborIndex);
               adjCellPtr=cellFieldG->get(ptAdj);
   
               if( adjCellPtr != oldCell ){ /// will decrement commSurfArea with all face 2 face neighbors
<<<<<<< HEAD
               // Log(LOG_TRACE) << "adjCellPtr="<<adjCellPtr<<" oldCell="<<oldCell;
                  Log(LOG_TRACE) << "ptAdj="<<ptAdj<<" pt="<<pt;
                  set_NSD_itr = oldCellNeighborSurfaceDataSetPtr->find(NeighborSurfaceData(adjCellPtr));
                  if( set_NSD_itr != oldCellNeighborSurfaceDataSetPtr->end() ){
                     set_NSD_itr->decrementCommonSurfaceArea(*set_NSD_itr); ///decrement commonSurfArea with adj cell
                     if(set_NSD_itr->OKToRemove()) ///if commSurfArea reaches 0 I remove this entry from cell neighbor set
                        oldCellNeighborSurfaceDataSetPtr->erase(set_NSD_itr);
   
                  }else{
                     Log(LOG_DEBUG) << "Could not find cell address in the boundary - set of cellNeighbors is corrupted. Exiting ...";
                     exit(0);
                  }
   
   
                  if(adjCellPtr){ ///now process common area for adj cell provided it is not the oldCell
                     set<NeighborSurfaceData> &set_NSD_ref = cellBoundaryTrackerAccessor.get(adjCellPtr->extraAttribPtr)->cellNeighbors;
                     set<NeighborSurfaceData>::iterator sitr;
                     sitr=set_NSD_ref.find(oldCell);
                     if(sitr!=set_NSD_ref.end()){
                        sitr->decrementCommonSurfaceArea(*sitr); ///decrement common area
                        if(sitr->OKToRemove()) ///if commSurfArea reaches 0 I remove this entry from cell neighbor set
                           set_NSD_ref.erase(sitr);
   
                     }
                  }
               }
=======
               // CC3D_Log(LOG_TRACE) << "adjCellPtr="<<adjCellPtr<<" oldCell="<<oldCell;
                  CC3D_Log(LOG_TRACE) << "ptAdj="<<ptAdj<<" pt="<<pt;
                    set_NSD_itr = oldCellNeighborSurfaceDataSetPtr->find(NeighborSurfaceData(adjCellPtr));
                    if (set_NSD_itr != oldCellNeighborSurfaceDataSetPtr->end()) {
                        set_NSD_itr->decrementCommonSurfaceArea(*set_NSD_itr); ///decrement commonSurfArea with adj cell
                        if (set_NSD_itr->OKToRemove()) ///if commSurfArea reaches 0 I remove this entry from cell neighbor set
                            oldCellNeighborSurfaceDataSetPtr->erase(set_NSD_itr);

                    } else {
                        CC3D_Log(LOG_DEBUG) << "Could not find cell address in the boundary - set of cellNeighbors is corrupted. Exiting ...";
                        exit(0);
                    }


                    if (adjCellPtr) { ///now process common area for adj cell provided it is not the oldCell
                        set <NeighborSurfaceData> &set_NSD_ref = cellBoundaryTrackerAccessor.get(
                                adjCellPtr->extraAttribPtr)->cellNeighbors;
                        set<NeighborSurfaceData>::iterator sitr;
                        sitr = set_NSD_ref.find(oldCell);
                        if (sitr != set_NSD_ref.end()) {
                            sitr->decrementCommonSurfaceArea(*sitr); ///decrement common area
                            if (sitr->OKToRemove()) ///if commSurfArea reaches 0 I remove this entry from cell neighbor set
                                set_NSD_ref.erase(sitr);

                        }
                    }
                }
>>>>>>> 6ed90e64
            }


        }
    }

    if (newCell) {

        ///When there was a cell at this pixel we will have to update all its neighbours (update counters) and remove it from the boundary
//       currentCellPtr=cellFieldG->getByIndex(currentPtIndex);      
//       currentCellPtr=cellFieldG->getByIndex(currentPtIndex);
<<<<<<< HEAD
      // Log(LOG_TRACE) << "\t\t new Cell section pt="<<pt<<" newCell="<<newCell;
      // Log(LOG_TRACE) <<"newCellBoundarySet size="<<newCellBoundarySetPtr->size();
/*      if(newCellBoundarySetPtr->size())
         Log(LOG_TRACE) <<" preinitial newCellBoundarySetPtr->begin()="<<newCellBoundarySetPtr->begin()->pixelIndex;
      else{
         Log(LOG_TRACE) <<"\t\t SORRY EMPTY SET";
=======
      // CC3D_Log(LOG_TRACE) << "\t\t new Cell section pt="<<pt<<" newCell="<<newCell;
      // CC3D_Log(LOG_TRACE) <<"newCellBoundarySet size="<<newCellBoundarySetPtr->size();
/*      if(newCellBoundarySetPtr->size())
         CC3D_Log(LOG_TRACE) <<" preinitial newCellBoundarySetPtr->begin()="<<newCellBoundarySetPtr->begin()->pixelIndex;
      else{
         CC3D_Log(LOG_TRACE) <<"\t\t SORRY EMPTY SET";
>>>>>>> 6ed90e64
      }   */

        BdSitrN = newCellBoundarySetPtr->find(BoundaryData(currentPtIndex));
///RESTORE IT LATER _ IMPORTANT SANITY TEST      
//       if(BdSitrN!=newCellBoundarySetPtr->end()){
<<<<<<< HEAD
            Log(LOG_TRACE)<< "OOOPS trying to insert a point:"<<currentPtIndex<<" into a boundary that already is there -  in the NEW CELL BONDARY";
            Log(LOG_TRACE)<<"This is allowed only if lattice is 1 x 1 x 1. If this is not the case notify developer about bug";
//          exit(0);
//       }else{
               Log(LOG_TRACE)<<"Could not find element BoundaryData(currentPtIndex)="<<currentPtIndex;
=======
            CC3D_Log(LOG_TRACE)<< "OOOPS trying to insert a point:"<<currentPtIndex<<" into a boundary that already is there -  in the NEW CELL BONDARY";
            CC3D_Log(LOG_TRACE)<<"This is allowed only if lattice is 1 x 1 x 1. If this is not the case notify developer about bug";
//          exit(0);
//       }else{
               CC3D_Log(LOG_TRACE)<<"Could not find element BoundaryData(currentPtIndex)="<<currentPtIndex;
>>>>>>> 6ed90e64
//       }



        InsSitrOKPair = (newCellBoundarySetPtr->insert(
                BoundaryData(currentPtIndex, 0)));  ///every new pixel in the cell must be added to the
        ///boundary

        InsSitr = InsSitrOKPair.first;

        for (int i = 0; i < neighborSize; ++i) {

            ptAdj = pt;
            ptAdj += adjNeighborOffsetsVec_inn[i];

<<<<<<< HEAD
            if(adjCellPtr == newCell){//modifying boundary data for new cell
               BdSitrN = newCellBoundarySetPtr->find(BoundaryData(adjNeighborIndex)); //check if a neighbor belongs to boundary
               if(BdSitrN != newCellBoundarySetPtr->end() ) {//if it does
                  BdSitrN->decrementNumberOfForeignNeighbors(*BdSitrN);
                  if(BdSitrN->OKToRemove()){
                     newCellBoundarySetPtr->erase(BdSitrN);
                     Log(LOG_TRACE)<<"\t\t\tafter erasing newCellBoundarySet size="<<newCellBoundarySetPtr->size();
                  }
               }
=======
            adjNeighborIndex = field3DIndex.index(ptAdj);
>>>>>>> 6ed90e64

            if (cellFieldG->isValid(ptAdj)) {


                adjCellPtr = cellFieldG->get(ptAdj);

                if (adjCellPtr == newCell) {//modifying boundary data for new cell
                    BdSitrN = newCellBoundarySetPtr->find(
                            BoundaryData(adjNeighborIndex)); //check if a neighbor belongs to boundary
                    if (BdSitrN != newCellBoundarySetPtr->end()) {//if it does
                        BdSitrN->decrementNumberOfForeignNeighbors(*BdSitrN);
                        if (BdSitrN->OKToRemove()) {
                            newCellBoundarySetPtr->erase(BdSitrN);
                     CC3D_Log(LOG_TRACE)<<"\t\t\tafter erasing newCellBoundarySet size="<<newCellBoundarySetPtr->size();
                        }
                    }

                } else {//increment number of foreign neighbors for the newly added pixel
                    InsSitr->incrementNumberOfForeignNeighbors(*InsSitr);
                }

            } else { // if a pixel touches lattice boundary we treat adjacent pixel (the one that does not belong to boundary)
                // as a foreign neighbor . Otherwise this would cause pixel touching lattice boundary (e.g. pixel in the corner) to be removed
                //to early from the boundary. The only place where pixel touching boundary can be removed is in the if(oldCell) section
                ///have to add  special case when there are periodic boundary conditions set on - then simple test  cellFieldG->isValid(ptAdj
                ///may be misleading: i.e. cellFieldG->isValid(ptAdj can be false but a point still may not be at the boundary
                //if(isTouchingLatticeBoundary(pt,ptAdj))
                InsSitr->incrementNumberOfForeignNeighbors(*InsSitr);
            }


        }
        if (InsSitr->numberOfForeignNeighbors == 0) {//in case new pixel ends up fully inside the cell
            newCellBoundarySetPtr->erase(InsSitr);
        }

<<<<<<< HEAD
         //if(!(adjFace2FaceNeighborIndex<0 || adjFace2FaceNeighborIndex > maxIndex ) ){
            Log(LOG_TRACE) <<"adjNeighborIndex="<<adjNeighborIndex<<" OUT OF THE LATTICE";
         if(cellFieldG->isValid(ptAdj)){
=======
        /// Now will adjust common surface area with cell neighbors
        for (int i = 0; i < face2FaceNeighborSize; ++i) {
            ptAdj = pt;
            ptAdj += adjFace2FaceNeighborOffsetsVec_inn[i];
            adjFace2FaceNeighborIndex = field3DIndex.index(ptAdj);
            //adjFace2FaceNeighborIndex = currentPtIndex + adjFace2FaceNeighborOffsetsVec[i];
>>>>>>> 6ed90e64

            //if(!(adjFace2FaceNeighborIndex<0 || adjFace2FaceNeighborIndex > maxIndex ) ){
            CC3D_Log(LOG_TRACE) <<"adjNeighborIndex="<<adjNeighborIndex<<" OUT OF THE LATTICE";
            if (cellFieldG->isValid(ptAdj)) {

<<<<<<< HEAD
            if( adjCellPtr != newCell ){ ///if adjCellPtr denotes foreign cell we increase common area and insert set entry if necessary
            Log(LOG_TRACE) << "inserting adjCellPtr="<<adjCellPtr <<" ptAdj="<<ptAdj<<" into newCell="<<newCell<<" pt="<<pt;
               set_NSD_itr_OK_Pair=newCellNeighborSurfaceDataSetPtr->insert(NeighborSurfaceData(adjCellPtr));/// OK to insert even if
               ///duplicate, in such a case an iterator to existing NeighborSurfaceData(adjCellPtr) obj is returned
=======
                //adjCellPtr=cellFieldG->getByIndex(adjFace2FaceNeighborIndex);
                adjCellPtr = cellFieldG->get(ptAdj);
>>>>>>> 6ed90e64

                if (adjCellPtr !=
                    newCell) { ///if adjCellPtr denotes foreign cell we increase common area and insert set entry if necessary
            CC3D_Log(LOG_TRACE) << "inserting adjCellPtr="<<adjCellPtr <<" ptAdj="<<ptAdj<<" into newCell="<<newCell<<" pt="<<pt;
                    set_NSD_itr_OK_Pair = newCellNeighborSurfaceDataSetPtr->insert(
                            NeighborSurfaceData(adjCellPtr));/// OK to insert even if
                    ///duplicate, in such a case an iterator to existing NeighborSurfaceData(adjCellPtr) obj is returned

                    set_NSD_itr = set_NSD_itr_OK_Pair.first;
                    set_NSD_itr->incrementCommonSurfaceArea(*set_NSD_itr); ///increment commonSurfArea with adj cell

                    if (adjCellPtr) { ///now process common area for adj cell
                        set <NeighborSurfaceData> &set_NSD_ref = cellBoundaryTrackerAccessor.get(
                                adjCellPtr->extraAttribPtr)->cellNeighbors;
                        pair<set<NeighborSurfaceData>::iterator, bool> sitr_OK_pair = set_NSD_ref.insert(newCell);
                        set<NeighborSurfaceData>::iterator sitr = sitr_OK_pair.first;
                        sitr->incrementCommonSurfaceArea(
                                *sitr); ///increment commonSurfArea of adj cell with current cell
                    }

                }

            }


        }
    }


    if (!oldCell) { ///this special case is required in updating common Surface Area with medium
        ///in this case we update surface of adjCell only (we do not update medium's neighbors list or its contact surfaces)

        /// Now will adjust common surface area with cell neighbors
        for (int i = 0; i < face2FaceNeighborSize; ++i) {
            ptAdj = pt;
            ptAdj += adjFace2FaceNeighborOffsetsVec_inn[i];

            adjFace2FaceNeighborIndex = field3DIndex.index(ptAdj);

            //adjFace2FaceNeighborIndex = currentPtIndex + adjFace2FaceNeighborOffsetsVec[i];

            //if(!(adjFace2FaceNeighborIndex<0 || adjFace2FaceNeighborIndex > maxIndex ) ){
            CC3D_Log(LOG_TRACE) << "adjNeighborIndex="<<adjNeighborIndex<<" OUT OF THE LATTICE";
            if (cellFieldG->isValid(ptAdj)) {

<<<<<<< HEAD
         //if(!(adjFace2FaceNeighborIndex<0 || adjFace2FaceNeighborIndex > maxIndex ) ){
            Log(LOG_TRACE) << "adjNeighborIndex="<<adjNeighborIndex<<" OUT OF THE LATTICE";
         if(cellFieldG->isValid(ptAdj)){

            //adjCellPtr=cellFieldG->getByIndex(adjFace2FaceNeighborIndex);
            adjCellPtr=cellFieldG->get(ptAdj);
      
            if( adjCellPtr != oldCell && !(ptAdj == pt)){ /// will decrement commSurfArea with all face 2 face neighbors
            Log(LOG_TRACE) << "!old cell section  adjCellPtr="<<adjCellPtr <<" ptAdj="<<ptAdj<<"  oldCell="<<oldCell<<" pt="<<pt;
               if(adjCellPtr){ ///now process common area for adj cell provided it is not the oldCell
                  set<NeighborSurfaceData> &set_NSD_ref = cellBoundaryTrackerAccessor.get(adjCellPtr->extraAttribPtr)->cellNeighbors;
                  set<NeighborSurfaceData>::iterator sitr;
                  sitr=set_NSD_ref.find(oldCell);
                  if(sitr!=set_NSD_ref.end()){
                     sitr->decrementCommonSurfaceArea(*sitr); ///decrement common area
                     if(sitr->OKToRemove()){ ///if commSurfArea reaches 0 I remove this entry from cell neighbor set
                        set_NSD_ref.erase(sitr);
                        Log(LOG_TRACE) << "removing from boundary";
                        
                     }
                     
                  }
               }
=======
                //adjCellPtr=cellFieldG->getByIndex(adjFace2FaceNeighborIndex);
                adjCellPtr = cellFieldG->get(ptAdj);

                if (adjCellPtr != oldCell &&
                    !(ptAdj == pt)) { /// will decrement commSurfArea with all face 2 face neighbors
            CC3D_Log(LOG_TRACE) << "!old cell section  adjCellPtr="<<adjCellPtr <<" ptAdj="<<ptAdj<<"  oldCell="<<oldCell<<" pt="<<pt;
                    if (adjCellPtr) { ///now process common area for adj cell provided it is not the oldCell
                        set <NeighborSurfaceData> &set_NSD_ref = cellBoundaryTrackerAccessor.get(
                                adjCellPtr->extraAttribPtr)->cellNeighbors;
                        set<NeighborSurfaceData>::iterator sitr;
                        sitr = set_NSD_ref.find(oldCell);
                        if (sitr != set_NSD_ref.end()) {
                            sitr->decrementCommonSurfaceArea(*sitr); ///decrement common area
                            if (sitr->OKToRemove()) { ///if commSurfArea reaches 0 I remove this entry from cell neighbor set
                                set_NSD_ref.erase(sitr);
                        CC3D_Log(LOG_TRACE) << "removing from boundary";

                            }

                        }
                    }
                }
>>>>>>> 6ed90e64
            }

        }


    }

<<<<<<< HEAD
         //if(!(adjFace2FaceNeighborIndex<0 || adjFace2FaceNeighborIndex > maxIndex ) ){
            Log(LOG_TRACE) << "adjNeighborIndex="<<adjNeighborIndex<<" OUT OF THE LATTICE";
         if(cellFieldG->isValid(ptAdj)){
=======
    if (!newCell) {  ///this special case is required in updating common Surface Area with medium
        ///in this case we update surface of adjCell only (we do not update medium's neighbors list or its contact surfaces)
>>>>>>> 6ed90e64

        for (int i = 0; i < face2FaceNeighborSize; ++i) {
            ptAdj = pt;
            ptAdj += adjFace2FaceNeighborOffsetsVec_inn[i];

            //adjFace2FaceNeighborIndex = currentPtIndex + adjFace2FaceNeighborOffsetsVec[i];

            //if(!(adjFace2FaceNeighborIndex<0 || adjFace2FaceNeighborIndex > maxIndex ) ){
            CC3D_Log(LOG_TRACE) << "adjNeighborIndex="<<adjNeighborIndex<<" OUT OF THE LATTICE";
            if (cellFieldG->isValid(ptAdj)) {


                //adjCellPtr=cellFieldG->getByIndex(adjFace2FaceNeighborIndex);
                adjCellPtr = cellFieldG->get(ptAdj);

                if (adjCellPtr !=
                    newCell) { ///if adjCellPtr denotes foreign cell we increase common area and insert set entry if necessary

                    if (adjCellPtr) { ///now process common area of adj cell with medium in this case
                        set <NeighborSurfaceData> &set_NSD_ref = cellBoundaryTrackerAccessor.get(
                                adjCellPtr->extraAttribPtr)->cellNeighbors;
                        pair<set<NeighborSurfaceData>::iterator, bool> sitr_OK_pair = set_NSD_ref.insert(newCell);
                        set<NeighborSurfaceData>::iterator sitr = sitr_OK_pair.first;
                        sitr->incrementCommonSurfaceArea(
                                *sitr); ///increment commonSurfArea of adj cell with current cell
                    }

                }

            }


        }

    }

//       if(newCellBoundarySetPtr->size())
<<<<<<< HEAD
//          Log(LOG_TRACE) << " final newCellBoundarySetPtr->begin()="<<newCellBoundarySetPtr->begin()->pixelIndex;
//       else
//          Log(LOG_TRACE) << "SORRY THE SET IN EMPTY";

   
   ///temporarily for testing purposes I set 
   //cellFieldG->setByIndex(currentPtIndex,oldCell);
                           
   ++changeCounter;
   int interval;
   if(changeCounter>1){
      interval=100000;
   }else{
      interval=100000;
   }
   if(!(changeCounter % interval)){
      Log(LOG_DEBUG) << "OLD CELL ADR: "<<oldCell<<" NEW CELL ADR: "<<newCell;
      Log(LOG_DEBUG) << "ChangeCounter:"<<changeCounter;
      testLatticeSanityFull();

   }

   //cellFieldG->setByIndex(currentPtIndex,newCell);
    
}

////////////////////////////////////////////////////////////////////////////////////////////////////////////////////////////////////////////

void CellBoundaryTrackerPlugin::initializeBoundaries(){
   Log(LOG_TRACE) << "****************************** INITIALIZE BOUNDARIES NOW *****************************";
=======
//          CC3D_Log(LOG_TRACE) << " final newCellBoundarySetPtr->begin()="<<newCellBoundarySetPtr->begin()->pixelIndex;
//       else
//          CC3D_Log(LOG_TRACE) << "SORRY THE SET IN EMPTY";


    ///temporarily for testing purposes I set
    //cellFieldG->setByIndex(currentPtIndex,oldCell);

    ++changeCounter;
    int interval;
    if (changeCounter > 1) {
        interval = 100000;
    } else {
        interval = 100000;
    }
    if (!(changeCounter % interval)) {
        CC3D_Log(LOG_DEBUG) << "OLD CELL ADR: "<<oldCell<<" NEW CELL ADR: "<<newCell;
        CC3D_Log(LOG_DEBUG) << "ChangeCounter:"<<changeCounter;
        testLatticeSanityFull();

    }

    //cellFieldG->setByIndex(currentPtIndex,newCell);

}

////////////////////////////////////////////////////////////////////////////////////////////////////////////////////////////////////////////

void CellBoundaryTrackerPlugin::initializeBoundaries() {
   CC3D_Log(LOG_TRACE) << "****************************** INITIALIZE BOUNDARIES NOW *****************************";
>>>>>>> 6ed90e64
// 
//    Dim3D fieldDim=cellFieldG->getDim();
//    //AdjacentNeighbor adjNeighbor(fieldDim);
// 
// 
// 
// 
// 
// 
//    ///now will walk over entire lattice and will initialize cell boundaries
// 
//    /// Because blob does not occupy entire lattice we will walk over this region where blob
//    /// is located. Will implement it later
//    //int size = gap + width;
//    //Dim3D itDim=getBlobDimensions(fieldDim,size);
// 
//    const Field3DIndex & field3DIndex=adjNeighbor.getField3DIndex();
//    Point3D pt(0,0,0);
//    Point3D ptAdj;
// 
// //    const vector<long> & adjNeighborOffsetsVec=adjNeighbor.getAdjNeighborOffsetVec();
// //    int neighborSize=adjNeighborOffsetsVec.size();
// //
// //    const vector<long> & adjFace2FaceNeighborOffsetsVec=adjNeighbor.getAdjFace2FaceNeighborOffsetVec();
// //    int face2FaceNeighborSize=adjFace2FaceNeighborOffsetsVec.size();
// 
// 
// 
//    long currentPtIndex=0;
//    long adjNeighborIndex=0;
//    long adjFace2FaceNeighborIndex=0;
//    pair<set<BoundaryData>::iterator,bool > set_BD_itr_OK_Pair;
//    pair<set<NeighborSurfaceData>::iterator,bool > set_NSD_itr_OK_Pair;
//    set<BoundaryData>::iterator set_BD_itr;
//    set<NeighborSurfaceData>::iterator set_NSD_itr;
// 
// /*   Dim3D maxIndexDim = fieldDim; // to get coordinates of the "furthes from the origin" point of the field
//                                  // we need to subtract 1 from every coordinate of the field dimentsion
//                                  // otherwise we will get max_index which is way too large and we will produce segfault
//    maxIndexDim.x-=1;
//    maxIndexDim.y-=1;
//    maxIndexDim.z-=1;
//    long maxIndex=field3DIndex.index(maxIndexDim);*/
<<<<<<< HEAD
      Log(LOG_TRACE) << " MAX INDEX CALCULATED = "<<maxIndex;
      Log(LOG_TRACE) << " FIELD SIZE CALCULATED MANUALLY : "<<fieldDim.x*fieldDim.y*fieldDim.z;
=======
      CC3D_Log(LOG_TRACE) << " MAX INDEX CALCULATED = "<<maxIndex;
      CC3D_Log(LOG_TRACE) << " FIELD SIZE CALCULATED MANUALLY : "<<fieldDim.x*fieldDim.y*fieldDim.z;
>>>>>>> 6ed90e64
// 
// 
//    ///Now will have to get access to the pointers stored in cellFieldG from Potts3D
// 
// 
//    CellG * currentCellPtr;
//    CellG * adjCellPtr;
// 
//    ///Lattice pass -  set boundary points of the cells an the counter of foreign neighbors for each boundary point
// 
//    for(int z=0 ; z < fieldDim.z ; ++z)
//       for(int y=0 ; y < fieldDim.y ; ++y)
//          for(int x=0 ; x < fieldDim.x ; ++x){
// 
//             pt.x=x;
//             pt.y=y;
//             pt.z=z;
// 
//             currentPtIndex=field3DIndex.index(pt);
//             //currentCellPtr=cellFieldG->getByIndex(currentPtIndex);
//             currentCellPtr=cellFieldG->get(pt);
// 
//             //const vector<Point3D> & adjNeighborOffsetsVec=adjNeighbor.getAdjNeighborOffsetVec(pt);
//             const vector<Point3D> & adjNeighborOffsetsVec=adjNeighbor.getAdjFace2FaceNeighborOffsetVec(pt);
//             int neighborSize=adjNeighborOffsetsVec.size();
// 
//             const vector<Point3D> & adjFace2FaceNeighborOffsetsVec=adjNeighbor.getAdjFace2FaceNeighborOffsetVec(pt);
//             int face2FaceNeighborSize=adjFace2FaceNeighborOffsetsVec.size();
// 
// 
//             if(!currentCellPtr)
//                continue; //skip the loop if the current latice site does not belong to any cell
// 
// 
//             set<BoundaryData> & set_ref=cellBoundaryTrackerAccessor.get(currentCellPtr->extraAttribPtr)->boundary; //get a reference to boundary
//                                                                                                    //set of a   current cell
// 
//             set<NeighborSurfaceData> & set_NSD_ref=cellBoundaryTrackerAccessor.get(currentCellPtr->extraAttribPtr)->cellNeighbors;
// 
//             for(int i = 0 ; i < neighborSize ; ++i){
//                ptAdj=pt;
//                ptAdj+=adjNeighborOffsetsVec[i];
//                adjNeighborIndex=field3DIndex.index(ptAdj);
//                //adjNeighborIndex=currentPtIndex+adjNeighborOffsetsVec[i];
// 
//                //if(!(adjNeighborIndex<0 || adjNeighborIndex > maxIndex ) ){
<<<<<<< HEAD
   //                Log(LOG_TRACE) << "adjNeighborIndex="<<adjNeighborIndex<<" OUT OF THE LATTICE";
=======
   //                CC3D_Log(LOG_TRACE) << "adjNeighborIndex="<<adjNeighborIndex<<" OUT OF THE LATTICE";
>>>>>>> 6ed90e64
//                if(cellFieldG->isValid(ptAdj)){
// 
//                   //adjCellPtr=cellFieldG->getByIndex(adjNeighborIndex);
//                   adjCellPtr=cellFieldG->get(ptAdj);
//                   if( adjCellPtr != currentCellPtr ){ //even if the neighbor ptr is zero currentPtr should be inserted
// 
//                      set_BD_itr_OK_Pair=set_ref.insert(BoundaryData(currentPtIndex));
//                      set_BD_itr=set_BD_itr_OK_Pair.first;
//                      set_BD_itr->incrementNumberOfForeignNeighbors(*set_BD_itr);
// 
//                   }
// 
//                }
//             }
//             /// adding face 2 face neighbors
//             for(int i = 0 ; i < face2FaceNeighborSize ; ++i){
// 
//                ptAdj=pt;
//                ptAdj+=adjFace2FaceNeighborOffsetsVec[i];
//                adjFace2FaceNeighborIndex=field3DIndex.index(ptAdj);
//                //adjFace2FaceNeighborIndex=currentPtIndex+adjFace2FaceNeighborOffsetsVec[i];
// 
//                //if(!(adjFace2FaceNeighborIndex<0 || adjFace2FaceNeighborIndex > maxIndex ) ){
<<<<<<< HEAD
   //                Log(LOG_TRACE) << "adjNeighborIndex="<<adjNeighborIndex<<" OUT OF THE LATTICE";
=======
   //                CC3D_Log(LOG_TRACE) << "adjNeighborIndex="<<adjNeighborIndex<<" OUT OF THE LATTICE";
>>>>>>> 6ed90e64
//                if(cellFieldG->isValid(ptAdj)){
// 
//                   adjCellPtr=cellFieldG->get(ptAdj);
//                   //adjCellPtr=cellFieldG->getByIndex(adjFace2FaceNeighborIndex);
// 
//                   if( adjCellPtr != currentCellPtr ){ //even if the neighbor ptr is zero currentPtr should be inserted
// 
//                      set_NSD_itr_OK_Pair=set_NSD_ref.insert(NeighborSurfaceData(adjCellPtr));
//                      set_NSD_itr=set_NSD_itr_OK_Pair.first;
//                      set_NSD_itr->incrementCommonSurfaceArea(*set_NSD_itr);
// 
//                   }
// 
//                }
// 
//             }
// 
// 
//          }
// 
// 
//          ///Now will test boundary sanity
//          testLatticeSanityFull();
<<<<<<< HEAD
//          Log(LOG_TRACE) << "SANITY TEST PASSED";
=======
//          CC3D_Log(LOG_TRACE) << "SANITY TEST PASSED";
>>>>>>> 6ed90e64
// 
// 
//          ///After Initialization was done turnon the flag that it is OK to start using field3DChange function
//          watchingAllowed=true;
}


////////////////////////////////////////////////////////////////////////////////////////////////////////////////////////////////////////////
///This function checks if boundaries are OK

void CellBoundaryTrackerPlugin::testLatticeSanity() {

    set < CellG * > set_of_visited_cells;

    Dim3D fieldDim = cellFieldG->getDim();
    //AdjacentNeighbor adjNeighbor(fieldDim);

//   vector<long> const & neighborVecRef=adjNeighbor.getAdjNeighborOffsetVec();

    const Field3DIndex &field3DIndex = adjNeighbor.getField3DIndex();
    Point3D pt(0, 0, 0);
    Point3D ptAdj;
    Point3D ptBoundary;

//    const vector<long> & adjNeighborOffsetsVec=adjNeighbor.getAdjNeighborOffsetVec();
//    int neighborSize=adjNeighborOffsetsVec.size();
// 
//    const vector<long> & adjFace2FaceNeighborOffsetsVec=adjNeighbor.getAdjFace2FaceNeighborOffsetVec();
//    int face2FaceNeighborSize=adjFace2FaceNeighborOffsetsVec.size();


    long currentPtIndex = 0;
    long adjNeighborIndex = 0;
    long adjFace2FaceNeighborIndex = 0;



    ///Now will have to get access to the pointers stored in cellFieldG from Potts3D


    CellG *currentCellPtr;
    CellG *adjCellPtr;
    int localNeighborCounter = 0;
    int localCommonSurfaceArea = 0;
    set<BoundaryData>::iterator bdsitr;
    set<NeighborSurfaceData>::iterator nsdsitr;

    bool isInBoundary = false;
    bool inInNeighborSurfaceData = false;

    for (int z = 0; z < fieldDim.z; ++z)
        for (int y = 0; y < fieldDim.y; ++y)
            for (int x = 0; x < fieldDim.x; ++x) {

                pt.x = x;
                pt.y = y;
                pt.z = z;

                currentPtIndex = field3DIndex.index(pt);
                //currentCellPtr=cellFieldG->getByIndex(currentPtIndex);
                currentCellPtr = cellFieldG->get(pt);
                //const vector<Point3D> & adjNeighborOffsetsVec=adjNeighbor.getAdjNeighborOffsetVec(pt);
                const vector <Point3D> &adjNeighborOffsetsVec = adjNeighbor.getAdjFace2FaceNeighborOffsetVec(pt);
                int neighborSize = adjNeighborOffsetsVec.size();

                const vector <Point3D> &adjFace2FaceNeighborOffsetsVec = adjNeighbor.getAdjFace2FaceNeighborOffsetVec(
                        pt);
                int face2FaceNeighborSize = adjFace2FaceNeighborOffsetsVec.size();


                if (!currentCellPtr)
                    continue; //skip the loop if the current latice site does not belong to any cell

                ///OK I have  a reference to the boundary set
                set <BoundaryData> &set_ref = cellBoundaryTrackerAccessor.get(
                        currentCellPtr->extraAttribPtr)->boundary; //get a reference to boundary
                //set of a   current cell



                /// reset local variables
                localNeighborCounter = 0;
                isInBoundary = false;

                ///counting foreign neighbors of current pixel
                for (int i = 0; i < neighborSize; ++i) {
                    ptAdj = pt;
                    ptAdj += adjNeighborOffsetsVec[i];
                    adjNeighborIndex = field3DIndex.index(ptAdj);
                    //adjNeighborIndex=currentPtIndex+adjNeighborOffsetsVec[i];

<<<<<<< HEAD
               //if(!(adjNeighborIndex<0 || adjNeighborIndex > maxIndex ) ){
               if(cellFieldG->isValid(ptAdj)){
                  Log(LOG_TRACE) << "adjNeighborIndex="<<adjNeighborIndex<<" OUT OF THE LATTICE";
=======
                    //if(!(adjNeighborIndex<0 || adjNeighborIndex > maxIndex ) ){
                    if (cellFieldG->isValid(ptAdj)) {
                        CC3D_Log(LOG_TRACE) << "adjNeighborIndex="<<adjNeighborIndex<<" OUT OF THE LATTICE";
>>>>>>> 6ed90e64


                        //adjCellPtr=cellFieldG->getByIndex(adjNeighborIndex);
                        adjCellPtr = cellFieldG->get(ptAdj);

                        if (adjCellPtr !=
                            currentCellPtr) { //even if the neighbor ptr is zero currentPtr should be inserted
                            ++localNeighborCounter;
                            ///isInBoundary flag is set;
                            isInBoundary = true;
                        }

                    }
                }


                ///reseting local variables
                localCommonSurfaceArea = 0;
                inInNeighborSurfaceData = false;

                set <NeighborSurfaceData> &set_NSD_ref = cellBoundaryTrackerAccessor.get(
                        currentCellPtr->extraAttribPtr)->cellNeighbors;

                if (set_of_visited_cells.find(currentCellPtr) != set_of_visited_cells.end()) {
                    continue; ///cell has been already checked
                } else {
                    set_of_visited_cells.insert(currentCellPtr);
                    long indexBoundary;

                    set <NeighborSurfaceData> set_NSD_local;
                    pair<set<NeighborSurfaceData>::iterator, bool> set_NSD_itr_OK_Pair;
                    set<NeighborSurfaceData>::iterator set_NSD_itr;

                    for (set<BoundaryData>::iterator sitr = set_ref.begin();
                         sitr != set_ref.end(); ++sitr) {///loop over cell boundary points

<<<<<<< HEAD
                     //if(!(adjFace2FaceNeighborIndex<0 || adjFace2FaceNeighborIndex > maxIndex ) ){
                        // Log(LOG_TRACE) << "adjNeighborIndex="<<adjNeighborIndex<<" OUT OF THE LATTICE";
                     if(cellFieldG->isValid(ptAdj)){
=======
                        indexBoundary = sitr->pixelIndex;
                        ptBoundary = field3DIndex.index2Point(indexBoundary);
                        ///CAUTION: you have to get a reference to adjFace2FaceNeighborOffsetsVec based on ptBoundary not based on pt!
                        const vector <Point3D> &adjFace2FaceNeighborOffsetsVec = adjNeighbor.getAdjFace2FaceNeighborOffsetVec(
                                ptBoundary);
                        int face2FaceNeighborSize = adjFace2FaceNeighborOffsetsVec.size();
>>>>>>> 6ed90e64

                        for (int i = 0;
                             i < face2FaceNeighborSize; ++i) {///loop over current pixel's face2face neighbors
                            ptAdj = ptBoundary;
                            ptAdj += adjFace2FaceNeighborOffsetsVec[i];
                            adjFace2FaceNeighborIndex = field3DIndex.index(ptAdj);
                            //adjFace2FaceNeighborIndex=indexBoundary+adjFace2FaceNeighborOffsetsVec[i];

                            //if(!(adjFace2FaceNeighborIndex<0 || adjFace2FaceNeighborIndex > maxIndex ) ){
                            // CC3D_Log(LOG_TRACE) << "adjNeighborIndex="<<adjNeighborIndex<<" OUT OF THE LATTICE";
                            if (cellFieldG->isValid(ptAdj)) {

                                //adjCellPtr=cellFieldG->getByIndex(adjFace2FaceNeighborIndex);
                                adjCellPtr = cellFieldG->get(ptAdj);

                                if (adjCellPtr !=
                                    currentCellPtr) { //even if the neighbor ptr is zero currentPtr should be inserted

                                    set_NSD_itr_OK_Pair = set_NSD_local.insert(NeighborSurfaceData(adjCellPtr));
                                    set_NSD_itr = set_NSD_itr_OK_Pair.first;
                                    set_NSD_itr->incrementCommonSurfaceArea(*set_NSD_itr);


                                }

<<<<<<< HEAD
               }
               // Log(LOG_TRACE) << "Checking cell:" << currentCellPtr;

               if(set_NSD_local.size()!=set_NSD_ref.size()){
                  Log(LOG_DEBUG) << "Sets have different sizes - orig:"<<set_NSD_ref.size()<<" local:"<<set_NSD_local.size()<<
                  " . Exining...";
                  exit(0);
=======
                            }

                        }

>>>>>>> 6ed90e64

               }
               // CC3D_Log(LOG_TRACE) << "Checking cell:" << currentCellPtr;

                    if (set_NSD_local.size() != set_NSD_ref.size()) {
                        CC3D_Log(LOG_DEBUG) << "Sets have different sizes - orig:"<<set_NSD_ref.size()<<" local:"<<set_NSD_local.size()<<
                  " . Exining...";
                        exit(0);

                    }


                    set<NeighborSurfaceData>::iterator sitr_local = set_NSD_local.begin();
                    for (set<NeighborSurfaceData>::iterator sitr = set_NSD_ref.begin();
                         sitr != set_NSD_ref.end(); ++sitr) {

<<<<<<< HEAD
                  if(sitr_local->neighborAddress!=sitr->neighborAddress){
                     Log(LOG_DEBUG) << "Neighbor addresses - orig: "<<sitr->neighborAddress<<" local:"<<sitr_local->neighborAddress<<
                     " do not match. Exiting ";
                     exit(0);
                  }
                  if(sitr_local->commonSurfaceArea!=sitr->commonSurfaceArea){
                     Log(LOG_DEBUG) << "Neighbor commonSurfaceArea - orig: "<<sitr->commonSurfaceArea<<" local:"<<sitr_local->commonSurfaceArea<<
                     " do not match. Exiting ";
                     exit(0);
                  }
                  Log(LOG_TRACE) << "neighbor:"<<sitr->neighborAddress<<" commonSurfaceArea:"<<sitr->commonSurfaceArea;
=======
>>>>>>> 6ed90e64

                        if (sitr_local->neighborAddress != sitr->neighborAddress) {
                            CC3D_Log(LOG_DEBUG) << "Neighbor addresses - orig: "<<sitr->neighborAddress<<" local:"<<sitr_local->neighborAddress<<
                     " do not match. Exiting ";
                            exit(0);
                        }
                        if (sitr_local->commonSurfaceArea != sitr->commonSurfaceArea) {
                            CC3D_Log(LOG_DEBUG) << "Neighbor commonSurfaceArea - orig: "<<sitr->commonSurfaceArea<<" local:"<<sitr_local->commonSurfaceArea<<
                     " do not match. Exiting ";
                            exit(0);
                        }
                        CC3D_Log(LOG_TRACE) << "neighbor:"<<sitr->neighborAddress<<" commonSurfaceArea:"<<sitr->commonSurfaceArea;

                        ++sitr_local;
                    }


                }

<<<<<<< HEAD
            ///Got everything I need to know about this pixel
            ///Now do sanity check
            if(isInBoundary){
               bdsitr=set_ref.find(BoundaryData(currentPtIndex) );

               if(bdsitr==set_ref.end()){
                  Log(LOG_DEBUG) << "Requested pixel:"<<currentPtIndex<< " was not found in the boundary set. Boundary corrupted. Exiting...";
                  Log(LOG_DEBUG) << "Tried address "<<currentCellPtr;
                  exit(0);
               }else if(bdsitr->numberOfForeignNeighbors!=localNeighborCounter){
                  Log(LOG_DEBUG) << "Different Number of foreign neighbors - orig="<<bdsitr->numberOfForeignNeighbors
                  <<" instant init="<<localNeighborCounter;
                  Log(LOG_DEBUG) << "Tried address "<<currentCellPtr;
                  exit(0);
               }else if((bdsitr->numberOfForeignNeighbors) > 26){
                  Log(LOG_DEBUG) << "Number of fN's is "<<bdsitr->numberOfForeignNeighbors<<" but allowed value is 26 ";
                  exit(0);

               }else{
                  Log(LOG_TRACE) << "OK,pixel:"<<currentPtIndex<<" number of foreign neighbors - orig="<<bdsitr->numberOfForeignNeighbors
                  <<" instant init="<<localNeighborCounter;
=======
                ///Got everything I need to know about this pixel
                ///Now do sanity check
                if (isInBoundary) {
                    bdsitr = set_ref.find(BoundaryData(currentPtIndex));
>>>>>>> 6ed90e64

                    if (bdsitr == set_ref.end()) {
                        CC3D_Log(LOG_DEBUG) << "Requested pixel:"<<currentPtIndex<< " was not found in the boundary set. Boundary corrupted. Exiting...";
                        CC3D_Log(LOG_DEBUG) << "Tried address "<<currentCellPtr;
                        exit(0);
                    } else if (bdsitr->numberOfForeignNeighbors != localNeighborCounter) {
                        CC3D_Log(LOG_DEBUG) << "Different Number of foreign neighbors - orig="<<bdsitr->numberOfForeignNeighbors
                  <<" instant init="<<localNeighborCounter;
                        CC3D_Log(LOG_DEBUG) << "Tried address "<<currentCellPtr;
                        exit(0);
                    } else if ((bdsitr->numberOfForeignNeighbors) > 26) {
                        CC3D_Log(LOG_DEBUG) << "Number of fN's is "<<bdsitr->numberOfForeignNeighbors<<" but allowed value is 26 ";
                        exit(0);

                    } else {
                  CC3D_Log(LOG_TRACE) << "OK,pixel:"<<currentPtIndex<<" number of foreign neighbors - orig="<<bdsitr->numberOfForeignNeighbors
                  <<" instant init="<<localNeighborCounter;

                    }
                }




<<<<<<< HEAD
         }
     Log(LOG_DEBUG) << "LATTICE IS SANE!!!!!";
=======

         }
     CC3D_Log(LOG_DEBUG) << "LATTICE IS SANE!!!!!";
>>>>>>> 6ed90e64

}


////////////////////////////////////////////////////////////////////////////////////////////////////////////////////////////////////////////
double distance(double x1, double y1, double z1, double x2, double y2, double z2) {
    return sqrt(
            (x1 - x2) * (x1 - x2) +
            (y1 - y2) * (y1 - y2) +
            (z1 - z2) * (z1 - z2)
    );
}

////////////////////////////////////////////////////////////////////////////////////////////////////////////////////////////////////////////
void CellBoundaryTrackerPlugin::readXML(XMLPullParser &in) {
    //surfaceEnergy->readXML(in);
}

void CellBoundaryTrackerPlugin::writeXML(XMLSerializer &out) {
    //surfaceEnergy->writeXML(out);
}


////////////////////////////////////////////////////////////////////////////////////////////////////////////////////////////////////////////

void CellBoundaryTrackerPlugin::testLatticeSanityFull() {

    set < CellG * > set_of_visited_cells;

    Dim3D fieldDim = cellFieldG->getDim();
    //AdjacentNeighbor adjNeighbor(fieldDim);

//   vector<long> const & neighborVecRef=adjNeighbor.getAdjNeighborOffsetVec();

    const Field3DIndex &field3DIndex = adjNeighbor.getField3DIndex();
    Point3D pt(0, 0, 0);
    Point3D ptAdj;
    Point3D ptBoundary;

//    const vector<long> & adjNeighborOffsetsVec=adjNeighbor.getAdjNeighborOffsetVec();
//    int neighborSize=adjNeighborOffsetsVec.size();
// 
//    const vector<long> & adjFace2FaceNeighborOffsetsVec=adjNeighbor.getAdjFace2FaceNeighborOffsetVec();
//    int face2FaceNeighborSize=adjFace2FaceNeighborOffsetsVec.size();


    long currentPtIndex = 0;
    long adjNeighborIndex = 0;
    long adjFace2FaceNeighborIndex = 0;



    ///Now will have to get access to the pointers stored in cellFieldG from Potts3D


    CellG *currentCellPtr;
    CellG *adjCellPtr;
    int localNeighborCounter = 0;
    int localCommonSurfaceArea = 0;
    set<BoundaryData>::iterator bdsitr;
    set<NeighborSurfaceData>::iterator nsdsitr;

    bool isInBoundary = false;
    bool inInNeighborSurfaceData = false;

    map < CellG * , set < BoundaryData > > mapCellBoundaryData;
    map < CellG * , set < BoundaryData > > ::iterator
    mitr;

    /// check boundaries of each cell - will loop over each lattice point and check if point belongs to boundary
    for (int z = 0; z < fieldDim.z; ++z)
        for (int y = 0; y < fieldDim.y; ++y)
            for (int x = 0; x < fieldDim.x; ++x) {
                pt.x = x;
                pt.y = y;
                pt.z = z;
                currentPtIndex = field3DIndex.index(pt);
                //currentCellPtr=cellFieldG->getByIndex(currentPtIndex);
                currentCellPtr = cellFieldG->get(pt);
                if (!currentCellPtr)
                    continue; //skip the loop if the current latice site does not belong to any cell


                //curent cell is different than medium
                if (isBoundaryPixel(pt)) {
                    mitr = mapCellBoundaryData.find(currentCellPtr);

                    if (mitr != mapCellBoundaryData.end()) {
                        mitr->second.insert(BoundaryData(currentPtIndex));
                    } else {
                        set <BoundaryData> tmpSet;
                        tmpSet.insert(BoundaryData(currentPtIndex));
                        mapCellBoundaryData.insert(make_pair(currentCellPtr, tmpSet));
                    }
                }

            }

    //Now check if boundaryData, just initlilized, matches what is in the cell attributes
/*   int cellsChecked=0;
   for(mitr = mapCellBoundaryData.begin() ; mitr != mapCellBoundaryData.end() ; ++mitr){
      CellG * tmpCellPtr = mitr->first;
      //just initialized
      set<BoundaryData> & tmpSetBoundaryData = mitr->second;
      //from cell attribute
      set<BoundaryData> & cellSetBoundaryData = cellBoundaryTrackerAccessor.get(tmpCellPtr->extraAttribPtr)->boundary ;

      if(tmpSetBoundaryData != cellSetBoundaryData){
<<<<<<< HEAD
         Log(LOG_TRACE) << " Cell Address: "<<tmpCellPtr;
         Log(LOG_TRACE) << " Cell volume: "<<tmpCellPtr->volume;
         Log(LOG_TRACE) << " Cell surface: "<<tmpCellPtr->surface;
         Log(LOG_TRACE) << " Cell COM: "
         <<tmpCellPtr->xCM/(float)tmpCellPtr->volume<<" "
         <<tmpCellPtr->yCM/(float)tmpCellPtr->volume<<" "
         <<tmpCellPtr->zCM/(float)tmpCellPtr->volume;
         Log(LOG_TRACE) << "Boundary sets do not match";
         Log(LOG_TRACE) << " original set size="<<cellSetBoundaryData.size();
         Log(LOG_TRACE) << " check set size="<<tmpSetBoundaryData.size();
         Log(LOG_TRACE) << "checked "<<cellsChecked<<" cells";
         Log(LOG_TRACE) << "ORIG:************************";
         for(set<BoundaryData>::iterator itr = cellSetBoundaryData.begin() ; itr != cellSetBoundaryData.end() ; ++itr){
            Log(LOG_TRACE) << "neighbor index="<<itr->pixelIndex<<" number of pix neighbors="<<itr->numberOfForeignNeighbors;
         }
         Log(LOG_TRACE) << "CHECK:************************";
         for(set<BoundaryData>::iterator itr = tmpSetBoundaryData.begin() ; itr != tmpSetBoundaryData.end() ; ++itr){
            Log(LOG_TRACE) << "neighbor index="<<itr->pixelIndex<<" number of pix neighbors="<<itr->numberOfForeignNeighbors;
=======
         CC3D_Log(LOG_TRACE) << " Cell Address: "<<tmpCellPtr;
         CC3D_Log(LOG_TRACE) << " Cell volume: "<<tmpCellPtr->volume;
         CC3D_Log(LOG_TRACE) << " Cell surface: "<<tmpCellPtr->surface;
         CC3D_Log(LOG_TRACE) << " Cell COM: "
         <<tmpCellPtr->xCM/(float)tmpCellPtr->volume<<" "
         <<tmpCellPtr->yCM/(float)tmpCellPtr->volume<<" "
         <<tmpCellPtr->zCM/(float)tmpCellPtr->volume;
         CC3D_Log(LOG_TRACE) << "Boundary sets do not match";
         CC3D_Log(LOG_TRACE) << " original set size="<<cellSetBoundaryData.size();
         CC3D_Log(LOG_TRACE) << " check set size="<<tmpSetBoundaryData.size();
         CC3D_Log(LOG_TRACE) << "checked "<<cellsChecked<<" cells";
         CC3D_Log(LOG_TRACE) << "ORIG:************************";
         for(set<BoundaryData>::iterator itr = cellSetBoundaryData.begin() ; itr != cellSetBoundaryData.end() ; ++itr){
            CC3D_Log(LOG_TRACE) << "neighbor index="<<itr->pixelIndex<<" number of pix neighbors="<<itr->numberOfForeignNeighbors;
         }
         CC3D_Log(LOG_TRACE) << "CHECK:************************";
         for(set<BoundaryData>::iterator itr = tmpSetBoundaryData.begin() ; itr != tmpSetBoundaryData.end() ; ++itr){
            CC3D_Log(LOG_TRACE) << "neighbor index="<<itr->pixelIndex<<" number of pix neighbors="<<itr->numberOfForeignNeighbors;
>>>>>>> 6ed90e64
         }

         exit(0);
      }
      ++cellsChecked;
   }*/
<<<<<<< HEAD
   
  for(int z=0 ; z < fieldDim.z ; ++z)
      for(int y=0 ; y < fieldDim.y ; ++y)
         for(int x=0 ; x < fieldDim.x ; ++x){

            pt.x=x;
            pt.y=y;
            pt.z=z;

            currentPtIndex=field3DIndex.index(pt);
            //currentCellPtr=cellFieldG->getByIndex(currentPtIndex);
            currentCellPtr=cellFieldG->get(pt);
            //const vector<Point3D> & adjNeighborOffsetsVec=adjNeighbor.getAdjNeighborOffsetVec(pt);
            const vector<Point3D> & adjNeighborOffsetsVec=adjNeighbor.getAdjFace2FaceNeighborOffsetVec(pt);
            int neighborSize=adjNeighborOffsetsVec.size();
         
            const vector<Point3D> & adjFace2FaceNeighborOffsetsVec=adjNeighbor.getAdjFace2FaceNeighborOffsetVec(pt);
            int face2FaceNeighborSize=adjFace2FaceNeighborOffsetsVec.size();



            if(!currentCellPtr)
               continue; //skip the loop if the current latice site does not belong to any cell

            ///OK I have  a reference to the boundary set
            set<BoundaryData> & set_ref=cellBoundaryTrackerAccessor.get(currentCellPtr->extraAttribPtr)->boundary; //get a reference to boundary
                                                                                                   //set of a   current cell



            /// reset local variables
            localNeighborCounter=0;
            isInBoundary=false;

            ///counting foreign neighbors of current pixel
            for(int i = 0 ; i < neighborSize ; ++i){
               ptAdj=pt;
               ptAdj+=adjNeighborOffsetsVec[i];
               adjNeighborIndex=field3DIndex.index(ptAdj);
               //adjNeighborIndex=currentPtIndex+adjNeighborOffsetsVec[i];

               //if(!(adjNeighborIndex<0 || adjNeighborIndex > maxIndex ) ){
               if(cellFieldG->isValid(ptAdj)){
                  Log(LOG_TRACE) << "adjNeighborIndex="<<adjNeighborIndex<<" OUT OF THE LATTICE";


                  //adjCellPtr=cellFieldG->getByIndex(adjNeighborIndex);
                  adjCellPtr=cellFieldG->get(ptAdj);
                  
                  if( adjCellPtr != currentCellPtr ){ //even if the neighbor ptr is zero currentPtr should be inserted
                     ++localNeighborCounter;
                     ///isInBoundary flag is set;
                     isInBoundary=true;
                  }

               }else{//if cell touches border it is in the boundary and we count it as a neighbor
                  //if(isTouchingLatticeBoundary(pt,ptAdj)){
                     ++localNeighborCounter;
                     ///isInBoundary flag is set;
                     isInBoundary=true;
                  //}
                  
               }
            }
=======
>>>>>>> 6ed90e64

    for (int z = 0; z < fieldDim.z; ++z)
        for (int y = 0; y < fieldDim.y; ++y)
            for (int x = 0; x < fieldDim.x; ++x) {

                pt.x = x;
                pt.y = y;
                pt.z = z;

                currentPtIndex = field3DIndex.index(pt);
                //currentCellPtr=cellFieldG->getByIndex(currentPtIndex);
                currentCellPtr = cellFieldG->get(pt);
                //const vector<Point3D> & adjNeighborOffsetsVec=adjNeighbor.getAdjNeighborOffsetVec(pt);
                const vector <Point3D> &adjNeighborOffsetsVec = adjNeighbor.getAdjFace2FaceNeighborOffsetVec(pt);
                int neighborSize = adjNeighborOffsetsVec.size();

                const vector <Point3D> &adjFace2FaceNeighborOffsetsVec = adjNeighbor.getAdjFace2FaceNeighborOffsetVec(
                        pt);
                int face2FaceNeighborSize = adjFace2FaceNeighborOffsetsVec.size();


                if (!currentCellPtr)
                    continue; //skip the loop if the current latice site does not belong to any cell

                ///OK I have  a reference to the boundary set
                set <BoundaryData> &set_ref = cellBoundaryTrackerAccessor.get(
                        currentCellPtr->extraAttribPtr)->boundary; //get a reference to boundary
                //set of a   current cell


<<<<<<< HEAD
                     //if(!(adjFace2FaceNeighborIndex<0 || adjFace2FaceNeighborIndex > maxIndex ) ){
                        // Log(LOG_TRACE) << "adjNeighborIndex="<<adjNeighborIndex<<" OUT OF THE LATTICE";
                     if(cellFieldG->isValid(ptAdj)){
=======
>>>>>>> 6ed90e64

                /// reset local variables
                localNeighborCounter = 0;
                isInBoundary = false;

                ///counting foreign neighbors of current pixel
                for (int i = 0; i < neighborSize; ++i) {
                    ptAdj = pt;
                    ptAdj += adjNeighborOffsetsVec[i];
                    adjNeighborIndex = field3DIndex.index(ptAdj);
                    //adjNeighborIndex=currentPtIndex+adjNeighborOffsetsVec[i];

                    //if(!(adjNeighborIndex<0 || adjNeighborIndex > maxIndex ) ){
                    if (cellFieldG->isValid(ptAdj)) {
                        CC3D_Log(LOG_TRACE) << "adjNeighborIndex="<<adjNeighborIndex<<" OUT OF THE LATTICE";


                        //adjCellPtr=cellFieldG->getByIndex(adjNeighborIndex);
                        adjCellPtr = cellFieldG->get(ptAdj);

                        if (adjCellPtr !=
                            currentCellPtr) { //even if the neighbor ptr is zero currentPtr should be inserted
                            ++localNeighborCounter;
                            ///isInBoundary flag is set;
                            isInBoundary = true;
                        }

                    } else {//if cell touches border it is in the boundary and we count it as a neighbor
                        //if(isTouchingLatticeBoundary(pt,ptAdj)){
                        ++localNeighborCounter;
                        ///isInBoundary flag is set;
                        isInBoundary = true;
                        //}

                    }
                }


<<<<<<< HEAD
               }  
               Log(LOG_TRACE) << "Checking cell:" << currentCellPtr;

               if(set_NSD_local.size()!=set_NSD_ref.size()){
                  Log(LOG_DEBUG) << "Sets have different sizes - orig:"<<set_NSD_ref.size()<<" local:"<<set_NSD_local.size()<<
                  " . Exining...";
                  exit(0);
=======
                ///reseting local variables
                localCommonSurfaceArea = 0;
                inInNeighborSurfaceData = false;

                set <NeighborSurfaceData> &set_NSD_ref = cellBoundaryTrackerAccessor.get(
                        currentCellPtr->extraAttribPtr)->cellNeighbors;

                if (set_of_visited_cells.find(currentCellPtr) != set_of_visited_cells.end()) {
                    continue; ///cell has been already checked
                } else {
                    set_of_visited_cells.insert(currentCellPtr);
                    long indexBoundary;
>>>>>>> 6ed90e64

                    set <NeighborSurfaceData> set_NSD_local;
                    pair<set<NeighborSurfaceData>::iterator, bool> set_NSD_itr_OK_Pair;
                    set<NeighborSurfaceData>::iterator set_NSD_itr;

                    for (set<BoundaryData>::iterator sitr = set_ref.begin();
                         sitr != set_ref.end(); ++sitr) {///loop over cell boundary points

                        indexBoundary = sitr->pixelIndex;
                        ptBoundary = field3DIndex.index2Point(indexBoundary);
                        ///CAUTION: you have to get a reference to adjFace2FaceNeighborOffsetsVec based on ptBoundary not based on pt!
                        const vector <Point3D> &adjFace2FaceNeighborOffsetsVec = adjNeighbor.getAdjFace2FaceNeighborOffsetVec(
                                ptBoundary);
                        int face2FaceNeighborSize = adjFace2FaceNeighborOffsetsVec.size();

                        for (int i = 0;
                             i < face2FaceNeighborSize; ++i) {///loop over current pixel's face2face neighbors
                            ptAdj = ptBoundary;
                            ptAdj += adjFace2FaceNeighborOffsetsVec[i];
                            adjFace2FaceNeighborIndex = field3DIndex.index(ptAdj);
                            //adjFace2FaceNeighborIndex=indexBoundary+adjFace2FaceNeighborOffsetsVec[i];

                            //if(!(adjFace2FaceNeighborIndex<0 || adjFace2FaceNeighborIndex > maxIndex ) ){
                            // CC3D_Log(LOG_TRACE) << "adjNeighborIndex="<<adjNeighborIndex<<" OUT OF THE LATTICE";
                            if (cellFieldG->isValid(ptAdj)) {

<<<<<<< HEAD
                  if(sitr_local->neighborAddress!=sitr->neighborAddress){
                     Log(LOG_DEBUG) << "Neighbor addresses - orig: "<<sitr->neighborAddress<<" local:"<<sitr_local->neighborAddress<<
                     " do not match. Exiting ";
                     exit(0);
                  }
                  if(sitr_local->commonSurfaceArea!=sitr->commonSurfaceArea){
                     Log(LOG_DEBUG) << "Neighbor commonSurfaceArea - orig: "<<sitr->commonSurfaceArea<<" local:"<<sitr_local->commonSurfaceArea<<
                     " do not match. Exiting ";
                     exit(0);
                  }
                  Log(LOG_TRACE) << "neighbor:"<<sitr->neighborAddress<<" commonSurfaceArea:"<<sitr->commonSurfaceArea;
=======
                                //adjCellPtr=cellFieldG->getByIndex(adjFace2FaceNeighborIndex);
                                adjCellPtr = cellFieldG->get(ptAdj);
>>>>>>> 6ed90e64

                                if (adjCellPtr !=
                                    currentCellPtr) { //even if the neighbor ptr is zero currentPtr should be inserted

                                    set_NSD_itr_OK_Pair = set_NSD_local.insert(NeighborSurfaceData(adjCellPtr));
                                    set_NSD_itr = set_NSD_itr_OK_Pair.first;
                                    set_NSD_itr->incrementCommonSurfaceArea(*set_NSD_itr);


                                }

                            }

                        }

<<<<<<< HEAD
            ///Got everything I need to know about this pixel
            ///Now do sanity check
            if(isInBoundary){
               bdsitr=set_ref.find(BoundaryData(currentPtIndex) );

               if(bdsitr==set_ref.end()){
                  Log(LOG_DEBUG) << "Requested pixel:"<<currentPtIndex<< " was not found in the boundary set. Boundary corrupted. Exiting...";
                  Log(LOG_DEBUG) << "Tried address "<<currentCellPtr;
                  exit(0);
               }else if(bdsitr->numberOfForeignNeighbors!=localNeighborCounter){
                  Log(LOG_DEBUG) << "Different Number of foreign neighbors - orig="<<bdsitr->numberOfForeignNeighbors
                  <<" instant init="<<localNeighborCounter;
                  Log(LOG_DEBUG) << "Tried address "<<currentCellPtr;
                  exit(0);
               }else if((bdsitr->numberOfForeignNeighbors) > 26){
                  Log(LOG_DEBUG) << "Number of fN's is "<<bdsitr->numberOfForeignNeighbors<<" but allowed value is 26 ";
                  exit(0);

               }else{
                  Log(LOG_TRACE) << "OK,pixel:"<<currentPtIndex<<" number of foreign neighbors - orig="<<bdsitr->numberOfForeignNeighbors
                  <<" instant init="<<localNeighborCounter;
=======
>>>>>>> 6ed90e64

               }
               CC3D_Log(LOG_TRACE) << "Checking cell:" << currentCellPtr;

                    if (set_NSD_local.size() != set_NSD_ref.size()) {
                        CC3D_Log(LOG_DEBUG) << "Sets have different sizes - orig:"<<set_NSD_ref.size()<<" local:"<<set_NSD_local.size()<<
                  " . Exining...";
                        exit(0);

                    }


                    set<NeighborSurfaceData>::iterator sitr_local = set_NSD_local.begin();
                    for (set<NeighborSurfaceData>::iterator sitr = set_NSD_ref.begin();
                         sitr != set_NSD_ref.end(); ++sitr) {

<<<<<<< HEAD
         }
     Log(LOG_DEBUG) << "LATTICE IS SANE!!!!!";
=======

                        if (sitr_local->neighborAddress != sitr->neighborAddress) {
                            CC3D_Log(LOG_DEBUG) << "Neighbor addresses - orig: "<<sitr->neighborAddress<<" local:"<<sitr_local->neighborAddress<<
                     " do not match. Exiting ";
                            exit(0);
                        }
                        if (sitr_local->commonSurfaceArea != sitr->commonSurfaceArea) {
                            CC3D_Log(LOG_DEBUG) << "Neighbor commonSurfaceArea - orig: "<<sitr->commonSurfaceArea<<" local:"<<sitr_local->commonSurfaceArea<<
                     " do not match. Exiting ";
                            exit(0);
                        }
                        CC3D_Log(LOG_TRACE) << "neighbor:"<<sitr->neighborAddress<<" commonSurfaceArea:"<<sitr->commonSurfaceArea;

                        ++sitr_local;
                    }


                }

                ///Got everything I need to know about this pixel
                ///Now do sanity check
                if (isInBoundary) {
                    bdsitr = set_ref.find(BoundaryData(currentPtIndex));

                    if (bdsitr == set_ref.end()) {
                        CC3D_Log(LOG_DEBUG) << "Requested pixel:"<<currentPtIndex<< " was not found in the boundary set. Boundary corrupted. Exiting...";
                        CC3D_Log(LOG_DEBUG) << "Tried address "<<currentCellPtr;
                        exit(0);
                    } else if (bdsitr->numberOfForeignNeighbors != localNeighborCounter) {
                        CC3D_Log(LOG_DEBUG) << "Different Number of foreign neighbors - orig="<<bdsitr->numberOfForeignNeighbors
                  <<" instant init="<<localNeighborCounter;
                        CC3D_Log(LOG_DEBUG) << "Tried address "<<currentCellPtr;
                        exit(0);
                    } else if ((bdsitr->numberOfForeignNeighbors) > 26) {
                        CC3D_Log(LOG_DEBUG) << "Number of fN's is "<<bdsitr->numberOfForeignNeighbors<<" but allowed value is 26 ";
                        exit(0);

                    } else {
                  CC3D_Log(LOG_TRACE) << "OK,pixel:"<<currentPtIndex<<" number of foreign neighbors - orig="<<bdsitr->numberOfForeignNeighbors
                  <<" instant init="<<localNeighborCounter;

                    }
                }





         }
     CC3D_Log(LOG_DEBUG) << "LATTICE IS SANE!!!!!";
>>>>>>> 6ed90e64

}

///////////////////////////////////////////////////////////////////////////////////////////////////////////////////////////////////////////////
bool CellBoundaryTrackerPlugin::isBoundaryPixel(Point3D pt) {

    const vector <Point3D> &adjNeighborOffsetsVec = adjNeighbor.getAdjFace2FaceNeighborOffsetVec(pt);
    CellG *currentCellPtr = cellFieldG->get(pt);;
    CellG *adjCellPtr;


    Point3D ptAdj;
<<<<<<< HEAD
    for (int i = 0 ; i < adjNeighborOffsetsVec.size() ; ++i){
      ptAdj=pt;
      ptAdj+=adjNeighborOffsetsVec[i];
      //adjNeighborIndex=field3DIndex.index(ptAdj);
      
      if(cellFieldG->isValid(ptAdj)){
         adjCellPtr=cellFieldG->get(ptAdj);
         
         if( adjCellPtr != currentCellPtr ){
            Log(LOG_TRACE) << "pt="<<pt<<" ON";
            Log(LOG_TRACE) << "ptAdj="<<ptAdj<<" adr="<<adjCellPtr;
            return true;
         }
      }else{//means pixel is at lattice border - thus belongs to cell boundary
      Log(LOG_TRACE) << "pt="<<pt<<" ON not in the field";
Log(LOG_TRACE) << "not in the field ptAdj";
         return true;
         if(isTouchingLatticeBoundary(pt,ptAdj))
=======
    for (int i = 0; i < adjNeighborOffsetsVec.size(); ++i) {
        ptAdj = pt;
        ptAdj += adjNeighborOffsetsVec[i];
        //adjNeighborIndex=field3DIndex.index(ptAdj);

        if (cellFieldG->isValid(ptAdj)) {
            adjCellPtr = cellFieldG->get(ptAdj);

            if (adjCellPtr != currentCellPtr) {
            CC3D_Log(LOG_TRACE) << "pt="<<pt<<" ON";
            CC3D_Log(LOG_TRACE) << "ptAdj="<<ptAdj<<" adr="<<adjCellPtr;
                return true;
            }
        } else {//means pixel is at lattice border - thus belongs to cell boundary
      CC3D_Log(LOG_TRACE) << "pt="<<pt<<" ON not in the field";
CC3D_Log(LOG_TRACE) << "not in the field ptAdj";
>>>>>>> 6ed90e64
            return true;
            if (isTouchingLatticeBoundary(pt, ptAdj))
                return true;
            else
                continue;
            //return true;
        }
    }
<<<<<<< HEAD
    Log(LOG_TRACE) << "pt="<<pt<<" OFF";
=======
    CC3D_Log(LOG_TRACE) << "pt="<<pt<<" OFF";
>>>>>>> 6ed90e64
    return false;
}

///////////////////////////////////////////////////////////////////////////////////////////////////////////////////////////////////////////////
///temporary solution only - will write general version later
bool CellBoundaryTrackerPlugin::isTouchingLatticeBoundary(Point3D pt, Point3D ptAdj) {


    ptAdj -= pt; //vector from pt to ptAdj: by construction it will have only component along x xor y xor z

    //vector from pt to ptAdj has only x component
    if (ptAdj.x != 0 && periodicX) {

        return false;
    } else if (ptAdj.x != 0 && !periodicX) {

        return true;

    }

    //vector from pt to ptAdj has only y component
    if (ptAdj.y != 0 && periodicY) {

        return false;
    } else if (ptAdj.y != 0 && !periodicY) {

        return true;

    }
    //vector from pt to ptAdj has only z component
    if (ptAdj.z != 0 && periodicZ) {

        return false;
    } else if (ptAdj.z != 0 && !periodicZ) {

        return true;

    }

}<|MERGE_RESOLUTION|>--- conflicted
+++ resolved
@@ -12,12 +12,8 @@
 
 #include <iostream>
 #include <cmath>
-<<<<<<< HEAD
-#include<core/CompuCell3D/CC3DLogger.h>
-=======
 #include <PublicUtilities/CC3DLogger.h>
 
->>>>>>> 6ed90e64
 using namespace std;
 
 CellBoundaryTrackerPlugin::CellBoundaryTrackerPlugin() :
@@ -31,48 +27,6 @@
 }
 
 void CellBoundaryTrackerPlugin::init(Simulator *_simulator) {
-<<<<<<< HEAD
-  Log(LOG_DEBUG) << "INITIALIZING CELL BOUNDARYTRACKER PLUGIN";
-  simulator=_simulator;
-  Potts3D *potts = simulator->getPotts();
-  cellFieldG = potts->getCellFieldG();
-
-
-  ///will register CellBoundaryTracker here
-  BasicClassAccessorBase * cellBTAPtr=&cellBoundaryTrackerAccessor;
-   ///************************************************************************************************  
-  ///REMARK. HAVE TO USE THE SAME BASIC CLASS ACCESSOR INSTANCE THAT WAS USED TO REGISTER WITH FACTORY
-   ///************************************************************************************************  
-  potts->getCellFactoryGroupPtr()->registerClass(cellBTAPtr);
-  //potts->registerCellDynamicClassNode(&classNode);
-
-  //surfaceEnergy = new SurfaceEnergy(classNode, cellField);
-  //potts->registerEnergyFunction(surfaceEnergy);
-
-  potts->registerCellGChangeWatcher(this);
-  
-  fieldDim=cellFieldG->getDim();
-  
-  adjNeighbor = AdjacentNeighbor(fieldDim);
-  if(potts->getBoundaryXName()=="Periodic"){ 
-      adjNeighbor.setPeriodicX();
-      periodicX=true;
-  }
-  if(potts->getBoundaryYName()=="Periodic"){
-      adjNeighbor.setPeriodicY();
-      periodicY=true;
-  }
-  if(potts->getBoundaryZName()=="Periodic"){
-      adjNeighbor.setPeriodicZ();
-      periodicZ=true;
-  }
-
-  
-  
-  maxIndex=adjNeighbor.getField3DIndex().getMaxIndex();
-  
-  
-=======
   CC3D_Log(LOG_DEBUG) << "INITIALIZING CELL BOUNDARYTRACKER PLUGIN";
     simulator = _simulator;
     Potts3D *potts = simulator->getPotts();
@@ -109,7 +63,6 @@
     maxIndex = adjNeighbor.getField3DIndex().getMaxIndex();
 
 
->>>>>>> 6ed90e64
 }
 
 ///////////////////////////////////////////////////////////////////////////////////////////////////////////////////////////////////////////
@@ -124,73 +77,12 @@
         return;
     }
 
-<<<<<<< HEAD
-   //vector<Point3D> const & adjNeighborOffsetsVec_inn=adjNeighbor.getAdjNeighborOffsetVec(pt);
-   vector<Point3D> const & adjNeighborOffsetsVec_inn=adjNeighbor.getAdjFace2FaceNeighborOffsetVec(pt);
-   unsigned int neighborSize=adjNeighborOffsetsVec_inn.size();
-   
-   const vector<Point3D> & adjFace2FaceNeighborOffsetsVec_inn=adjNeighbor.getAdjFace2FaceNeighborOffsetVec(pt);
-   unsigned int face2FaceNeighborSize=adjFace2FaceNeighborOffsetsVec_inn.size();
-   Log(LOG_TRACE) << "face2FaceNeighborSize="<<face2FaceNeighborSize<<" neighborSize="<<neighborSize;
-   Log(LOG_TRACE) << "F@F NEIGHBORS";
-   //for(int i = 0 ; i < )
-   
-   const Field3DIndex & field3DIndex=adjNeighbor.getField3DIndex();
-   
-   long currentPtIndex=0;
-   long adjNeighborIndex=0;
-   long adjFace2FaceNeighborIndex=0;
-   
-   CellG * currentCellPtr=0;
-   CellG * adjCellPtr=0;
-
-  unsigned int token = 0;
-  double distance;
-  int oldDiff = 0;
-  int newDiff = 0;
-  Point3D n;
-  Point3D ptAdj;
-  CellG *nCell=0;
-  
-   Log(LOG_TRACE) << "OLD CELL ADR: "<<oldCell<<" NEW CELL ADR: "<<newCell;
-
-   set<BoundaryData> * oldCellBoundarySetPtr=0;
-   set<BoundaryData> * newCellBoundarySetPtr=0;
-   set<BoundaryData>::iterator BdSitr;
-   set<BoundaryData>::iterator BdSitrN;
-   set<BoundaryData>::iterator InsSitr;///position of the element after insertion
-   pair<set<BoundaryData>::iterator,bool> InsSitrOKPair;
-
-   set<NeighborSurfaceData> * oldCellNeighborSurfaceDataSetPtr=0;
-   set<NeighborSurfaceData> * newCellNeighborSurfaceDataSetPtr=0;
-   pair<set<NeighborSurfaceData>::iterator,bool > set_NSD_itr_OK_Pair;
-   set<NeighborSurfaceData>::iterator set_NSD_itr;
-
-      
-   if(newCell){
-      newCellBoundarySetPtr= & cellBoundaryTrackerAccessor.get(newCell->extraAttribPtr)->boundary;
-      newCellNeighborSurfaceDataSetPtr =  &cellBoundaryTrackerAccessor.get(newCell->extraAttribPtr)->cellNeighbors;
-   }
-
-   if(oldCell){
-      oldCellBoundarySetPtr= & cellBoundaryTrackerAccessor.get(oldCell->extraAttribPtr)->boundary;
-      oldCellNeighborSurfaceDataSetPtr =  &cellBoundaryTrackerAccessor.get(oldCell->extraAttribPtr)->cellNeighbors;
-   }
-
-   
-   currentPtIndex=field3DIndex.index(pt);
-   currentCellPtr=cellFieldG->getByIndex(currentPtIndex);
-Log(LOG_TRACE) << "old="<<oldCell<<" new="<<newCell;
-Log(LOG_TRACE) << "CHANGE POINT="<<pt<<" flipNeighbor="<<simulator->getPotts()->getFlipNeighbor();
-Log(LOG_TRACE) << "currentPtIndex="<<currentPtIndex<<" flip neighborindex="<<field3DIndex.index(simulator->getPotts()->getFlipNeighbor());
-=======
     vector <Point3D> const &adjNeighborOffsetsVec_inn = adjNeighbor.getAdjFace2FaceNeighborOffsetVec(pt);
     unsigned int neighborSize = adjNeighborOffsetsVec_inn.size();
 
     const vector <Point3D> &adjFace2FaceNeighborOffsetsVec_inn = adjNeighbor.getAdjFace2FaceNeighborOffsetVec(pt);
     unsigned int face2FaceNeighborSize = adjFace2FaceNeighborOffsetsVec_inn.size();
 
->>>>>>> 6ed90e64
 
     const Field3DIndex &field3DIndex = adjNeighbor.getField3DIndex();
 
@@ -241,32 +133,16 @@
         ///When there was a cell at this pixel we will have to update all its neighbours (update counters) and remove it from the boundary
 //       currentPtIndex=field3DIndex.index(pt);
 //       currentCellPtr=cellFieldG->getByIndex(currentPtIndex);
-<<<<<<< HEAD
-      Log(LOG_TRACE) << "currentPtIndex="<<currentPtIndex;
-      BdSitr=oldCellBoundarySetPtr->find(BoundaryData(currentPtIndex));
-=======
       CC3D_Log(LOG_TRACE) << "currentPtIndex="<<currentPtIndex;
         BdSitr = oldCellBoundarySetPtr->find(BoundaryData(currentPtIndex));
 
         if (BdSitr != oldCellBoundarySetPtr->end()) {
             //Now will have to erase current Point from the boundary
->>>>>>> 6ed90e64
 
             oldCellBoundarySetPtr->erase(BdSitr);
 
 ///RESTORE IT LATER! it is important
 /*         if(BdSitr->numberOfForeignNeighbors>26){
-<<<<<<< HEAD
-             Log(LOG_TRACE) << "BUG, there can be no more that 26 foreign Neighbors";
-            exit(0);
-         }*/
-      }/*else{
-         Log(LOG_TRACE) << " PROBLEM: old cell does not belong to the boundary";
-         Log(LOG_TRACE) << "pt="<<pt;
-         Log(LOG_TRACE) << "old="<<oldCell<<" new="<<newCell;
-         Log(LOG_TRACE) << "flipNeighbor="<<simulator->getPotts()->getFlipNeighbor();
-         Log(LOG_TRACE) << "face2FaceNeighborSize="<<face2FaceNeighborSize<<" neighborSize="<<neighborSize;
-=======
              CC3D_Log(LOG_TRACE) << "BUG, there can be no more that 26 foreign Neighbors";
             exit(0);
          }*/
@@ -276,7 +152,6 @@
          CC3D_Log(LOG_TRACE) << "old="<<oldCell<<" new="<<newCell;
          CC3D_Log(LOG_TRACE) << "flipNeighbor="<<simulator->getPotts()->getFlipNeighbor();
          CC3D_Log(LOG_TRACE) << "face2FaceNeighborSize="<<face2FaceNeighborSize<<" neighborSize="<<neighborSize;
->>>>>>> 6ed90e64
          exit(0);
       }*/
 
@@ -322,16 +197,6 @@
             //adjFace2FaceNeighborIndex = currentPtIndex + adjFace2FaceNeighborOffsetsVec[i];
 
          //if(!(adjFace2FaceNeighborIndex<0 || adjFace2FaceNeighborIndex > maxIndex ) ){
-<<<<<<< HEAD
-            Log(LOG_TRACE) << "adjNeighborIndex="<<adjNeighborIndex<<" OUT OF THE LATTICE";
-
-//          if(!cellFieldG->isValid(ptAdj)){
-   //          Log(LOG_TRACE) << "ERROR - something is wrong with adjFace2FaceNeighborOffsetsVec_inn";
-//             temp_index=field3DIndex.index(ptAdj);
-//             Log(LOG_TRACE) << "temp_index="<<temp_index<<" adjFace2FaceNeighborIndex="<<adjFace2FaceNeighborIndex;
-//             Log(LOG_TRACE) << "maxIndex="<<maxIndex;
-//             Log(LOG_TRACE) << "pt="<<pt<<" ptAdj="<<ptAdj;
-=======
             CC3D_Log(LOG_TRACE) << "adjNeighborIndex="<<adjNeighborIndex<<" OUT OF THE LATTICE";
 
 //          if(!cellFieldG->isValid(ptAdj)){
@@ -340,7 +205,6 @@
 //             CC3D_Log(LOG_TRACE) << "temp_index="<<temp_index<<" adjFace2FaceNeighborIndex="<<adjFace2FaceNeighborIndex;
 //             CC3D_Log(LOG_TRACE) << "maxIndex="<<maxIndex;
 //             CC3D_Log(LOG_TRACE) << "pt="<<pt<<" ptAdj="<<ptAdj;
->>>>>>> 6ed90e64
 //             //exit(0);
 //          }
             if (cellFieldG->isValid(ptAdj)) {
@@ -349,34 +213,6 @@
                adjCellPtr=cellFieldG->get(ptAdj);
    
                if( adjCellPtr != oldCell ){ /// will decrement commSurfArea with all face 2 face neighbors
-<<<<<<< HEAD
-               // Log(LOG_TRACE) << "adjCellPtr="<<adjCellPtr<<" oldCell="<<oldCell;
-                  Log(LOG_TRACE) << "ptAdj="<<ptAdj<<" pt="<<pt;
-                  set_NSD_itr = oldCellNeighborSurfaceDataSetPtr->find(NeighborSurfaceData(adjCellPtr));
-                  if( set_NSD_itr != oldCellNeighborSurfaceDataSetPtr->end() ){
-                     set_NSD_itr->decrementCommonSurfaceArea(*set_NSD_itr); ///decrement commonSurfArea with adj cell
-                     if(set_NSD_itr->OKToRemove()) ///if commSurfArea reaches 0 I remove this entry from cell neighbor set
-                        oldCellNeighborSurfaceDataSetPtr->erase(set_NSD_itr);
-   
-                  }else{
-                     Log(LOG_DEBUG) << "Could not find cell address in the boundary - set of cellNeighbors is corrupted. Exiting ...";
-                     exit(0);
-                  }
-   
-   
-                  if(adjCellPtr){ ///now process common area for adj cell provided it is not the oldCell
-                     set<NeighborSurfaceData> &set_NSD_ref = cellBoundaryTrackerAccessor.get(adjCellPtr->extraAttribPtr)->cellNeighbors;
-                     set<NeighborSurfaceData>::iterator sitr;
-                     sitr=set_NSD_ref.find(oldCell);
-                     if(sitr!=set_NSD_ref.end()){
-                        sitr->decrementCommonSurfaceArea(*sitr); ///decrement common area
-                        if(sitr->OKToRemove()) ///if commSurfArea reaches 0 I remove this entry from cell neighbor set
-                           set_NSD_ref.erase(sitr);
-   
-                     }
-                  }
-               }
-=======
                // CC3D_Log(LOG_TRACE) << "adjCellPtr="<<adjCellPtr<<" oldCell="<<oldCell;
                   CC3D_Log(LOG_TRACE) << "ptAdj="<<ptAdj<<" pt="<<pt;
                     set_NSD_itr = oldCellNeighborSurfaceDataSetPtr->find(NeighborSurfaceData(adjCellPtr));
@@ -404,7 +240,6 @@
                         }
                     }
                 }
->>>>>>> 6ed90e64
             }
 
 
@@ -416,39 +251,22 @@
         ///When there was a cell at this pixel we will have to update all its neighbours (update counters) and remove it from the boundary
 //       currentCellPtr=cellFieldG->getByIndex(currentPtIndex);      
 //       currentCellPtr=cellFieldG->getByIndex(currentPtIndex);
-<<<<<<< HEAD
-      // Log(LOG_TRACE) << "\t\t new Cell section pt="<<pt<<" newCell="<<newCell;
-      // Log(LOG_TRACE) <<"newCellBoundarySet size="<<newCellBoundarySetPtr->size();
-/*      if(newCellBoundarySetPtr->size())
-         Log(LOG_TRACE) <<" preinitial newCellBoundarySetPtr->begin()="<<newCellBoundarySetPtr->begin()->pixelIndex;
-      else{
-         Log(LOG_TRACE) <<"\t\t SORRY EMPTY SET";
-=======
       // CC3D_Log(LOG_TRACE) << "\t\t new Cell section pt="<<pt<<" newCell="<<newCell;
       // CC3D_Log(LOG_TRACE) <<"newCellBoundarySet size="<<newCellBoundarySetPtr->size();
 /*      if(newCellBoundarySetPtr->size())
          CC3D_Log(LOG_TRACE) <<" preinitial newCellBoundarySetPtr->begin()="<<newCellBoundarySetPtr->begin()->pixelIndex;
       else{
          CC3D_Log(LOG_TRACE) <<"\t\t SORRY EMPTY SET";
->>>>>>> 6ed90e64
       }   */
 
         BdSitrN = newCellBoundarySetPtr->find(BoundaryData(currentPtIndex));
 ///RESTORE IT LATER _ IMPORTANT SANITY TEST      
 //       if(BdSitrN!=newCellBoundarySetPtr->end()){
-<<<<<<< HEAD
-            Log(LOG_TRACE)<< "OOOPS trying to insert a point:"<<currentPtIndex<<" into a boundary that already is there -  in the NEW CELL BONDARY";
-            Log(LOG_TRACE)<<"This is allowed only if lattice is 1 x 1 x 1. If this is not the case notify developer about bug";
-//          exit(0);
-//       }else{
-               Log(LOG_TRACE)<<"Could not find element BoundaryData(currentPtIndex)="<<currentPtIndex;
-=======
             CC3D_Log(LOG_TRACE)<< "OOOPS trying to insert a point:"<<currentPtIndex<<" into a boundary that already is there -  in the NEW CELL BONDARY";
             CC3D_Log(LOG_TRACE)<<"This is allowed only if lattice is 1 x 1 x 1. If this is not the case notify developer about bug";
 //          exit(0);
 //       }else{
                CC3D_Log(LOG_TRACE)<<"Could not find element BoundaryData(currentPtIndex)="<<currentPtIndex;
->>>>>>> 6ed90e64
 //       }
 
 
@@ -464,19 +282,7 @@
             ptAdj = pt;
             ptAdj += adjNeighborOffsetsVec_inn[i];
 
-<<<<<<< HEAD
-            if(adjCellPtr == newCell){//modifying boundary data for new cell
-               BdSitrN = newCellBoundarySetPtr->find(BoundaryData(adjNeighborIndex)); //check if a neighbor belongs to boundary
-               if(BdSitrN != newCellBoundarySetPtr->end() ) {//if it does
-                  BdSitrN->decrementNumberOfForeignNeighbors(*BdSitrN);
-                  if(BdSitrN->OKToRemove()){
-                     newCellBoundarySetPtr->erase(BdSitrN);
-                     Log(LOG_TRACE)<<"\t\t\tafter erasing newCellBoundarySet size="<<newCellBoundarySetPtr->size();
-                  }
-               }
-=======
             adjNeighborIndex = field3DIndex.index(ptAdj);
->>>>>>> 6ed90e64
 
             if (cellFieldG->isValid(ptAdj)) {
 
@@ -513,32 +319,19 @@
             newCellBoundarySetPtr->erase(InsSitr);
         }
 
-<<<<<<< HEAD
-         //if(!(adjFace2FaceNeighborIndex<0 || adjFace2FaceNeighborIndex > maxIndex ) ){
-            Log(LOG_TRACE) <<"adjNeighborIndex="<<adjNeighborIndex<<" OUT OF THE LATTICE";
-         if(cellFieldG->isValid(ptAdj)){
-=======
         /// Now will adjust common surface area with cell neighbors
         for (int i = 0; i < face2FaceNeighborSize; ++i) {
             ptAdj = pt;
             ptAdj += adjFace2FaceNeighborOffsetsVec_inn[i];
             adjFace2FaceNeighborIndex = field3DIndex.index(ptAdj);
             //adjFace2FaceNeighborIndex = currentPtIndex + adjFace2FaceNeighborOffsetsVec[i];
->>>>>>> 6ed90e64
 
             //if(!(adjFace2FaceNeighborIndex<0 || adjFace2FaceNeighborIndex > maxIndex ) ){
             CC3D_Log(LOG_TRACE) <<"adjNeighborIndex="<<adjNeighborIndex<<" OUT OF THE LATTICE";
             if (cellFieldG->isValid(ptAdj)) {
 
-<<<<<<< HEAD
-            if( adjCellPtr != newCell ){ ///if adjCellPtr denotes foreign cell we increase common area and insert set entry if necessary
-            Log(LOG_TRACE) << "inserting adjCellPtr="<<adjCellPtr <<" ptAdj="<<ptAdj<<" into newCell="<<newCell<<" pt="<<pt;
-               set_NSD_itr_OK_Pair=newCellNeighborSurfaceDataSetPtr->insert(NeighborSurfaceData(adjCellPtr));/// OK to insert even if
-               ///duplicate, in such a case an iterator to existing NeighborSurfaceData(adjCellPtr) obj is returned
-=======
                 //adjCellPtr=cellFieldG->getByIndex(adjFace2FaceNeighborIndex);
                 adjCellPtr = cellFieldG->get(ptAdj);
->>>>>>> 6ed90e64
 
                 if (adjCellPtr !=
                     newCell) { ///if adjCellPtr denotes foreign cell we increase common area and insert set entry if necessary
@@ -584,31 +377,6 @@
             CC3D_Log(LOG_TRACE) << "adjNeighborIndex="<<adjNeighborIndex<<" OUT OF THE LATTICE";
             if (cellFieldG->isValid(ptAdj)) {
 
-<<<<<<< HEAD
-         //if(!(adjFace2FaceNeighborIndex<0 || adjFace2FaceNeighborIndex > maxIndex ) ){
-            Log(LOG_TRACE) << "adjNeighborIndex="<<adjNeighborIndex<<" OUT OF THE LATTICE";
-         if(cellFieldG->isValid(ptAdj)){
-
-            //adjCellPtr=cellFieldG->getByIndex(adjFace2FaceNeighborIndex);
-            adjCellPtr=cellFieldG->get(ptAdj);
-      
-            if( adjCellPtr != oldCell && !(ptAdj == pt)){ /// will decrement commSurfArea with all face 2 face neighbors
-            Log(LOG_TRACE) << "!old cell section  adjCellPtr="<<adjCellPtr <<" ptAdj="<<ptAdj<<"  oldCell="<<oldCell<<" pt="<<pt;
-               if(adjCellPtr){ ///now process common area for adj cell provided it is not the oldCell
-                  set<NeighborSurfaceData> &set_NSD_ref = cellBoundaryTrackerAccessor.get(adjCellPtr->extraAttribPtr)->cellNeighbors;
-                  set<NeighborSurfaceData>::iterator sitr;
-                  sitr=set_NSD_ref.find(oldCell);
-                  if(sitr!=set_NSD_ref.end()){
-                     sitr->decrementCommonSurfaceArea(*sitr); ///decrement common area
-                     if(sitr->OKToRemove()){ ///if commSurfArea reaches 0 I remove this entry from cell neighbor set
-                        set_NSD_ref.erase(sitr);
-                        Log(LOG_TRACE) << "removing from boundary";
-                        
-                     }
-                     
-                  }
-               }
-=======
                 //adjCellPtr=cellFieldG->getByIndex(adjFace2FaceNeighborIndex);
                 adjCellPtr = cellFieldG->get(ptAdj);
 
@@ -631,7 +399,6 @@
                         }
                     }
                 }
->>>>>>> 6ed90e64
             }
 
         }
@@ -639,14 +406,8 @@
 
     }
 
-<<<<<<< HEAD
-         //if(!(adjFace2FaceNeighborIndex<0 || adjFace2FaceNeighborIndex > maxIndex ) ){
-            Log(LOG_TRACE) << "adjNeighborIndex="<<adjNeighborIndex<<" OUT OF THE LATTICE";
-         if(cellFieldG->isValid(ptAdj)){
-=======
     if (!newCell) {  ///this special case is required in updating common Surface Area with medium
         ///in this case we update surface of adjCell only (we do not update medium's neighbors list or its contact surfaces)
->>>>>>> 6ed90e64
 
         for (int i = 0; i < face2FaceNeighborSize; ++i) {
             ptAdj = pt;
@@ -684,38 +445,6 @@
     }
 
 //       if(newCellBoundarySetPtr->size())
-<<<<<<< HEAD
-//          Log(LOG_TRACE) << " final newCellBoundarySetPtr->begin()="<<newCellBoundarySetPtr->begin()->pixelIndex;
-//       else
-//          Log(LOG_TRACE) << "SORRY THE SET IN EMPTY";
-
-   
-   ///temporarily for testing purposes I set 
-   //cellFieldG->setByIndex(currentPtIndex,oldCell);
-                           
-   ++changeCounter;
-   int interval;
-   if(changeCounter>1){
-      interval=100000;
-   }else{
-      interval=100000;
-   }
-   if(!(changeCounter % interval)){
-      Log(LOG_DEBUG) << "OLD CELL ADR: "<<oldCell<<" NEW CELL ADR: "<<newCell;
-      Log(LOG_DEBUG) << "ChangeCounter:"<<changeCounter;
-      testLatticeSanityFull();
-
-   }
-
-   //cellFieldG->setByIndex(currentPtIndex,newCell);
-    
-}
-
-////////////////////////////////////////////////////////////////////////////////////////////////////////////////////////////////////////////
-
-void CellBoundaryTrackerPlugin::initializeBoundaries(){
-   Log(LOG_TRACE) << "****************************** INITIALIZE BOUNDARIES NOW *****************************";
-=======
 //          CC3D_Log(LOG_TRACE) << " final newCellBoundarySetPtr->begin()="<<newCellBoundarySetPtr->begin()->pixelIndex;
 //       else
 //          CC3D_Log(LOG_TRACE) << "SORRY THE SET IN EMPTY";
@@ -746,7 +475,6 @@
 
 void CellBoundaryTrackerPlugin::initializeBoundaries() {
    CC3D_Log(LOG_TRACE) << "****************************** INITIALIZE BOUNDARIES NOW *****************************";
->>>>>>> 6ed90e64
 // 
 //    Dim3D fieldDim=cellFieldG->getDim();
 //    //AdjacentNeighbor adjNeighbor(fieldDim);
@@ -790,13 +518,8 @@
 //    maxIndexDim.y-=1;
 //    maxIndexDim.z-=1;
 //    long maxIndex=field3DIndex.index(maxIndexDim);*/
-<<<<<<< HEAD
-      Log(LOG_TRACE) << " MAX INDEX CALCULATED = "<<maxIndex;
-      Log(LOG_TRACE) << " FIELD SIZE CALCULATED MANUALLY : "<<fieldDim.x*fieldDim.y*fieldDim.z;
-=======
       CC3D_Log(LOG_TRACE) << " MAX INDEX CALCULATED = "<<maxIndex;
       CC3D_Log(LOG_TRACE) << " FIELD SIZE CALCULATED MANUALLY : "<<fieldDim.x*fieldDim.y*fieldDim.z;
->>>>>>> 6ed90e64
 // 
 // 
 //    ///Now will have to get access to the pointers stored in cellFieldG from Potts3D
@@ -843,11 +566,7 @@
 //                //adjNeighborIndex=currentPtIndex+adjNeighborOffsetsVec[i];
 // 
 //                //if(!(adjNeighborIndex<0 || adjNeighborIndex > maxIndex ) ){
-<<<<<<< HEAD
-   //                Log(LOG_TRACE) << "adjNeighborIndex="<<adjNeighborIndex<<" OUT OF THE LATTICE";
-=======
    //                CC3D_Log(LOG_TRACE) << "adjNeighborIndex="<<adjNeighborIndex<<" OUT OF THE LATTICE";
->>>>>>> 6ed90e64
 //                if(cellFieldG->isValid(ptAdj)){
 // 
 //                   //adjCellPtr=cellFieldG->getByIndex(adjNeighborIndex);
@@ -871,11 +590,7 @@
 //                //adjFace2FaceNeighborIndex=currentPtIndex+adjFace2FaceNeighborOffsetsVec[i];
 // 
 //                //if(!(adjFace2FaceNeighborIndex<0 || adjFace2FaceNeighborIndex > maxIndex ) ){
-<<<<<<< HEAD
-   //                Log(LOG_TRACE) << "adjNeighborIndex="<<adjNeighborIndex<<" OUT OF THE LATTICE";
-=======
    //                CC3D_Log(LOG_TRACE) << "adjNeighborIndex="<<adjNeighborIndex<<" OUT OF THE LATTICE";
->>>>>>> 6ed90e64
 //                if(cellFieldG->isValid(ptAdj)){
 // 
 //                   adjCellPtr=cellFieldG->get(ptAdj);
@@ -899,11 +614,7 @@
 // 
 //          ///Now will test boundary sanity
 //          testLatticeSanityFull();
-<<<<<<< HEAD
-//          Log(LOG_TRACE) << "SANITY TEST PASSED";
-=======
 //          CC3D_Log(LOG_TRACE) << "SANITY TEST PASSED";
->>>>>>> 6ed90e64
 // 
 // 
 //          ///After Initialization was done turnon the flag that it is OK to start using field3DChange function
@@ -995,15 +706,9 @@
                     adjNeighborIndex = field3DIndex.index(ptAdj);
                     //adjNeighborIndex=currentPtIndex+adjNeighborOffsetsVec[i];
 
-<<<<<<< HEAD
-               //if(!(adjNeighborIndex<0 || adjNeighborIndex > maxIndex ) ){
-               if(cellFieldG->isValid(ptAdj)){
-                  Log(LOG_TRACE) << "adjNeighborIndex="<<adjNeighborIndex<<" OUT OF THE LATTICE";
-=======
                     //if(!(adjNeighborIndex<0 || adjNeighborIndex > maxIndex ) ){
                     if (cellFieldG->isValid(ptAdj)) {
                         CC3D_Log(LOG_TRACE) << "adjNeighborIndex="<<adjNeighborIndex<<" OUT OF THE LATTICE";
->>>>>>> 6ed90e64
 
 
                         //adjCellPtr=cellFieldG->getByIndex(adjNeighborIndex);
@@ -1040,18 +745,12 @@
                     for (set<BoundaryData>::iterator sitr = set_ref.begin();
                          sitr != set_ref.end(); ++sitr) {///loop over cell boundary points
 
-<<<<<<< HEAD
-                     //if(!(adjFace2FaceNeighborIndex<0 || adjFace2FaceNeighborIndex > maxIndex ) ){
-                        // Log(LOG_TRACE) << "adjNeighborIndex="<<adjNeighborIndex<<" OUT OF THE LATTICE";
-                     if(cellFieldG->isValid(ptAdj)){
-=======
                         indexBoundary = sitr->pixelIndex;
                         ptBoundary = field3DIndex.index2Point(indexBoundary);
                         ///CAUTION: you have to get a reference to adjFace2FaceNeighborOffsetsVec based on ptBoundary not based on pt!
                         const vector <Point3D> &adjFace2FaceNeighborOffsetsVec = adjNeighbor.getAdjFace2FaceNeighborOffsetVec(
                                 ptBoundary);
                         int face2FaceNeighborSize = adjFace2FaceNeighborOffsetsVec.size();
->>>>>>> 6ed90e64
 
                         for (int i = 0;
                              i < face2FaceNeighborSize; ++i) {///loop over current pixel's face2face neighbors
@@ -1077,20 +776,10 @@
 
                                 }
 
-<<<<<<< HEAD
-               }
-               // Log(LOG_TRACE) << "Checking cell:" << currentCellPtr;
-
-               if(set_NSD_local.size()!=set_NSD_ref.size()){
-                  Log(LOG_DEBUG) << "Sets have different sizes - orig:"<<set_NSD_ref.size()<<" local:"<<set_NSD_local.size()<<
-                  " . Exining...";
-                  exit(0);
-=======
                             }
 
                         }
 
->>>>>>> 6ed90e64
 
                }
                // CC3D_Log(LOG_TRACE) << "Checking cell:" << currentCellPtr;
@@ -1107,20 +796,6 @@
                     for (set<NeighborSurfaceData>::iterator sitr = set_NSD_ref.begin();
                          sitr != set_NSD_ref.end(); ++sitr) {
 
-<<<<<<< HEAD
-                  if(sitr_local->neighborAddress!=sitr->neighborAddress){
-                     Log(LOG_DEBUG) << "Neighbor addresses - orig: "<<sitr->neighborAddress<<" local:"<<sitr_local->neighborAddress<<
-                     " do not match. Exiting ";
-                     exit(0);
-                  }
-                  if(sitr_local->commonSurfaceArea!=sitr->commonSurfaceArea){
-                     Log(LOG_DEBUG) << "Neighbor commonSurfaceArea - orig: "<<sitr->commonSurfaceArea<<" local:"<<sitr_local->commonSurfaceArea<<
-                     " do not match. Exiting ";
-                     exit(0);
-                  }
-                  Log(LOG_TRACE) << "neighbor:"<<sitr->neighborAddress<<" commonSurfaceArea:"<<sitr->commonSurfaceArea;
-=======
->>>>>>> 6ed90e64
 
                         if (sitr_local->neighborAddress != sitr->neighborAddress) {
                             CC3D_Log(LOG_DEBUG) << "Neighbor addresses - orig: "<<sitr->neighborAddress<<" local:"<<sitr_local->neighborAddress<<
@@ -1140,34 +815,10 @@
 
                 }
 
-<<<<<<< HEAD
-            ///Got everything I need to know about this pixel
-            ///Now do sanity check
-            if(isInBoundary){
-               bdsitr=set_ref.find(BoundaryData(currentPtIndex) );
-
-               if(bdsitr==set_ref.end()){
-                  Log(LOG_DEBUG) << "Requested pixel:"<<currentPtIndex<< " was not found in the boundary set. Boundary corrupted. Exiting...";
-                  Log(LOG_DEBUG) << "Tried address "<<currentCellPtr;
-                  exit(0);
-               }else if(bdsitr->numberOfForeignNeighbors!=localNeighborCounter){
-                  Log(LOG_DEBUG) << "Different Number of foreign neighbors - orig="<<bdsitr->numberOfForeignNeighbors
-                  <<" instant init="<<localNeighborCounter;
-                  Log(LOG_DEBUG) << "Tried address "<<currentCellPtr;
-                  exit(0);
-               }else if((bdsitr->numberOfForeignNeighbors) > 26){
-                  Log(LOG_DEBUG) << "Number of fN's is "<<bdsitr->numberOfForeignNeighbors<<" but allowed value is 26 ";
-                  exit(0);
-
-               }else{
-                  Log(LOG_TRACE) << "OK,pixel:"<<currentPtIndex<<" number of foreign neighbors - orig="<<bdsitr->numberOfForeignNeighbors
-                  <<" instant init="<<localNeighborCounter;
-=======
                 ///Got everything I need to know about this pixel
                 ///Now do sanity check
                 if (isInBoundary) {
                     bdsitr = set_ref.find(BoundaryData(currentPtIndex));
->>>>>>> 6ed90e64
 
                     if (bdsitr == set_ref.end()) {
                         CC3D_Log(LOG_DEBUG) << "Requested pixel:"<<currentPtIndex<< " was not found in the boundary set. Boundary corrupted. Exiting...";
@@ -1192,14 +843,9 @@
 
 
 
-<<<<<<< HEAD
-         }
-     Log(LOG_DEBUG) << "LATTICE IS SANE!!!!!";
-=======
 
          }
      CC3D_Log(LOG_DEBUG) << "LATTICE IS SANE!!!!!";
->>>>>>> 6ed90e64
 
 }
 
@@ -1308,26 +954,6 @@
       set<BoundaryData> & cellSetBoundaryData = cellBoundaryTrackerAccessor.get(tmpCellPtr->extraAttribPtr)->boundary ;
 
       if(tmpSetBoundaryData != cellSetBoundaryData){
-<<<<<<< HEAD
-         Log(LOG_TRACE) << " Cell Address: "<<tmpCellPtr;
-         Log(LOG_TRACE) << " Cell volume: "<<tmpCellPtr->volume;
-         Log(LOG_TRACE) << " Cell surface: "<<tmpCellPtr->surface;
-         Log(LOG_TRACE) << " Cell COM: "
-         <<tmpCellPtr->xCM/(float)tmpCellPtr->volume<<" "
-         <<tmpCellPtr->yCM/(float)tmpCellPtr->volume<<" "
-         <<tmpCellPtr->zCM/(float)tmpCellPtr->volume;
-         Log(LOG_TRACE) << "Boundary sets do not match";
-         Log(LOG_TRACE) << " original set size="<<cellSetBoundaryData.size();
-         Log(LOG_TRACE) << " check set size="<<tmpSetBoundaryData.size();
-         Log(LOG_TRACE) << "checked "<<cellsChecked<<" cells";
-         Log(LOG_TRACE) << "ORIG:************************";
-         for(set<BoundaryData>::iterator itr = cellSetBoundaryData.begin() ; itr != cellSetBoundaryData.end() ; ++itr){
-            Log(LOG_TRACE) << "neighbor index="<<itr->pixelIndex<<" number of pix neighbors="<<itr->numberOfForeignNeighbors;
-         }
-         Log(LOG_TRACE) << "CHECK:************************";
-         for(set<BoundaryData>::iterator itr = tmpSetBoundaryData.begin() ; itr != tmpSetBoundaryData.end() ; ++itr){
-            Log(LOG_TRACE) << "neighbor index="<<itr->pixelIndex<<" number of pix neighbors="<<itr->numberOfForeignNeighbors;
-=======
          CC3D_Log(LOG_TRACE) << " Cell Address: "<<tmpCellPtr;
          CC3D_Log(LOG_TRACE) << " Cell volume: "<<tmpCellPtr->volume;
          CC3D_Log(LOG_TRACE) << " Cell surface: "<<tmpCellPtr->surface;
@@ -1346,80 +972,12 @@
          CC3D_Log(LOG_TRACE) << "CHECK:************************";
          for(set<BoundaryData>::iterator itr = tmpSetBoundaryData.begin() ; itr != tmpSetBoundaryData.end() ; ++itr){
             CC3D_Log(LOG_TRACE) << "neighbor index="<<itr->pixelIndex<<" number of pix neighbors="<<itr->numberOfForeignNeighbors;
->>>>>>> 6ed90e64
          }
 
          exit(0);
       }
       ++cellsChecked;
    }*/
-<<<<<<< HEAD
-   
-  for(int z=0 ; z < fieldDim.z ; ++z)
-      for(int y=0 ; y < fieldDim.y ; ++y)
-         for(int x=0 ; x < fieldDim.x ; ++x){
-
-            pt.x=x;
-            pt.y=y;
-            pt.z=z;
-
-            currentPtIndex=field3DIndex.index(pt);
-            //currentCellPtr=cellFieldG->getByIndex(currentPtIndex);
-            currentCellPtr=cellFieldG->get(pt);
-            //const vector<Point3D> & adjNeighborOffsetsVec=adjNeighbor.getAdjNeighborOffsetVec(pt);
-            const vector<Point3D> & adjNeighborOffsetsVec=adjNeighbor.getAdjFace2FaceNeighborOffsetVec(pt);
-            int neighborSize=adjNeighborOffsetsVec.size();
-         
-            const vector<Point3D> & adjFace2FaceNeighborOffsetsVec=adjNeighbor.getAdjFace2FaceNeighborOffsetVec(pt);
-            int face2FaceNeighborSize=adjFace2FaceNeighborOffsetsVec.size();
-
-
-
-            if(!currentCellPtr)
-               continue; //skip the loop if the current latice site does not belong to any cell
-
-            ///OK I have  a reference to the boundary set
-            set<BoundaryData> & set_ref=cellBoundaryTrackerAccessor.get(currentCellPtr->extraAttribPtr)->boundary; //get a reference to boundary
-                                                                                                   //set of a   current cell
-
-
-
-            /// reset local variables
-            localNeighborCounter=0;
-            isInBoundary=false;
-
-            ///counting foreign neighbors of current pixel
-            for(int i = 0 ; i < neighborSize ; ++i){
-               ptAdj=pt;
-               ptAdj+=adjNeighborOffsetsVec[i];
-               adjNeighborIndex=field3DIndex.index(ptAdj);
-               //adjNeighborIndex=currentPtIndex+adjNeighborOffsetsVec[i];
-
-               //if(!(adjNeighborIndex<0 || adjNeighborIndex > maxIndex ) ){
-               if(cellFieldG->isValid(ptAdj)){
-                  Log(LOG_TRACE) << "adjNeighborIndex="<<adjNeighborIndex<<" OUT OF THE LATTICE";
-
-
-                  //adjCellPtr=cellFieldG->getByIndex(adjNeighborIndex);
-                  adjCellPtr=cellFieldG->get(ptAdj);
-                  
-                  if( adjCellPtr != currentCellPtr ){ //even if the neighbor ptr is zero currentPtr should be inserted
-                     ++localNeighborCounter;
-                     ///isInBoundary flag is set;
-                     isInBoundary=true;
-                  }
-
-               }else{//if cell touches border it is in the boundary and we count it as a neighbor
-                  //if(isTouchingLatticeBoundary(pt,ptAdj)){
-                     ++localNeighborCounter;
-                     ///isInBoundary flag is set;
-                     isInBoundary=true;
-                  //}
-                  
-               }
-            }
-=======
->>>>>>> 6ed90e64
 
     for (int z = 0; z < fieldDim.z; ++z)
         for (int y = 0; y < fieldDim.y; ++y)
@@ -1450,12 +1008,6 @@
                 //set of a   current cell
 
 
-<<<<<<< HEAD
-                     //if(!(adjFace2FaceNeighborIndex<0 || adjFace2FaceNeighborIndex > maxIndex ) ){
-                        // Log(LOG_TRACE) << "adjNeighborIndex="<<adjNeighborIndex<<" OUT OF THE LATTICE";
-                     if(cellFieldG->isValid(ptAdj)){
-=======
->>>>>>> 6ed90e64
 
                 /// reset local variables
                 localNeighborCounter = 0;
@@ -1494,15 +1046,6 @@
                 }
 
 
-<<<<<<< HEAD
-               }  
-               Log(LOG_TRACE) << "Checking cell:" << currentCellPtr;
-
-               if(set_NSD_local.size()!=set_NSD_ref.size()){
-                  Log(LOG_DEBUG) << "Sets have different sizes - orig:"<<set_NSD_ref.size()<<" local:"<<set_NSD_local.size()<<
-                  " . Exining...";
-                  exit(0);
-=======
                 ///reseting local variables
                 localCommonSurfaceArea = 0;
                 inInNeighborSurfaceData = false;
@@ -1515,7 +1058,6 @@
                 } else {
                     set_of_visited_cells.insert(currentCellPtr);
                     long indexBoundary;
->>>>>>> 6ed90e64
 
                     set <NeighborSurfaceData> set_NSD_local;
                     pair<set<NeighborSurfaceData>::iterator, bool> set_NSD_itr_OK_Pair;
@@ -1542,22 +1084,8 @@
                             // CC3D_Log(LOG_TRACE) << "adjNeighborIndex="<<adjNeighborIndex<<" OUT OF THE LATTICE";
                             if (cellFieldG->isValid(ptAdj)) {
 
-<<<<<<< HEAD
-                  if(sitr_local->neighborAddress!=sitr->neighborAddress){
-                     Log(LOG_DEBUG) << "Neighbor addresses - orig: "<<sitr->neighborAddress<<" local:"<<sitr_local->neighborAddress<<
-                     " do not match. Exiting ";
-                     exit(0);
-                  }
-                  if(sitr_local->commonSurfaceArea!=sitr->commonSurfaceArea){
-                     Log(LOG_DEBUG) << "Neighbor commonSurfaceArea - orig: "<<sitr->commonSurfaceArea<<" local:"<<sitr_local->commonSurfaceArea<<
-                     " do not match. Exiting ";
-                     exit(0);
-                  }
-                  Log(LOG_TRACE) << "neighbor:"<<sitr->neighborAddress<<" commonSurfaceArea:"<<sitr->commonSurfaceArea;
-=======
                                 //adjCellPtr=cellFieldG->getByIndex(adjFace2FaceNeighborIndex);
                                 adjCellPtr = cellFieldG->get(ptAdj);
->>>>>>> 6ed90e64
 
                                 if (adjCellPtr !=
                                     currentCellPtr) { //even if the neighbor ptr is zero currentPtr should be inserted
@@ -1573,30 +1101,6 @@
 
                         }
 
-<<<<<<< HEAD
-            ///Got everything I need to know about this pixel
-            ///Now do sanity check
-            if(isInBoundary){
-               bdsitr=set_ref.find(BoundaryData(currentPtIndex) );
-
-               if(bdsitr==set_ref.end()){
-                  Log(LOG_DEBUG) << "Requested pixel:"<<currentPtIndex<< " was not found in the boundary set. Boundary corrupted. Exiting...";
-                  Log(LOG_DEBUG) << "Tried address "<<currentCellPtr;
-                  exit(0);
-               }else if(bdsitr->numberOfForeignNeighbors!=localNeighborCounter){
-                  Log(LOG_DEBUG) << "Different Number of foreign neighbors - orig="<<bdsitr->numberOfForeignNeighbors
-                  <<" instant init="<<localNeighborCounter;
-                  Log(LOG_DEBUG) << "Tried address "<<currentCellPtr;
-                  exit(0);
-               }else if((bdsitr->numberOfForeignNeighbors) > 26){
-                  Log(LOG_DEBUG) << "Number of fN's is "<<bdsitr->numberOfForeignNeighbors<<" but allowed value is 26 ";
-                  exit(0);
-
-               }else{
-                  Log(LOG_TRACE) << "OK,pixel:"<<currentPtIndex<<" number of foreign neighbors - orig="<<bdsitr->numberOfForeignNeighbors
-                  <<" instant init="<<localNeighborCounter;
-=======
->>>>>>> 6ed90e64
 
                }
                CC3D_Log(LOG_TRACE) << "Checking cell:" << currentCellPtr;
@@ -1613,10 +1117,6 @@
                     for (set<NeighborSurfaceData>::iterator sitr = set_NSD_ref.begin();
                          sitr != set_NSD_ref.end(); ++sitr) {
 
-<<<<<<< HEAD
-         }
-     Log(LOG_DEBUG) << "LATTICE IS SANE!!!!!";
-=======
 
                         if (sitr_local->neighborAddress != sitr->neighborAddress) {
                             CC3D_Log(LOG_DEBUG) << "Neighbor addresses - orig: "<<sitr->neighborAddress<<" local:"<<sitr_local->neighborAddress<<
@@ -1667,7 +1167,6 @@
 
          }
      CC3D_Log(LOG_DEBUG) << "LATTICE IS SANE!!!!!";
->>>>>>> 6ed90e64
 
 }
 
@@ -1680,26 +1179,6 @@
 
 
     Point3D ptAdj;
-<<<<<<< HEAD
-    for (int i = 0 ; i < adjNeighborOffsetsVec.size() ; ++i){
-      ptAdj=pt;
-      ptAdj+=adjNeighborOffsetsVec[i];
-      //adjNeighborIndex=field3DIndex.index(ptAdj);
-      
-      if(cellFieldG->isValid(ptAdj)){
-         adjCellPtr=cellFieldG->get(ptAdj);
-         
-         if( adjCellPtr != currentCellPtr ){
-            Log(LOG_TRACE) << "pt="<<pt<<" ON";
-            Log(LOG_TRACE) << "ptAdj="<<ptAdj<<" adr="<<adjCellPtr;
-            return true;
-         }
-      }else{//means pixel is at lattice border - thus belongs to cell boundary
-      Log(LOG_TRACE) << "pt="<<pt<<" ON not in the field";
-Log(LOG_TRACE) << "not in the field ptAdj";
-         return true;
-         if(isTouchingLatticeBoundary(pt,ptAdj))
-=======
     for (int i = 0; i < adjNeighborOffsetsVec.size(); ++i) {
         ptAdj = pt;
         ptAdj += adjNeighborOffsetsVec[i];
@@ -1716,7 +1195,6 @@
         } else {//means pixel is at lattice border - thus belongs to cell boundary
       CC3D_Log(LOG_TRACE) << "pt="<<pt<<" ON not in the field";
 CC3D_Log(LOG_TRACE) << "not in the field ptAdj";
->>>>>>> 6ed90e64
             return true;
             if (isTouchingLatticeBoundary(pt, ptAdj))
                 return true;
@@ -1725,11 +1203,7 @@
             //return true;
         }
     }
-<<<<<<< HEAD
-    Log(LOG_TRACE) << "pt="<<pt<<" OFF";
-=======
     CC3D_Log(LOG_TRACE) << "pt="<<pt<<" OFF";
->>>>>>> 6ed90e64
     return false;
 }
 
