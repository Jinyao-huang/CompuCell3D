#ifndef CHEMOTAXISDATA_H
#define CHEMOTAXISDATA_H

#include <CompuCell3D/CC3D.h>
#include "ChemotaxisDLLSpecifier.h"
<<<<<<< HEAD
// // // #include <CompuCell3D/Automaton/Automaton.h>
#include <core/CompuCell3D/CC3DLogger.h>
=======
#include <PublicUtilities/CC3DLogger.h>

>>>>>>> 6ed90e64

namespace CompuCell3D {
    class ChemotaxisPlugin;


    class CHEMOTAXIS_EXPORT  ChemotaxisData {
    public:
        ChemotaxisData(float _lambda = 0.0, float _saturationCoef = 0.0, std::string _typeName = "") :
                lambda(_lambda),
                saturationCoef(_saturationCoef),
                typeName(_typeName),
                formulaPtr(0),
                formulaName("SimpleChemotaxisFormula"),
                chemotaxisFormulaDictPtr(0),
                automaton(0),
                allowChemotaxisBetweenCompartmentsGlobal(true),
                concCOM(0.0) {}

        float lambda;
        float saturationCoef;
        float powerLevel;
        float concCOM;  // Storage for pre-calculated concentration at the COM of a cell
        std::string formulaName;

        typedef float (ChemotaxisPlugin::*chemotaxisEnergyFormulaFcnPtr_t)(float, float, ChemotaxisData &);

        chemotaxisEnergyFormulaFcnPtr_t formulaPtr;
        std::map <std::string, chemotaxisEnergyFormulaFcnPtr_t> *chemotaxisFormulaDictPtr;

        bool allowChemotaxisBetweenCompartmentsGlobal;

        std::string typeName;
        std::vector<unsigned char> chemotactTowardsTypesVec;
        std::string chemotactTowardsTypesString;
        Automaton *automaton;

        void setLambda(float _lambda) { lambda = _lambda; }

        float getLambda() { return lambda; }

        void setType(std::string _typeName) { typeName = _typeName; }

        void setChemotactTowards(std::string _chemotactTowardsTypesString) {
            chemotactTowardsTypesString = _chemotactTowardsTypesString;
        }

        void setChemotaxisFormulaByName(std::string _formulaName) {
            formulaName = _formulaName;
            if (chemotaxisFormulaDictPtr) {
                std::map<std::string, chemotaxisEnergyFormulaFcnPtr_t>::iterator mitr;
                mitr = chemotaxisFormulaDictPtr->find(_formulaName);
                if (mitr != chemotaxisFormulaDictPtr->end()) {
                    formulaName = _formulaName;
                    formulaPtr = mitr->second;
                }
            }


        }

        void initializeChemotactTowardsVectorTypes(std::string _chemotactTowardsTypesString) {
            chemotactTowardsTypesVec.clear();
            std::vector <std::string> vecTypeNamesTmp;
            parseStringIntoList(_chemotactTowardsTypesString, vecTypeNamesTmp, ",");

            for (int idx = 0; idx < vecTypeNamesTmp.size(); ++idx) {

                unsigned char typeTmp = automaton->getTypeId(vecTypeNamesTmp[idx]);
                chemotactTowardsTypesVec.push_back(typeTmp);
            }
        }

        void assignChemotactTowardsVectorTypes(std::vector<int> _chemotactTowardsTypesVec) {
            chemotactTowardsTypesVec.clear();
            for (int idx = 0; idx < _chemotactTowardsTypesVec.size(); ++idx) {
                chemotactTowardsTypesVec.push_back(_chemotactTowardsTypesVec[idx]);
            }
        }

        std::vector<int> getChemotactTowardsVectorTypes() {
            std::vector<int> chemotactTowardsTypesVecInt;

            for (int idx = 0; idx < chemotactTowardsTypesVec.size(); ++idx) {
                chemotactTowardsTypesVecInt.push_back(chemotactTowardsTypesVec[idx]);
            }
            return chemotactTowardsTypesVecInt;
        }

        void setSaturationCoef(float _saturationCoef) {
            saturationCoef = _saturationCoef;
            setChemotaxisFormulaByName("SaturationChemotaxisFormula");
        }

        void setSaturationLinearCoef(float _saturationCoef) {
            saturationCoef = _saturationCoef;
            setChemotaxisFormulaByName("SaturationLinearChemotaxisFormula");
        }

        void setLogScaledCoef(const float &_logScaledCoef) {
            saturationCoef = _logScaledCoef;
            setChemotaxisFormulaByName("COMLogScaledChemotaxisFormula");
        }

        void outScr() {
            using namespace std;
<<<<<<< HEAD
            Log(LOG_DEBUG) << "**************ChemotaxisData**************";
            Log(LOG_DEBUG) << "formulaPtr="<<formulaPtr;
            Log(LOG_DEBUG) << "lambda="<<lambda<<" saturationCoef="<<saturationCoef<<" typaName="<<typeName;
            Log(LOG_DEBUG) << "chemotactTowards="<<chemotactTowardsTypesString;
            Log(LOG_DEBUG) << "chemotactTowards="<<chemotactTowardsTypesString;
            for (int i = 0 ; i < chemotactTowardsTypesVec.size() ; ++i){
               Log(LOG_DEBUG) << "chemotact Towards type id="<<(int)chemotactTowardsTypesVec[i];
            }
            Log(LOG_DEBUG) << "**************ChemotaxisData END**************";
         }
=======
            CC3D_Log(LOG_DEBUG) << "**************ChemotaxisData**************";
            CC3D_Log(LOG_DEBUG) << "formulaPtr="<<formulaPtr;
            CC3D_Log(LOG_DEBUG) << "lambda="<<lambda<<" saturationCoef="<<saturationCoef<<" typaName="<<typeName;
            CC3D_Log(LOG_DEBUG) << "chemotactTowards="<<chemotactTowardsTypesString;
            CC3D_Log(LOG_DEBUG) << "chemotactTowards="<<chemotactTowardsTypesString;
            for (int i = 0; i < chemotactTowardsTypesVec.size(); ++i) {
                CC3D_Log(LOG_DEBUG) << "chemotact Towards type id="<<(int)chemotactTowardsTypesVec[i];
            }
            CC3D_Log(LOG_DEBUG) << "**************ChemotaxisData END**************";
        }
>>>>>>> 6ed90e64

        bool okToChemotact(const CellG *_oldCell, const CellG *_newCell) {

            if (!this->allowChemotaxisBetweenCompartmentsGlobal) {
                if (_oldCell && _newCell && (_newCell->clusterId == _oldCell->clusterId)) {
                    return false;
                }

            }

            if (chemotactTowardsTypesVec.size() == 0) { //chemotaxis always enabled for this cell
                return true;
            }
            //will chemotact towards only specified cell types

            unsigned char type = (_oldCell ? _oldCell->type : 0);

            for (unsigned int i = 0; i < chemotactTowardsTypesVec.size(); ++i) {
                if (type == chemotactTowardsTypesVec[i])
                    return true;
            }

            return false;
        }


    };

    class ChemotaxisFieldData {
    public:
        ChemotaxisFieldData() {}

        std::string chemicalFieldSource;//this is deprecated. have to check if used in python wrapper
        std::string chemicalFieldName;
        std::vector <ChemotaxisData> vecChemotaxisData;

        ChemotaxisData *ChemotaxisByType() {
            vecChemotaxisData.push_back(ChemotaxisData());
            return &vecChemotaxisData[vecChemotaxisData.size() - 1];
        }

        void Source(std::string _chemicalFieldSource) {
            chemicalFieldSource = _chemicalFieldSource;
        }

        void Name(std::string _chemicalFieldName) { chemicalFieldName = _chemicalFieldName; }

        ChemotaxisData *getChemotaxisData(int _index) {
            if (_index < 0 || _index > vecChemotaxisData.size() - 1)
                return 0;
            return &vecChemotaxisData[_index];
        }
    };

};

#endif<|MERGE_RESOLUTION|>--- conflicted
+++ resolved
@@ -3,13 +3,8 @@
 
 #include <CompuCell3D/CC3D.h>
 #include "ChemotaxisDLLSpecifier.h"
-<<<<<<< HEAD
-// // // #include <CompuCell3D/Automaton/Automaton.h>
-#include <core/CompuCell3D/CC3DLogger.h>
-=======
 #include <PublicUtilities/CC3DLogger.h>
 
->>>>>>> 6ed90e64
 
 namespace CompuCell3D {
     class ChemotaxisPlugin;
@@ -115,18 +110,6 @@
 
         void outScr() {
             using namespace std;
-<<<<<<< HEAD
-            Log(LOG_DEBUG) << "**************ChemotaxisData**************";
-            Log(LOG_DEBUG) << "formulaPtr="<<formulaPtr;
-            Log(LOG_DEBUG) << "lambda="<<lambda<<" saturationCoef="<<saturationCoef<<" typaName="<<typeName;
-            Log(LOG_DEBUG) << "chemotactTowards="<<chemotactTowardsTypesString;
-            Log(LOG_DEBUG) << "chemotactTowards="<<chemotactTowardsTypesString;
-            for (int i = 0 ; i < chemotactTowardsTypesVec.size() ; ++i){
-               Log(LOG_DEBUG) << "chemotact Towards type id="<<(int)chemotactTowardsTypesVec[i];
-            }
-            Log(LOG_DEBUG) << "**************ChemotaxisData END**************";
-         }
-=======
             CC3D_Log(LOG_DEBUG) << "**************ChemotaxisData**************";
             CC3D_Log(LOG_DEBUG) << "formulaPtr="<<formulaPtr;
             CC3D_Log(LOG_DEBUG) << "lambda="<<lambda<<" saturationCoef="<<saturationCoef<<" typaName="<<typeName;
@@ -137,7 +120,6 @@
             }
             CC3D_Log(LOG_DEBUG) << "**************ChemotaxisData END**************";
         }
->>>>>>> 6ed90e64
 
         bool okToChemotact(const CellG *_oldCell, const CellG *_newCell) {
 
