#include <CompuCell3D/CC3D.h>

#include <CompuCell3D/steppables/PDESolvers/DiffusableVector.h>
#include <iostream>
#include <fstream>


using namespace CompuCell3D;

using namespace std;

#include "ChemotaxisData.h"
#include "ChemotaxisPlugin.h"

#include <math.h>


ChemotaxisPlugin::ChemotaxisPlugin():algorithmPtr(&ChemotaxisPlugin::merksChemotaxis),xmlData(0),chemotaxisAlgorithm("merks"),automaton(0) {

	//this dictionary will be used in chemotaxis of individual cells (i.e. in per-cell as opposed to type-based chemotaxis)
	chemotaxisFormulaDict["SaturationChemotaxisFormula"]=&ChemotaxisPlugin::saturationChemotaxisFormula;
	chemotaxisFormulaDict["SaturationLinearChemotaxisFormula"]=&ChemotaxisPlugin::saturationLinearChemotaxisFormula;
	chemotaxisFormulaDict["SimpleChemotaxisFormula"]=&ChemotaxisPlugin::simpleChemotaxisFormula;
    chemotaxisFormulaDict["SaturationDifferenceChemotaxisFormula"]=&ChemotaxisPlugin::saturationDifferenceChemotaxisFormula;
    chemotaxisFormulaDict["PowerChemotaxisFormula"]=&ChemotaxisPlugin::powerChemotaxisFormula;
    chemotaxisFormulaDict["Log10DivisionFormula"]=&ChemotaxisPlugin::log10DivisionFormula;
    chemotaxisFormulaDict["LogNatDivisionFormula"]=&ChemotaxisPlugin::logNatDivisionFormula;
    chemotaxisFormulaDict["Log10DifferenceFormula"]=&ChemotaxisPlugin::log10DifferenceFormula;
    chemotaxisFormulaDict["LogNatDifferenceFormula"]=&ChemotaxisPlugin::logNatDifferenceFormula;
    chemotaxisFormulaDict["COMLogScaledChemotaxisFormula"]=&ChemotaxisPlugin::COMLogScaledChemotaxisFormula;
	
}

ChemotaxisPlugin::~ChemotaxisPlugin() {
}


void ChemotaxisPlugin::init(Simulator *simulator, CC3DXMLElement *_xmlData) {

	xmlData=_xmlData;

	sim = simulator;
	potts = simulator->getPotts();

	// load CenterOfMass plugin if it is not already loaded
	bool pluginAlreadyRegisteredFlag;
	Plugin *plugin = Simulator::pluginManager.get("CenterOfMass", &pluginAlreadyRegisteredFlag);
	if (!pluginAlreadyRegisteredFlag) plugin->init(simulator);
  
  ExtraMembersGroupAccessorBase * chemotaxisDataAccessorPtr=&chemotaxisDataAccessor;
  ///************************************************************************************************  
  ///REMARK. HAVE TO USE THE SAME CLASS ACCESSOR INSTANCE THAT WAS USED TO REGISTER WITH FACTORY
  ///************************************************************************************************  
  potts->getCellFactoryGroupPtr()->registerClass(chemotaxisDataAccessorPtr);

	potts->registerEnergyFunctionWithName(this,"Chemotaxis");
	simulator->registerSteerableObject(this);          

}

void ChemotaxisPlugin::extraInit(Simulator *simulator) {

	update(xmlData,true);



}


void ChemotaxisPlugin::update(CC3DXMLElement *_xmlData, bool _fullInitFlag){

	std::vector<ChemotaxisFieldData> chemotaxisFieldDataVec; 


	if(_xmlData->findElement("Algorithm")){
		chemotaxisAlgorithm=_xmlData->getFirstElement("Algorithm")->getText();
		changeToLower(chemotaxisAlgorithm);
	}

	//Parsing ChemicalField Sections
	CC3DXMLElementList chemicalFieldXMlList=_xmlData->getElements("ChemicalField");
<<<<<<< HEAD
	Log(LOG_TRACE) << "chemicalFieldXMlList.size()="<<chemicalFieldXMlList.size();
=======
>>>>>>> 6ed90e64


	for (int i  = 0 ; i < chemicalFieldXMlList.size() ; ++i){

		chemotaxisFieldDataVec.push_back(ChemotaxisFieldData());
		ChemotaxisFieldData & cfd=chemotaxisFieldDataVec[chemotaxisFieldDataVec.size()-1];

		cfd.chemicalFieldName =chemicalFieldXMlList[i]->getAttribute("Name");

		cfd.vecChemotaxisData.clear();
		//Parsing Chemotaxis by type elements
		CC3DXMLElementList chemotactByTypeXMlList=chemicalFieldXMlList[i]->getElements("ChemotaxisByType");
<<<<<<< HEAD
		Log(LOG_TRACE) << "chemotactByTypeXMlList.size()="<<chemotactByTypeXMlList.size();
=======
		CC3D_Log(LOG_TRACE) << "chemotactByTypeXMlList.size()="<<chemotactByTypeXMlList.size();
>>>>>>> 6ed90e64

		for (int j = 0 ; j < chemotactByTypeXMlList.size() ; ++j){
			cfd.vecChemotaxisData.push_back(ChemotaxisData());
			ChemotaxisData & cd=cfd.vecChemotaxisData[cfd.vecChemotaxisData.size()-1];
			cd.typeName=chemotactByTypeXMlList[j]->getAttribute("Type");
			
			//jfg, now that there are a bunch of formulas it'd be good to have ifs to select them,
            // instead of relying on
			// variable names that migth or might not be in the xml
			
			if(chemotactByTypeXMlList[j]->findAttribute("FormulaName"))
			{
				cd.formulaName = chemotactByTypeXMlList[j]->getAttribute("FormulaName");
				
				if(chemotactByTypeXMlList[j]->findAttribute("Lambda")){
					cd.lambda=chemotactByTypeXMlList[j]->getAttributeAsDouble("Lambda");
				}
				
				if(chemotactByTypeXMlList[j]->findAttribute("SaturationCoef"))
				{
					cd.saturationCoef=chemotactByTypeXMlList[j]->getAttributeAsDouble("SaturationCoef");
				}
				else if(chemotactByTypeXMlList[j]->findAttribute("SaturationLinearCoef"))
				{
					cd.saturationCoef=chemotactByTypeXMlList[j]->getAttributeAsDouble("SaturationLinearCoef");
				}
				else if (cd.formulaName == "SaturationLinearChemotaxisFormula" || 
					cd.formulaName == "SaturationChemotaxisFormula" ||
					cd.formulaName == "SaturationDifferenceChemotaxisFormula" || 
					cd.formulaName == "COMLogScaledChemotaxisFormula")
				{
					CC3D_Log(LOG_WARNING) << "You've asked for a saturation formula but did not provide a saturation coefficient" ;
					exit(0);
				}
				
				if (chemotactByTypeXMlList[j]->findAttribute("DisallowChemotaxisBetweenCompartments")) 
				{
					cd.allowChemotaxisBetweenCompartmentsGlobal = false;	
				}
				
				if(chemotactByTypeXMlList[j]->findAttribute("ChemotactTowards")){
					cd.chemotactTowardsTypesString=chemotactByTypeXMlList[j]->getAttribute("ChemotactTowards");
				}else if (chemotactByTypeXMlList[j]->findAttribute("ChemotactAtInterfaceWith")){// both keywords are OK
					cd.chemotactTowardsTypesString=chemotactByTypeXMlList[j]->getAttribute("ChemotactAtInterfaceWith");
				}
				
				if( chemotactByTypeXMlList[j]->findAttribute("PowerCoef") )
				{
					cd.powerLevel = chemotactByTypeXMlList[j]->getAttributeAsDouble("PowerCoef");
					if( cd.powerLevel == 1.0 )
					{
						cd.formulaName="none";
					}
				}
				
			}
			else //jfg, end
			{
				if(chemotactByTypeXMlList[j]->findAttribute("Lambda")){
					cd.lambda=chemotactByTypeXMlList[j]->getAttributeAsDouble("Lambda");
				}

				if(chemotactByTypeXMlList[j]->findAttribute("SaturationCoef")){
					cd.saturationCoef=chemotactByTypeXMlList[j]->getAttributeAsDouble("SaturationCoef");
					cd.formulaName="SaturationChemotaxisFormula";//
				}

				if (chemotactByTypeXMlList[j]->findAttribute("DisallowChemotaxisBetweenCompartments")) {
					cd.allowChemotaxisBetweenCompartmentsGlobal = false;				
				}

				if(chemotactByTypeXMlList[j]->findAttribute("SaturationLinearCoef")){
					cd.saturationCoef=chemotactByTypeXMlList[j]->getAttributeAsDouble("SaturationLinearCoef");
					cd.formulaName="SaturationLinearChemotaxisFormula";
				}

				if(chemotactByTypeXMlList[j]->findAttribute("ChemotactTowards")){
					cd.chemotactTowardsTypesString=chemotactByTypeXMlList[j]->getAttribute("ChemotactTowards");
				}else if (chemotactByTypeXMlList[j]->findAttribute("ChemotactAtInterfaceWith")){// both keywords are OK
					cd.chemotactTowardsTypesString=chemotactByTypeXMlList[j]->getAttribute("ChemotactAtInterfaceWith");
				}
<<<<<<< HEAD
				Log(LOG_TRACE) << "cd.typeName="<<cd.typeName<<" cd.lambda=";
				
				
=======

>>>>>>> 6ed90e64
				//jfg:
				if( chemotactByTypeXMlList[j]->findAttribute("PowerCoef") )
				{
					cd.powerLevel = chemotactByTypeXMlList[j]->getAttributeAsDouble("PowerCoef");
					if( cd.powerLevel != 1 )
					{
						cd.formulaName = "PowerChemotaxisFormula";//powerChemotaxisFormula
					}
				}
			//jfg, end

				if (chemotactByTypeXMlList[j]->findAttribute("LogScaledCoef")){
					cd.saturationCoef = (float)chemotactByTypeXMlList[j]->getAttributeAsDouble("LogScaledCoef");
					cd.formulaName = "COMLogScaledChemotaxisFormula";
				}
			}
			
		}

	}
	//Now after parsing XMLtree we initialize things

	if (!chemotaxisFieldDataVec.size())
		throw CC3DException("You forgot to define the body of chemotaxis plugin. See manual for details");

	automaton=potts->getAutomaton();

	unsigned char maxType=0;
	//first will find max type value
<<<<<<< HEAD
Log(LOG_TRACE) << "chemotaxisFieldDataVec[0].vecChemotaxisData.size()="<<chemotaxisFieldDataVec[0].vecChemotaxisData.size();
=======
>>>>>>> 6ed90e64

	for(int i = 0 ; i < chemotaxisFieldDataVec.size() ; ++ i)
		for(int j = 0 ; j < chemotaxisFieldDataVec[i].vecChemotaxisData.size() ; ++j){
			if( automaton->getTypeId(chemotaxisFieldDataVec[i].vecChemotaxisData[j].typeName) > maxType )
				maxType = automaton->getTypeId(chemotaxisFieldDataVec[i].vecChemotaxisData[j].typeName);
		}

<<<<<<< HEAD
		//make copy vector vecVecChemotaxisData 
		//    std::vector<std::vector<ChemotaxisData> > vecVecChemotaxisDataTmp=vecVecChemotaxisData;
		vecVecChemotaxisData.clear();
		Log(LOG_DEBUG) << "maxType="<<(int)maxType;
		//now will allocate vectors based on maxType - this will result in t=0 lookup time later...
		Log(LOG_TRACE) << "vecVecChemotaxisDataTmp.size()="<<vecVecChemotaxisDataTmp.size();
		Log(LOG_TRACE) << "(int)maxType+1="<<(int)maxType+1;
		vecVecChemotaxisData.assign(chemotaxisFieldDataVec.size() , vector<ChemotaxisData>((int)maxType+1,ChemotaxisData() ) );
=======
		vecMapChemotaxisData.clear();
>>>>>>> 6ed90e64

		CC3D_Log(LOG_DEBUG) << "maxType=" << (int)maxType;

		vecMapChemotaxisData.assign(chemotaxisFieldDataVec.size() , unordered_map<unsigned char, ChemotaxisData>() );

		vector<string> vecTypeNamesTmp;


		if(chemotaxisAlgorithm=="merks"){
			algorithmPtr=&ChemotaxisPlugin::merksChemotaxis;
		} else if(chemotaxisAlgorithm=="regular") {
			algorithmPtr=&ChemotaxisPlugin::regularChemotaxis;
		} else if (chemotaxisAlgorithm=="reciprocated") {
			algorithmPtr=&ChemotaxisPlugin::reciprocatedChemotaxis;
		}


		for(int i = 0 ; i < chemotaxisFieldDataVec.size() ; ++ i)
			for(int j = 0 ; j < chemotaxisFieldDataVec[i].vecChemotaxisData.size() ; ++j){

				vecTypeNamesTmp.clear();

				unsigned char cellTypeId = automaton->getTypeId(chemotaxisFieldDataVec[i].vecChemotaxisData[j].typeName);

				vecMapChemotaxisData[i][cellTypeId]=chemotaxisFieldDataVec[i].vecChemotaxisData[j];

				ChemotaxisData &chemotaxisDataTmp=vecMapChemotaxisData[i][cellTypeId];
				//Mapping type names to type ids
				if(chemotaxisDataTmp.chemotactTowardsTypesString!=""){ //non-empty string we need to parse and process it 

					parseStringIntoList(chemotaxisDataTmp.chemotactTowardsTypesString,vecTypeNamesTmp,",");
					chemotaxisDataTmp.chemotactTowardsTypesString=""; //empty original string it is no longer needed

					for(int idx=0 ; idx < vecTypeNamesTmp.size() ; ++idx){

						unsigned char typeTmp=automaton->getTypeId(vecTypeNamesTmp[idx]);
						chemotaxisDataTmp.chemotactTowardsTypesVec.push_back(typeTmp);

					}
				}


				if(vecMapChemotaxisData[i][cellTypeId].formulaName=="SaturationChemotaxisFormula"){
					vecMapChemotaxisData[i][cellTypeId].formulaPtr=&ChemotaxisPlugin::saturationChemotaxisFormula;
				}
				else if( vecMapChemotaxisData[i][cellTypeId].formulaName=="SaturationLinearChemotaxisFormula"){
					vecMapChemotaxisData[i][cellTypeId].formulaPtr=&ChemotaxisPlugin::saturationLinearChemotaxisFormula;

				}
				//jfg, more formulas
				
				
				else if ( vecMapChemotaxisData[i][cellTypeId].formulaName == "PowerChemotaxisFormula" )
				{
					vecMapChemotaxisData[i][cellTypeId].formulaPtr=&ChemotaxisPlugin::powerChemotaxisFormula;
				} 
				else if ( vecMapChemotaxisData[i][cellTypeId].formulaName == "SaturationDifferenceChemotaxisFormula" )
				{
					vecMapChemotaxisData[i][cellTypeId].formulaPtr=&ChemotaxisPlugin::saturationDifferenceChemotaxisFormula;
				}
				else if ( vecMapChemotaxisData[i][cellTypeId].formulaName == "Log10DivisionFormula" )
				{
					vecMapChemotaxisData[i][cellTypeId].formulaPtr=&ChemotaxisPlugin::log10DivisionFormula;
				}
				else if ( vecMapChemotaxisData[i][cellTypeId].formulaName == "LogNatDivisionFormula" )
				{
					vecMapChemotaxisData[i][cellTypeId].formulaPtr=&ChemotaxisPlugin::logNatDivisionFormula;
				}
				else if ( vecMapChemotaxisData[i][cellTypeId].formulaName == "Log10DifferenceFormula" )
				{
					vecMapChemotaxisData[i][cellTypeId].formulaPtr=&ChemotaxisPlugin::log10DifferenceFormula;
				}
				else if ( vecMapChemotaxisData[i][cellTypeId].formulaName == "LogNatDifferenceFormula" )
				{
					vecMapChemotaxisData[i][cellTypeId].formulaPtr=&ChemotaxisPlugin::logNatDifferenceFormula;
				}
				else if (vecMapChemotaxisData[i][cellTypeId].formulaName == "COMLogScaledChemotaxisFormula")
				{
					vecMapChemotaxisData[i][cellTypeId].formulaPtr=&ChemotaxisPlugin::COMLogScaledChemotaxisFormula;
				}
				
				// jfg, end
				else{
					vecMapChemotaxisData[i][cellTypeId].formulaPtr=&ChemotaxisPlugin::simpleChemotaxisFormula;
				}
<<<<<<< HEAD
				Log(LOG_DEBUG) << "i="<<i<<" cellTypeId="<<cellTypeId;
				vecVecChemotaxisData[i][cellTypeId].outScr();
=======
				CC3D_Log(LOG_DEBUG) << "i="<<i<<" cellTypeId="<<cellTypeId;
				vecMapChemotaxisData[i][cellTypeId].outScr();
>>>>>>> 6ed90e64

			}

			//Now need to initialize field pointers
<<<<<<< HEAD
			Log(LOG_DEBUG) << "chemicalFieldSourceVec.size()="<<chemotaxisFieldDataVec.size();
=======
			CC3D_Log(LOG_DEBUG) << "chemicalFieldSourceVec.size()="<<chemotaxisFieldDataVec.size();
>>>>>>> 6ed90e64
			fieldVec.clear();
			fieldVec.assign(chemotaxisFieldDataVec.size(),0);//allocate fieldVec

			fieldNameVec.clear();
		    fieldNameVec.assign(chemotaxisFieldDataVec.size(),"");//allocate fieldNameVec

			for(unsigned int i=0; i < chemotaxisFieldDataVec.size() ; ++i ){
				//if(chemotaxisFieldDataVec[i].chemicalFieldSource=="DiffusionSolverFE")
				{
					map<string,Field3D<float>*> & nameFieldMap = sim->getConcentrationFieldNameMap();
					map<string,Field3D<float>*>::iterator mitr=nameFieldMap.find(chemotaxisFieldDataVec[i].chemicalFieldName);

					if(mitr!=nameFieldMap.end()){
						fieldVec[i]=mitr->second;
						fieldNameVec[i]=chemotaxisFieldDataVec[i].chemicalFieldName;
					}else if (!fieldVec[i]){
						throw CC3DException("No chemical field has been loaded!");

					}
				}
	
			}

}


float ChemotaxisPlugin::simpleChemotaxisFormula(float _flipNeighborConc,float _conc,ChemotaxisData & _chemotaxisData){

	return (_flipNeighborConc-_conc)*_chemotaxisData.lambda;
}

float ChemotaxisPlugin::saturationChemotaxisFormula(float _flipNeighborConc,float _conc,ChemotaxisData & _chemotaxisData){

	return   _chemotaxisData.lambda*(
		_flipNeighborConc/(_chemotaxisData.saturationCoef+_flipNeighborConc)
		-_conc/(_chemotaxisData.saturationCoef+_conc)
		);

}

float ChemotaxisPlugin::saturationLinearChemotaxisFormula(float _flipNeighborConc,float _conc,ChemotaxisData & _chemotaxisData){

	return   _chemotaxisData.lambda*(
		_flipNeighborConc/(_chemotaxisData.saturationCoef*_flipNeighborConc+1)
		-_conc/(_chemotaxisData.saturationCoef*_conc+1)
		);

}

//jfg, more formulas
float ChemotaxisPlugin::saturationDifferenceChemotaxisFormula(float _flipNeighborConc, float _conc, ChemotaxisData & _chemotaxisData)
{

	return _chemotaxisData.lambda*( _flipNeighborConc - _conc )/( _chemotaxisData.saturationCoef + _flipNeighborConc - _conc );
	
	
}

float ChemotaxisPlugin::powerChemotaxisFormula(float _flipNeighborConc, float _conc, ChemotaxisData & _chemotaxisData)
{
	float diff = _flipNeighborConc - _conc;


	if (_chemotaxisData.powerLevel < 0 && diff == 0)//don't want NANs or infs going around
	{

		return 9E99 * _chemotaxisData.lambda;
	}

	return _chemotaxisData.lambda*pow(
		diff, _chemotaxisData.powerLevel
	);
}

float ChemotaxisPlugin::log10DivisionFormula(float _flipNeighborConc, float _conc, ChemotaxisData & _chemotaxisData)
{
	return _chemotaxisData.lambda * log10(
		( 1 + _flipNeighborConc )/( 1 + _conc )
	) ;
}

float ChemotaxisPlugin::logNatDivisionFormula(float _flipNeighborConc, float _conc, ChemotaxisData & _chemotaxisData)
{
	return _chemotaxisData.lambda * log(
		( 1 + _flipNeighborConc )/( 1 + _conc )
	) ;
}

float ChemotaxisPlugin::log10DifferenceFormula(float _flipNeighborConc, float _conc, ChemotaxisData & _chemotaxisData)
{
	float diff = _flipNeighborConc - _conc;


	if ( diff <= 0 )//don't wan't NANs or infs going around
	{
		return -9E99 * _chemotaxisData.lambda;
	}

	return _chemotaxisData.lambda * log10( diff );
}

float ChemotaxisPlugin::logNatDifferenceFormula(float _flipNeighborConc, float _conc, ChemotaxisData & _chemotaxisData)
{
	float diff = _flipNeighborConc - _conc;

	if ( diff <= 0 )//don't want NANs or infs going around
	{
		return -9E99 * _chemotaxisData.lambda;
	}

	return _chemotaxisData.lambda * log( diff );
}

float ChemotaxisPlugin::COMLogScaledChemotaxisFormula(float _flipNeighborConc, float _conc, ChemotaxisData & _chemotaxisData) 
{
	float den = _chemotaxisData.saturationCoef + _chemotaxisData.concCOM;
	if (den == 0.0) den = std::numeric_limits<float>::epsilon();
	return (_flipNeighborConc-_conc) * _chemotaxisData.lambda / den;
}

///////////////////////////////////////////////////////////////////////////////////////////////////////////////////////////
double ChemotaxisPlugin::regularChemotaxis(const Point3D &pt, const CellG *newCell,const CellG *oldCell){
<<<<<<< HEAD
	Log(LOG_TRACE) << "This is regular chemotaxis";
=======

>>>>>>> 6ed90e64

	///cells move up the concentration gradient


	/// new cell has to be different than medium i.e. only non-medium cells can chemotact
	///e.g. in chemotaxis only non-medium cell can move a pixel that either belonged to other cell or to medium
	///but situation where medium moves to a new pixel is not considered a chemotaxis

	float energy=0.0;
	std::map<std::string,ChemotaxisData>::iterator mitr;

	if(newCell){
<<<<<<< HEAD
		Log(LOG_TRACE) << "INSIDE NEW CELL CONDITION fieldVec.size()="<<fieldVec.size();
=======

>>>>>>> 6ed90e64
		for(unsigned int i = 0 ; i < fieldVec.size() ; ++i){
			bool chemotaxisDone=false;
			auto field = fieldVec[i];

			//first try "locally defined" chemotaxis

			std::map<std::string,ChemotaxisData> & chemotaxisDataDictRef = *chemotaxisDataAccessor.get(newCell->extraAttribPtr);
			mitr=chemotaxisDataDictRef.find(fieldNameVec[i]);
<<<<<<< HEAD
			Log(LOG_TRACE) << "Looking for field="<<fieldNameVec[i];
=======

>>>>>>> 6ed90e64
			ChemotaxisData * chemotaxisDataPtr=0;
			if (mitr!= chemotaxisDataDictRef.end()){
				chemotaxisDataPtr=&mitr->second;

			}
<<<<<<< HEAD
			Log(LOG_TRACE) << "chemotaxisDataPtr="<<chemotaxisDataPtr;
			
			//if(chemotaxisDataPtr )
			// Log(LOG_TRACE) << "chemotaxisDataPtr->okToChemotact(oldCell)="<<chemotaxisDataPtr->okToChemotact(oldCell);

			if( chemotaxisDataPtr && chemotaxisDataPtr->okToChemotact(oldCell,newCell) ){ 
				// chemotaxis is allowed towards this type of oldCell and lambda is non-zero
				Log(LOG_TRACE) << "BASED ON NEW pt "<<pt<<" oldCell="<<oldCell<<" newCell="<<newCell;
=======

			if( chemotaxisDataPtr && chemotaxisDataPtr->okToChemotact(oldCell,newCell) ){ 
				// chemotaxis is allowed towards this type of oldCell and lambda is non-zero
>>>>>>> 6ed90e64
				ChemotaxisPlugin::chemotaxisEnergyFormulaFcnPtr_t formulaCurrentPtr=0;
				formulaCurrentPtr=chemotaxisDataPtr->formulaPtr;

				if(formulaCurrentPtr){
					if (formulaCurrentPtr == &ChemotaxisPlugin::COMLogScaledChemotaxisFormula)
						chemotaxisDataPtr->concCOM = field->get(Point3D(newCell->xCOM, newCell->yCOM, newCell->zCOM));
					
					energy+=(this->*formulaCurrentPtr)(field->get(potts->getFlipNeighbor()) , field->get(pt), *chemotaxisDataPtr);
					chemotaxisDone=true;
					
				}
			}


			if( !chemotaxisDone ){

				auto itr = vecMapChemotaxisData[i].find(newCell->type);

				if (itr == vecMapChemotaxisData[i].end()) continue;

				ChemotaxisData & chemotaxisDataRef = itr->second;
				ChemotaxisData * chemotaxisDataPtr = &itr->second;

				ChemotaxisPlugin::chemotaxisEnergyFormulaFcnPtr_t formulaCurrentPtr=0;

				formulaCurrentPtr=chemotaxisDataRef.formulaPtr;

				// chemotaxis id not allowed towards this type of oldCell
				if( !chemotaxisDataRef.okToChemotact(oldCell,newCell) ){
					continue;
				}

<<<<<<< HEAD
				if(chemotaxisDataRef.lambda!=0.0){ //THIS IS THE CONDITION THAT TRIGGERS CHEMOTAXIS
					//                   if((int)newCell->type==2){
						// Log(LOG_TRACE) << "pointer to formula="<<formulaCurrentPtr;
					//                   chemotaxisDataRef.outScr();
					// 
					//                   Log(LOG_TRACE) << "concentration N="<<fieldVec[i]->get(potts->getFlipNeighbor())<<" conc="<<fieldVec[i]->get(pt);
					// 					 Log(LOG_TRACE) << "energy="<<(this->*formulaCurrentPtr)(fieldVec[i]->get(potts->getFlipNeighbor()) , fieldVec[i]->get(pt) , chemotaxisDataRef);
					// 					 Log(LOG_TRACE) << "energy="<<simpleChemotaxisFormula(fieldVec[i]->get(potts->getFlipNeighbor()) , fieldVec[i]->get(pt) , chemotaxisDataRef);
					//                   }
					//                  energy+=(this->*formulaPtr)(fieldVec[i]->get(potts->getFlipNeighbor()) , fieldVec[i]->get(pt) , chemotaxisDataRef);
=======
				//THIS IS THE CONDITION THAT TRIGGERS CHEMOTAXIS
				if(chemotaxisDataRef.lambda!=0.0){
>>>>>>> 6ed90e64
					if(formulaCurrentPtr) {
						if (formulaCurrentPtr == &ChemotaxisPlugin::COMLogScaledChemotaxisFormula)
							chemotaxisDataRef.concCOM = field->get(Point3D(newCell->xCOM, newCell->yCOM, newCell->zCOM));
						
						energy+=(this->*formulaCurrentPtr)(field->get(potts->getFlipNeighbor()) , field->get(pt) , chemotaxisDataRef);
					}
					


				}


			}

		}
<<<<<<< HEAD

		Log(LOG_TRACE) << "CHEMOTAXIS EN="<<energy; 
		return energy;
	}
	Log(LOG_TRACE) << "CHEMOTAXIS EN="<<energy;
=======
		return energy;
	}

>>>>>>> 6ed90e64
	return 0;
}

double ChemotaxisPlugin::reciprocatedChemotaxis(const Point3D &pt, const CellG *newCell, const CellG *oldCell) {
	// Equivalent to regularChemotaxis(pt, newCell, oldCell) +
    // regularChemotaxis(pt, oldCell, newCell), but in a single loop over fields
	// return regularChemotaxis(pt, newCell, oldCell) + regularChemotaxis(pt, oldCell, newCell);

	double energy = 0;

	std::map<std::string,ChemotaxisData>::iterator mitr;

	for(unsigned int i = 0; i < fieldVec.size(); ++i){
		auto field = fieldVec[i];

		if(newCell){
			bool chemotaxisDone = false;

			// first try "locally defined" chemotaxis
			std::map<std::string,ChemotaxisData> & chemotaxisDataDictRef = *chemotaxisDataAccessor.get(newCell->extraAttribPtr);
			mitr = chemotaxisDataDictRef.find(fieldNameVec[i]);
			
			ChemotaxisData * chemotaxisDataPtr = 0;
			if (mitr != chemotaxisDataDictRef.end()) chemotaxisDataPtr=&mitr->second;
			
			// when chemotaxis is allowed towards this type of oldCell and lambda is non-zero
			if(chemotaxisDataPtr && chemotaxisDataPtr->okToChemotact(oldCell, newCell)){ 
				ChemotaxisPlugin::chemotaxisEnergyFormulaFcnPtr_t formulaCurrentPtr = 0;
				formulaCurrentPtr=chemotaxisDataPtr->formulaPtr;
				if(formulaCurrentPtr){
					energy += (this->*formulaCurrentPtr)(field->get(potts->getFlipNeighbor()), field->get(pt), *chemotaxisDataPtr);
					chemotaxisDone = true;
				}
			}

			if(!chemotaxisDone ){

				auto itr = vecMapChemotaxisData[i].find(newCell->type);

				if (itr != vecMapChemotaxisData[i].end()) {

					ChemotaxisData & chemotaxisDataRef = itr->second;
					ChemotaxisData * chemotaxisDataPtr = & itr->second;
					ChemotaxisPlugin::chemotaxisEnergyFormulaFcnPtr_t formulaCurrentPtr = 0;

					formulaCurrentPtr = chemotaxisDataRef.formulaPtr;

					if(chemotaxisDataRef.okToChemotact(oldCell, newCell) && chemotaxisDataRef.lambda!=0.0 && formulaCurrentPtr)
						energy += (this->*formulaCurrentPtr)(field->get(potts->getFlipNeighbor()), field->get(pt), chemotaxisDataRef);

				}
			}
		}
		if(oldCell){
			bool chemotaxisDone=false;

			// first try "locally defined" chemotaxis
			std::map<std::string,ChemotaxisData> & chemotaxisDataDictRef = *chemotaxisDataAccessor.get(oldCell->extraAttribPtr);
			mitr = chemotaxisDataDictRef.find(fieldNameVec[i]);
			
			ChemotaxisData * chemotaxisDataPtr = 0;
			if (mitr != chemotaxisDataDictRef.end()) chemotaxisDataPtr=&mitr->second;
			
			// when chemotaxis is allowed towards this type of newCell and lambda is non-zero
			if(chemotaxisDataPtr && chemotaxisDataPtr->okToChemotact(newCell, oldCell)){ 
				ChemotaxisPlugin::chemotaxisEnergyFormulaFcnPtr_t formulaCurrentPtr = 0;
				formulaCurrentPtr = chemotaxisDataPtr->formulaPtr;
				if(formulaCurrentPtr){
					energy += (this->*formulaCurrentPtr)(field->get(potts->getFlipNeighbor()), field->get(pt), *chemotaxisDataPtr);
					chemotaxisDone = true;
				}
			}

			if(!chemotaxisDone){

				auto itr = vecMapChemotaxisData[i].find(oldCell->type);

				if (itr != vecMapChemotaxisData[i].end()) {

					ChemotaxisData & chemotaxisDataRef = itr->second;
					ChemotaxisData * chemotaxisDataPtr = & itr->second;
					ChemotaxisPlugin::chemotaxisEnergyFormulaFcnPtr_t formulaCurrentPtr = 0;

					formulaCurrentPtr=chemotaxisDataRef.formulaPtr;

					if(chemotaxisDataRef.okToChemotact(newCell, oldCell) && chemotaxisDataRef.lambda!=0.0 && formulaCurrentPtr)
						energy += (this->*formulaCurrentPtr)(field->get(potts->getFlipNeighbor()), field->get(pt), chemotaxisDataRef);

				}
			}
		}
	}

	return energy;
}

///////////////////////////////////////////////////////////////////////////////////////////////////////////////////////////
double ChemotaxisPlugin::merksChemotaxis(const Point3D &pt, const CellG *newCell,const CellG *oldCell){
<<<<<<< HEAD
	Log(LOG_TRACE) << "this is merks chemotaxis";  
	float energy=0.0;
	std::map<std::string,ChemotaxisData>::iterator mitr;
	//set<string> newCellFieldNamesVisited;
	//set<string> oldCellFieldNamesVisited;

	Log(LOG_TRACE) << "fieldVec.size()="<<fieldVec.size();
=======

	float energy=0.0;
	std::map<std::string,ChemotaxisData>::iterator mitr;

>>>>>>> 6ed90e64
	for(unsigned int i = 0 ; i < fieldVec.size() ; ++i){
		bool chemotaxisDone=false;
		auto field = fieldVec[i];
		//first will see if newCell is chemotacting (using locally defined chemotaxis parameters)
        // and if it chemotacts towards oldCell. If yes, then next if statements
		// will be skipped 

		if(newCell){// check if newCell is potentially chemotaxing based on local parameters
			std::map<std::string,ChemotaxisData> & chemotaxisDataDictRef = *chemotaxisDataAccessor.get(newCell->extraAttribPtr);
			mitr=chemotaxisDataDictRef.find(fieldNameVec[i]);
<<<<<<< HEAD
			Log(LOG_TRACE) << "Looking for field="<<fieldNameVec[i];
=======

>>>>>>> 6ed90e64
			ChemotaxisData * chemotaxisDataPtr=0;
			if (mitr!= chemotaxisDataDictRef.end()){
				chemotaxisDataPtr=&mitr->second;
			}
<<<<<<< HEAD
			Log(LOG_TRACE) << "chemotaxisDataPtr="<<chemotaxisDataPtr;
			
			//if(chemotaxisDataPtr )
			// Log(LOG_TRACE) << "chemotaxisDataPtr->okToChemotact(oldCell)="<<chemotaxisDataPtr->okToChemotact(oldCell);

			if( chemotaxisDataPtr && chemotaxisDataPtr->okToChemotact(oldCell,newCell) ){ 
				// chemotaxis is allowed towards this type of oldCell and lambda is non-zero
				Log(LOG_TRACE) << "BASED ON NEW pt "<<pt<<" oldCell="<<oldCell<<" newCell="<<newCell;
=======

			if( chemotaxisDataPtr && chemotaxisDataPtr->okToChemotact(oldCell,newCell) ){ 
				// chemotaxis is allowed towards this type of oldCell and lambda is non-zero
>>>>>>> 6ed90e64
				ChemotaxisPlugin::chemotaxisEnergyFormulaFcnPtr_t formulaCurrentPtr=0;
				formulaCurrentPtr=chemotaxisDataPtr->formulaPtr;
				if(formulaCurrentPtr){
					if(formulaCurrentPtr == &ChemotaxisPlugin::COMLogScaledChemotaxisFormula)
						chemotaxisDataPtr->concCOM = field->get(Point3D(newCell->xCOM, newCell->yCOM, newCell->zCOM));
					
					energy+=(this->*formulaCurrentPtr)(field->get(potts->getFlipNeighbor()) , field->get(pt), *chemotaxisDataPtr);
				
					chemotaxisDone=true;
<<<<<<< HEAD
					Log(LOG_TRACE) << "Energy="<<energy<< " lambda="<<chemotaxisDataPtr->lambda;
=======
>>>>>>> 6ed90e64
				}
			}
		}
		//first will see if newCell is chemotacting and if it chemotacts towards oldCell.
        // If yes, then next if statement will be skipped
		if(!chemotaxisDone && newCell){// check if newCell is potentially chemotaxing

			auto itr = vecMapChemotaxisData[i].find(newCell->type);

			if (itr != vecMapChemotaxisData[i].end()) {

				ChemotaxisData & chemotaxisDataRef = itr->second;

<<<<<<< HEAD
			if( chemotaxisDataRef.okToChemotact(oldCell,newCell) && chemotaxisDataRef.lambda!=0.0){ 
				// chemotaxis is allowed towards this type of oldCell and lambda is non-zero
				Log(LOG_TRACE) << "BASED ON NEW pt "<<pt<<" oldCell="<<oldCell<<" newCell="<<newCell;
				ChemotaxisPlugin::chemotaxisEnergyFormulaFcnPtr_t formulaCurrentPtr=0;
				formulaCurrentPtr=chemotaxisDataRef.formulaPtr;
				if(formulaCurrentPtr){
					if(formulaCurrentPtr == &ChemotaxisPlugin::COMLogScaledChemotaxisFormula)
						chemotaxisDataRef.concCOM = fieldVec[i]->get(Point3D(newCell->xCOM, newCell->yCOM, newCell->zCOM));
			
					energy+=(this->*formulaCurrentPtr)(fieldVec[i]->get(potts->getFlipNeighbor()) , fieldVec[i]->get(pt), chemotaxisDataRef);
			
					chemotaxisDone=true;
=======
				if( chemotaxisDataRef.okToChemotact(oldCell,newCell) && chemotaxisDataRef.lambda!=0.0){
					// chemotaxis is allowed towards this type of oldCell and lambda is non-zero
					ChemotaxisPlugin::chemotaxisEnergyFormulaFcnPtr_t formulaCurrentPtr=0;
					formulaCurrentPtr=chemotaxisDataRef.formulaPtr;
					if(formulaCurrentPtr){
						if(formulaCurrentPtr == &ChemotaxisPlugin::COMLogScaledChemotaxisFormula)
							chemotaxisDataRef.concCOM = field->get(Point3D(newCell->xCOM, newCell->yCOM, newCell->zCOM));

						energy+=(this->*formulaCurrentPtr)(field->get(potts->getFlipNeighbor()) , field->get(pt), chemotaxisDataRef);

						chemotaxisDone=true;
					}
>>>>>>> 6ed90e64
				}

			}
		}

		//now check if old cell chemotaxes locally
		if(!chemotaxisDone && oldCell){
			
			// check if newCell is potentially chemotaxing based on local parameters
			std::map<std::string,ChemotaxisData> & chemotaxisDataDictRef = *chemotaxisDataAccessor.get(oldCell->extraAttribPtr);
			mitr=chemotaxisDataDictRef.find(fieldNameVec[i]);
			ChemotaxisData * chemotaxisDataPtr=0;
			if (mitr!= chemotaxisDataDictRef.end()){
				chemotaxisDataPtr=&mitr->second;
			}


			if( chemotaxisDataPtr && chemotaxisDataPtr->okToChemotact(newCell,oldCell) ){ 
				// chemotaxis is allowed towards this type of oldCell and lambda is non-zero
<<<<<<< HEAD
				Log(LOG_TRACE) << "BASED ON NEW pt "<<pt<<" oldCell="<<oldCell<<" newCell="<<newCell;
=======

>>>>>>> 6ed90e64
				ChemotaxisPlugin::chemotaxisEnergyFormulaFcnPtr_t formulaCurrentPtr=0;
				formulaCurrentPtr=chemotaxisDataPtr->formulaPtr;
				if(formulaCurrentPtr){
					if(formulaCurrentPtr == &ChemotaxisPlugin::COMLogScaledChemotaxisFormula)
						chemotaxisDataPtr->concCOM = field->get(Point3D(oldCell->xCOM, oldCell->yCOM, oldCell->zCOM));

					energy+=(this->*formulaCurrentPtr)(field->get(potts->getFlipNeighbor()) , field->get(pt), *chemotaxisDataPtr);
					chemotaxisDone=true;
			
				}
			}
		}

		if(!chemotaxisDone && oldCell){

<<<<<<< HEAD
			if( chemotaxisDataRef.okToChemotact(newCell,oldCell) && chemotaxisDataRef.lambda!=0.0){ 
				// chemotaxis is allowed towards this type of oldCell and lambda is non-zero
				Log(LOG_TRACE) << "BASED ON OLD pt="<<pt<<" oldCell="<<oldCell<<" newCell="<<newCell;
				ChemotaxisPlugin::chemotaxisEnergyFormulaFcnPtr_t formulaCurrentPtr=0;
				formulaCurrentPtr=chemotaxisDataRef.formulaPtr;
				if(formulaCurrentPtr){
					if(formulaCurrentPtr == &ChemotaxisPlugin::COMLogScaledChemotaxisFormula)
						chemotaxisDataRef.concCOM = fieldVec[i]->get(Point3D(oldCell->xCOM, oldCell->yCOM, oldCell->zCOM));
=======
			auto itr = vecMapChemotaxisData[i].find(oldCell->type);
>>>>>>> 6ed90e64

			if (itr != vecMapChemotaxisData[i].end()) {

				//since chemotaxis "based on" newCell did not work we try to see it "based on" oldCell will work
				ChemotaxisData & chemotaxisDataRef = itr->second;

				if( chemotaxisDataRef.okToChemotact(newCell,oldCell) && chemotaxisDataRef.lambda!=0.0){
					// chemotaxis is allowed towards this type of oldCell and lambda is non-zero
					CC3D_Log(LOG_TRACE) << "BASED ON OLD pt="<<pt<<" oldCell="<<oldCell<<" newCell="<<newCell;
					ChemotaxisPlugin::chemotaxisEnergyFormulaFcnPtr_t formulaCurrentPtr=0;
					formulaCurrentPtr=chemotaxisDataRef.formulaPtr;
					if(formulaCurrentPtr){
						if(formulaCurrentPtr == &ChemotaxisPlugin::COMLogScaledChemotaxisFormula)
							chemotaxisDataRef.concCOM = field->get(Point3D(oldCell->xCOM, oldCell->yCOM, oldCell->zCOM));

						energy+=(this->*formulaCurrentPtr)(field->get(potts->getFlipNeighbor()), field->get(pt), chemotaxisDataRef);
						chemotaxisDone=true;
					}
				}

			}
		}

	}
<<<<<<< HEAD
	Log(LOG_TRACE) << "Chemotaxis energy  - Merks alg = "<<energy;
=======

>>>>>>> 6ed90e64
	return energy;


}

double ChemotaxisPlugin::changeEnergy(const Point3D &pt,const CellG *newCell,const CellG *oldCell) {
<<<<<<< HEAD
	Log(LOG_TRACE) << "algorithmPtr="<<algorithmPtr;



	//    double energy=(this->*algorithmPtr)(pt,newCell,oldCell);
	//    exit(0);
	//    return 0.0;

	//double energy=(this->*algorithmPtr)(pt,newCell,oldCell);
	Log(LOG_TRACE) << "Chemotaxis Energy="<<energy;
	// //return energy;
=======
>>>>>>> 6ed90e64

	return (this->*algorithmPtr)(pt,newCell,oldCell);

}

ChemotaxisData * ChemotaxisPlugin::addChemotaxisData(CellG * _cell,std::string _fieldName){

	ChemotaxisData * chemotaxisDataPtr=getChemotaxisData(_cell,_fieldName);
	if (chemotaxisDataPtr)
		return chemotaxisDataPtr;

	std::map<std::string,ChemotaxisData> & chemotaxisDataDictRef = *chemotaxisDataAccessor.get(_cell->extraAttribPtr);

	chemotaxisDataDictRef[_fieldName]=ChemotaxisData();
	
	ChemotaxisData & chemotaxisDataRef=chemotaxisDataDictRef[_fieldName];
	chemotaxisDataRef.chemotaxisFormulaDictPtr=&chemotaxisFormulaDict;
	chemotaxisDataRef.automaton=automaton;

	chemotaxisDataRef.formulaPtr=chemotaxisFormulaDict[chemotaxisDataRef.formulaName]; //use simple formula as a default setting
	
	return & chemotaxisDataDictRef[_fieldName];

}

std::vector<std::string> ChemotaxisPlugin::getFieldNamesWithChemotaxisData(CellG * _cell){

	std::vector<std::string> fieldNamesVec;
	std::map<std::string,ChemotaxisData> & chemotaxisDataDictRef = *chemotaxisDataAccessor.get(_cell->extraAttribPtr);
	for (std::map<std::string,ChemotaxisData>::iterator mitr = chemotaxisDataDictRef.begin() ; mitr!=chemotaxisDataDictRef.end();++mitr){
		fieldNamesVec.push_back(mitr->first);
	}
	return fieldNamesVec;
}

ChemotaxisData * ChemotaxisPlugin::getChemotaxisData(CellG * _cell , std::string _fieldName){
	std::map<std::string,ChemotaxisData>::iterator mitr;
	std::map<std::string,ChemotaxisData> & chemotaxisDataDictRef = *chemotaxisDataAccessor.get(_cell->extraAttribPtr);
	mitr=chemotaxisDataDictRef.find(_fieldName);
	if (mitr != chemotaxisDataDictRef .end()){
		return &mitr->second;
	}else{
		return 0;
	}
}

std::string ChemotaxisPlugin::toString(){
	return "Chemotaxis";
}


std::string ChemotaxisPlugin::steerableName(){
	return toString();
}

<|MERGE_RESOLUTION|>--- conflicted
+++ resolved
@@ -1,945 +1,786 @@
-#include <CompuCell3D/CC3D.h>
-
-#include <CompuCell3D/steppables/PDESolvers/DiffusableVector.h>
-#include <iostream>
-#include <fstream>
-
-
-using namespace CompuCell3D;
-
-using namespace std;
-
-#include "ChemotaxisData.h"
-#include "ChemotaxisPlugin.h"
-
-#include <math.h>
-
-
-ChemotaxisPlugin::ChemotaxisPlugin():algorithmPtr(&ChemotaxisPlugin::merksChemotaxis),xmlData(0),chemotaxisAlgorithm("merks"),automaton(0) {
-
-	//this dictionary will be used in chemotaxis of individual cells (i.e. in per-cell as opposed to type-based chemotaxis)
-	chemotaxisFormulaDict["SaturationChemotaxisFormula"]=&ChemotaxisPlugin::saturationChemotaxisFormula;
-	chemotaxisFormulaDict["SaturationLinearChemotaxisFormula"]=&ChemotaxisPlugin::saturationLinearChemotaxisFormula;
-	chemotaxisFormulaDict["SimpleChemotaxisFormula"]=&ChemotaxisPlugin::simpleChemotaxisFormula;
-    chemotaxisFormulaDict["SaturationDifferenceChemotaxisFormula"]=&ChemotaxisPlugin::saturationDifferenceChemotaxisFormula;
-    chemotaxisFormulaDict["PowerChemotaxisFormula"]=&ChemotaxisPlugin::powerChemotaxisFormula;
-    chemotaxisFormulaDict["Log10DivisionFormula"]=&ChemotaxisPlugin::log10DivisionFormula;
-    chemotaxisFormulaDict["LogNatDivisionFormula"]=&ChemotaxisPlugin::logNatDivisionFormula;
-    chemotaxisFormulaDict["Log10DifferenceFormula"]=&ChemotaxisPlugin::log10DifferenceFormula;
-    chemotaxisFormulaDict["LogNatDifferenceFormula"]=&ChemotaxisPlugin::logNatDifferenceFormula;
-    chemotaxisFormulaDict["COMLogScaledChemotaxisFormula"]=&ChemotaxisPlugin::COMLogScaledChemotaxisFormula;
-	
-}
-
-ChemotaxisPlugin::~ChemotaxisPlugin() {
-}
-
-
-void ChemotaxisPlugin::init(Simulator *simulator, CC3DXMLElement *_xmlData) {
-
-	xmlData=_xmlData;
-
-	sim = simulator;
-	potts = simulator->getPotts();
-
-	// load CenterOfMass plugin if it is not already loaded
-	bool pluginAlreadyRegisteredFlag;
-	Plugin *plugin = Simulator::pluginManager.get("CenterOfMass", &pluginAlreadyRegisteredFlag);
-	if (!pluginAlreadyRegisteredFlag) plugin->init(simulator);
-  
-  ExtraMembersGroupAccessorBase * chemotaxisDataAccessorPtr=&chemotaxisDataAccessor;
-  ///************************************************************************************************  
-  ///REMARK. HAVE TO USE THE SAME CLASS ACCESSOR INSTANCE THAT WAS USED TO REGISTER WITH FACTORY
-  ///************************************************************************************************  
-  potts->getCellFactoryGroupPtr()->registerClass(chemotaxisDataAccessorPtr);
-
-	potts->registerEnergyFunctionWithName(this,"Chemotaxis");
-	simulator->registerSteerableObject(this);          
-
-}
-
-void ChemotaxisPlugin::extraInit(Simulator *simulator) {
-
-	update(xmlData,true);
-
-
-
-}
-
-
-void ChemotaxisPlugin::update(CC3DXMLElement *_xmlData, bool _fullInitFlag){
-
-	std::vector<ChemotaxisFieldData> chemotaxisFieldDataVec; 
-
-
-	if(_xmlData->findElement("Algorithm")){
-		chemotaxisAlgorithm=_xmlData->getFirstElement("Algorithm")->getText();
-		changeToLower(chemotaxisAlgorithm);
-	}
-
-	//Parsing ChemicalField Sections
-	CC3DXMLElementList chemicalFieldXMlList=_xmlData->getElements("ChemicalField");
-<<<<<<< HEAD
-	Log(LOG_TRACE) << "chemicalFieldXMlList.size()="<<chemicalFieldXMlList.size();
-=======
->>>>>>> 6ed90e64
-
-
-	for (int i  = 0 ; i < chemicalFieldXMlList.size() ; ++i){
-
-		chemotaxisFieldDataVec.push_back(ChemotaxisFieldData());
-		ChemotaxisFieldData & cfd=chemotaxisFieldDataVec[chemotaxisFieldDataVec.size()-1];
-
-		cfd.chemicalFieldName =chemicalFieldXMlList[i]->getAttribute("Name");
-
-		cfd.vecChemotaxisData.clear();
-		//Parsing Chemotaxis by type elements
-		CC3DXMLElementList chemotactByTypeXMlList=chemicalFieldXMlList[i]->getElements("ChemotaxisByType");
-<<<<<<< HEAD
-		Log(LOG_TRACE) << "chemotactByTypeXMlList.size()="<<chemotactByTypeXMlList.size();
-=======
-		CC3D_Log(LOG_TRACE) << "chemotactByTypeXMlList.size()="<<chemotactByTypeXMlList.size();
->>>>>>> 6ed90e64
-
-		for (int j = 0 ; j < chemotactByTypeXMlList.size() ; ++j){
-			cfd.vecChemotaxisData.push_back(ChemotaxisData());
-			ChemotaxisData & cd=cfd.vecChemotaxisData[cfd.vecChemotaxisData.size()-1];
-			cd.typeName=chemotactByTypeXMlList[j]->getAttribute("Type");
-			
-			//jfg, now that there are a bunch of formulas it'd be good to have ifs to select them,
-            // instead of relying on
-			// variable names that migth or might not be in the xml
-			
-			if(chemotactByTypeXMlList[j]->findAttribute("FormulaName"))
-			{
-				cd.formulaName = chemotactByTypeXMlList[j]->getAttribute("FormulaName");
-				
-				if(chemotactByTypeXMlList[j]->findAttribute("Lambda")){
-					cd.lambda=chemotactByTypeXMlList[j]->getAttributeAsDouble("Lambda");
-				}
-				
-				if(chemotactByTypeXMlList[j]->findAttribute("SaturationCoef"))
-				{
-					cd.saturationCoef=chemotactByTypeXMlList[j]->getAttributeAsDouble("SaturationCoef");
-				}
-				else if(chemotactByTypeXMlList[j]->findAttribute("SaturationLinearCoef"))
-				{
-					cd.saturationCoef=chemotactByTypeXMlList[j]->getAttributeAsDouble("SaturationLinearCoef");
-				}
-				else if (cd.formulaName == "SaturationLinearChemotaxisFormula" || 
-					cd.formulaName == "SaturationChemotaxisFormula" ||
-					cd.formulaName == "SaturationDifferenceChemotaxisFormula" || 
-					cd.formulaName == "COMLogScaledChemotaxisFormula")
-				{
-					CC3D_Log(LOG_WARNING) << "You've asked for a saturation formula but did not provide a saturation coefficient" ;
-					exit(0);
-				}
-				
-				if (chemotactByTypeXMlList[j]->findAttribute("DisallowChemotaxisBetweenCompartments")) 
-				{
-					cd.allowChemotaxisBetweenCompartmentsGlobal = false;	
-				}
-				
-				if(chemotactByTypeXMlList[j]->findAttribute("ChemotactTowards")){
-					cd.chemotactTowardsTypesString=chemotactByTypeXMlList[j]->getAttribute("ChemotactTowards");
-				}else if (chemotactByTypeXMlList[j]->findAttribute("ChemotactAtInterfaceWith")){// both keywords are OK
-					cd.chemotactTowardsTypesString=chemotactByTypeXMlList[j]->getAttribute("ChemotactAtInterfaceWith");
-				}
-				
-				if( chemotactByTypeXMlList[j]->findAttribute("PowerCoef") )
-				{
-					cd.powerLevel = chemotactByTypeXMlList[j]->getAttributeAsDouble("PowerCoef");
-					if( cd.powerLevel == 1.0 )
-					{
-						cd.formulaName="none";
-					}
-				}
-				
-			}
-			else //jfg, end
-			{
-				if(chemotactByTypeXMlList[j]->findAttribute("Lambda")){
-					cd.lambda=chemotactByTypeXMlList[j]->getAttributeAsDouble("Lambda");
-				}
-
-				if(chemotactByTypeXMlList[j]->findAttribute("SaturationCoef")){
-					cd.saturationCoef=chemotactByTypeXMlList[j]->getAttributeAsDouble("SaturationCoef");
-					cd.formulaName="SaturationChemotaxisFormula";//
-				}
-
-				if (chemotactByTypeXMlList[j]->findAttribute("DisallowChemotaxisBetweenCompartments")) {
-					cd.allowChemotaxisBetweenCompartmentsGlobal = false;				
-				}
-
-				if(chemotactByTypeXMlList[j]->findAttribute("SaturationLinearCoef")){
-					cd.saturationCoef=chemotactByTypeXMlList[j]->getAttributeAsDouble("SaturationLinearCoef");
-					cd.formulaName="SaturationLinearChemotaxisFormula";
-				}
-
-				if(chemotactByTypeXMlList[j]->findAttribute("ChemotactTowards")){
-					cd.chemotactTowardsTypesString=chemotactByTypeXMlList[j]->getAttribute("ChemotactTowards");
-				}else if (chemotactByTypeXMlList[j]->findAttribute("ChemotactAtInterfaceWith")){// both keywords are OK
-					cd.chemotactTowardsTypesString=chemotactByTypeXMlList[j]->getAttribute("ChemotactAtInterfaceWith");
-				}
-<<<<<<< HEAD
-				Log(LOG_TRACE) << "cd.typeName="<<cd.typeName<<" cd.lambda=";
-				
-				
-=======
-
->>>>>>> 6ed90e64
-				//jfg:
-				if( chemotactByTypeXMlList[j]->findAttribute("PowerCoef") )
-				{
-					cd.powerLevel = chemotactByTypeXMlList[j]->getAttributeAsDouble("PowerCoef");
-					if( cd.powerLevel != 1 )
-					{
-						cd.formulaName = "PowerChemotaxisFormula";//powerChemotaxisFormula
-					}
-				}
-			//jfg, end
-
-				if (chemotactByTypeXMlList[j]->findAttribute("LogScaledCoef")){
-					cd.saturationCoef = (float)chemotactByTypeXMlList[j]->getAttributeAsDouble("LogScaledCoef");
-					cd.formulaName = "COMLogScaledChemotaxisFormula";
-				}
-			}
-			
-		}
-
-	}
-	//Now after parsing XMLtree we initialize things
-
-	if (!chemotaxisFieldDataVec.size())
-		throw CC3DException("You forgot to define the body of chemotaxis plugin. See manual for details");
-
-	automaton=potts->getAutomaton();
-
-	unsigned char maxType=0;
-	//first will find max type value
-<<<<<<< HEAD
-Log(LOG_TRACE) << "chemotaxisFieldDataVec[0].vecChemotaxisData.size()="<<chemotaxisFieldDataVec[0].vecChemotaxisData.size();
-=======
->>>>>>> 6ed90e64
-
-	for(int i = 0 ; i < chemotaxisFieldDataVec.size() ; ++ i)
-		for(int j = 0 ; j < chemotaxisFieldDataVec[i].vecChemotaxisData.size() ; ++j){
-			if( automaton->getTypeId(chemotaxisFieldDataVec[i].vecChemotaxisData[j].typeName) > maxType )
-				maxType = automaton->getTypeId(chemotaxisFieldDataVec[i].vecChemotaxisData[j].typeName);
-		}
-
-<<<<<<< HEAD
-		//make copy vector vecVecChemotaxisData 
-		//    std::vector<std::vector<ChemotaxisData> > vecVecChemotaxisDataTmp=vecVecChemotaxisData;
-		vecVecChemotaxisData.clear();
-		Log(LOG_DEBUG) << "maxType="<<(int)maxType;
-		//now will allocate vectors based on maxType - this will result in t=0 lookup time later...
-		Log(LOG_TRACE) << "vecVecChemotaxisDataTmp.size()="<<vecVecChemotaxisDataTmp.size();
-		Log(LOG_TRACE) << "(int)maxType+1="<<(int)maxType+1;
-		vecVecChemotaxisData.assign(chemotaxisFieldDataVec.size() , vector<ChemotaxisData>((int)maxType+1,ChemotaxisData() ) );
-=======
-		vecMapChemotaxisData.clear();
->>>>>>> 6ed90e64
-
-		CC3D_Log(LOG_DEBUG) << "maxType=" << (int)maxType;
-
-		vecMapChemotaxisData.assign(chemotaxisFieldDataVec.size() , unordered_map<unsigned char, ChemotaxisData>() );
-
-		vector<string> vecTypeNamesTmp;
-
-
-		if(chemotaxisAlgorithm=="merks"){
-			algorithmPtr=&ChemotaxisPlugin::merksChemotaxis;
-		} else if(chemotaxisAlgorithm=="regular") {
-			algorithmPtr=&ChemotaxisPlugin::regularChemotaxis;
-		} else if (chemotaxisAlgorithm=="reciprocated") {
-			algorithmPtr=&ChemotaxisPlugin::reciprocatedChemotaxis;
-		}
-
-
-		for(int i = 0 ; i < chemotaxisFieldDataVec.size() ; ++ i)
-			for(int j = 0 ; j < chemotaxisFieldDataVec[i].vecChemotaxisData.size() ; ++j){
-
-				vecTypeNamesTmp.clear();
-
-				unsigned char cellTypeId = automaton->getTypeId(chemotaxisFieldDataVec[i].vecChemotaxisData[j].typeName);
-
-				vecMapChemotaxisData[i][cellTypeId]=chemotaxisFieldDataVec[i].vecChemotaxisData[j];
-
-				ChemotaxisData &chemotaxisDataTmp=vecMapChemotaxisData[i][cellTypeId];
-				//Mapping type names to type ids
-				if(chemotaxisDataTmp.chemotactTowardsTypesString!=""){ //non-empty string we need to parse and process it 
-
-					parseStringIntoList(chemotaxisDataTmp.chemotactTowardsTypesString,vecTypeNamesTmp,",");
-					chemotaxisDataTmp.chemotactTowardsTypesString=""; //empty original string it is no longer needed
-
-					for(int idx=0 ; idx < vecTypeNamesTmp.size() ; ++idx){
-
-						unsigned char typeTmp=automaton->getTypeId(vecTypeNamesTmp[idx]);
-						chemotaxisDataTmp.chemotactTowardsTypesVec.push_back(typeTmp);
-
-					}
-				}
-
-
-				if(vecMapChemotaxisData[i][cellTypeId].formulaName=="SaturationChemotaxisFormula"){
-					vecMapChemotaxisData[i][cellTypeId].formulaPtr=&ChemotaxisPlugin::saturationChemotaxisFormula;
-				}
-				else if( vecMapChemotaxisData[i][cellTypeId].formulaName=="SaturationLinearChemotaxisFormula"){
-					vecMapChemotaxisData[i][cellTypeId].formulaPtr=&ChemotaxisPlugin::saturationLinearChemotaxisFormula;
-
-				}
-				//jfg, more formulas
-				
-				
-				else if ( vecMapChemotaxisData[i][cellTypeId].formulaName == "PowerChemotaxisFormula" )
-				{
-					vecMapChemotaxisData[i][cellTypeId].formulaPtr=&ChemotaxisPlugin::powerChemotaxisFormula;
-				} 
-				else if ( vecMapChemotaxisData[i][cellTypeId].formulaName == "SaturationDifferenceChemotaxisFormula" )
-				{
-					vecMapChemotaxisData[i][cellTypeId].formulaPtr=&ChemotaxisPlugin::saturationDifferenceChemotaxisFormula;
-				}
-				else if ( vecMapChemotaxisData[i][cellTypeId].formulaName == "Log10DivisionFormula" )
-				{
-					vecMapChemotaxisData[i][cellTypeId].formulaPtr=&ChemotaxisPlugin::log10DivisionFormula;
-				}
-				else if ( vecMapChemotaxisData[i][cellTypeId].formulaName == "LogNatDivisionFormula" )
-				{
-					vecMapChemotaxisData[i][cellTypeId].formulaPtr=&ChemotaxisPlugin::logNatDivisionFormula;
-				}
-				else if ( vecMapChemotaxisData[i][cellTypeId].formulaName == "Log10DifferenceFormula" )
-				{
-					vecMapChemotaxisData[i][cellTypeId].formulaPtr=&ChemotaxisPlugin::log10DifferenceFormula;
-				}
-				else if ( vecMapChemotaxisData[i][cellTypeId].formulaName == "LogNatDifferenceFormula" )
-				{
-					vecMapChemotaxisData[i][cellTypeId].formulaPtr=&ChemotaxisPlugin::logNatDifferenceFormula;
-				}
-				else if (vecMapChemotaxisData[i][cellTypeId].formulaName == "COMLogScaledChemotaxisFormula")
-				{
-					vecMapChemotaxisData[i][cellTypeId].formulaPtr=&ChemotaxisPlugin::COMLogScaledChemotaxisFormula;
-				}
-				
-				// jfg, end
-				else{
-					vecMapChemotaxisData[i][cellTypeId].formulaPtr=&ChemotaxisPlugin::simpleChemotaxisFormula;
-				}
-<<<<<<< HEAD
-				Log(LOG_DEBUG) << "i="<<i<<" cellTypeId="<<cellTypeId;
-				vecVecChemotaxisData[i][cellTypeId].outScr();
-=======
-				CC3D_Log(LOG_DEBUG) << "i="<<i<<" cellTypeId="<<cellTypeId;
-				vecMapChemotaxisData[i][cellTypeId].outScr();
->>>>>>> 6ed90e64
-
-			}
-
-			//Now need to initialize field pointers
-<<<<<<< HEAD
-			Log(LOG_DEBUG) << "chemicalFieldSourceVec.size()="<<chemotaxisFieldDataVec.size();
-=======
-			CC3D_Log(LOG_DEBUG) << "chemicalFieldSourceVec.size()="<<chemotaxisFieldDataVec.size();
->>>>>>> 6ed90e64
-			fieldVec.clear();
-			fieldVec.assign(chemotaxisFieldDataVec.size(),0);//allocate fieldVec
-
-			fieldNameVec.clear();
-		    fieldNameVec.assign(chemotaxisFieldDataVec.size(),"");//allocate fieldNameVec
-
-			for(unsigned int i=0; i < chemotaxisFieldDataVec.size() ; ++i ){
-				//if(chemotaxisFieldDataVec[i].chemicalFieldSource=="DiffusionSolverFE")
-				{
-					map<string,Field3D<float>*> & nameFieldMap = sim->getConcentrationFieldNameMap();
-					map<string,Field3D<float>*>::iterator mitr=nameFieldMap.find(chemotaxisFieldDataVec[i].chemicalFieldName);
-
-					if(mitr!=nameFieldMap.end()){
-						fieldVec[i]=mitr->second;
-						fieldNameVec[i]=chemotaxisFieldDataVec[i].chemicalFieldName;
-					}else if (!fieldVec[i]){
-						throw CC3DException("No chemical field has been loaded!");
-
-					}
-				}
-	
-			}
-
-}
-
-
-float ChemotaxisPlugin::simpleChemotaxisFormula(float _flipNeighborConc,float _conc,ChemotaxisData & _chemotaxisData){
-
-	return (_flipNeighborConc-_conc)*_chemotaxisData.lambda;
-}
-
-float ChemotaxisPlugin::saturationChemotaxisFormula(float _flipNeighborConc,float _conc,ChemotaxisData & _chemotaxisData){
-
-	return   _chemotaxisData.lambda*(
-		_flipNeighborConc/(_chemotaxisData.saturationCoef+_flipNeighborConc)
-		-_conc/(_chemotaxisData.saturationCoef+_conc)
-		);
-
-}
-
-float ChemotaxisPlugin::saturationLinearChemotaxisFormula(float _flipNeighborConc,float _conc,ChemotaxisData & _chemotaxisData){
-
-	return   _chemotaxisData.lambda*(
-		_flipNeighborConc/(_chemotaxisData.saturationCoef*_flipNeighborConc+1)
-		-_conc/(_chemotaxisData.saturationCoef*_conc+1)
-		);
-
-}
-
-//jfg, more formulas
-float ChemotaxisPlugin::saturationDifferenceChemotaxisFormula(float _flipNeighborConc, float _conc, ChemotaxisData & _chemotaxisData)
-{
-
-	return _chemotaxisData.lambda*( _flipNeighborConc - _conc )/( _chemotaxisData.saturationCoef + _flipNeighborConc - _conc );
-	
-	
-}
-
-float ChemotaxisPlugin::powerChemotaxisFormula(float _flipNeighborConc, float _conc, ChemotaxisData & _chemotaxisData)
-{
-	float diff = _flipNeighborConc - _conc;
-
-
-	if (_chemotaxisData.powerLevel < 0 && diff == 0)//don't want NANs or infs going around
-	{
-
-		return 9E99 * _chemotaxisData.lambda;
-	}
-
-	return _chemotaxisData.lambda*pow(
-		diff, _chemotaxisData.powerLevel
-	);
-}
-
-float ChemotaxisPlugin::log10DivisionFormula(float _flipNeighborConc, float _conc, ChemotaxisData & _chemotaxisData)
-{
-	return _chemotaxisData.lambda * log10(
-		( 1 + _flipNeighborConc )/( 1 + _conc )
-	) ;
-}
-
-float ChemotaxisPlugin::logNatDivisionFormula(float _flipNeighborConc, float _conc, ChemotaxisData & _chemotaxisData)
-{
-	return _chemotaxisData.lambda * log(
-		( 1 + _flipNeighborConc )/( 1 + _conc )
-	) ;
-}
-
-float ChemotaxisPlugin::log10DifferenceFormula(float _flipNeighborConc, float _conc, ChemotaxisData & _chemotaxisData)
-{
-	float diff = _flipNeighborConc - _conc;
-
-
-	if ( diff <= 0 )//don't wan't NANs or infs going around
-	{
-		return -9E99 * _chemotaxisData.lambda;
-	}
-
-	return _chemotaxisData.lambda * log10( diff );
-}
-
-float ChemotaxisPlugin::logNatDifferenceFormula(float _flipNeighborConc, float _conc, ChemotaxisData & _chemotaxisData)
-{
-	float diff = _flipNeighborConc - _conc;
-
-	if ( diff <= 0 )//don't want NANs or infs going around
-	{
-		return -9E99 * _chemotaxisData.lambda;
-	}
-
-	return _chemotaxisData.lambda * log( diff );
-}
-
-float ChemotaxisPlugin::COMLogScaledChemotaxisFormula(float _flipNeighborConc, float _conc, ChemotaxisData & _chemotaxisData) 
-{
-	float den = _chemotaxisData.saturationCoef + _chemotaxisData.concCOM;
-	if (den == 0.0) den = std::numeric_limits<float>::epsilon();
-	return (_flipNeighborConc-_conc) * _chemotaxisData.lambda / den;
-}
-
-///////////////////////////////////////////////////////////////////////////////////////////////////////////////////////////
-double ChemotaxisPlugin::regularChemotaxis(const Point3D &pt, const CellG *newCell,const CellG *oldCell){
-<<<<<<< HEAD
-	Log(LOG_TRACE) << "This is regular chemotaxis";
-=======
-
->>>>>>> 6ed90e64
-
-	///cells move up the concentration gradient
-
-
-	/// new cell has to be different than medium i.e. only non-medium cells can chemotact
-	///e.g. in chemotaxis only non-medium cell can move a pixel that either belonged to other cell or to medium
-	///but situation where medium moves to a new pixel is not considered a chemotaxis
-
-	float energy=0.0;
-	std::map<std::string,ChemotaxisData>::iterator mitr;
-
-	if(newCell){
-<<<<<<< HEAD
-		Log(LOG_TRACE) << "INSIDE NEW CELL CONDITION fieldVec.size()="<<fieldVec.size();
-=======
-
->>>>>>> 6ed90e64
-		for(unsigned int i = 0 ; i < fieldVec.size() ; ++i){
-			bool chemotaxisDone=false;
-			auto field = fieldVec[i];
-
-			//first try "locally defined" chemotaxis
-
-			std::map<std::string,ChemotaxisData> & chemotaxisDataDictRef = *chemotaxisDataAccessor.get(newCell->extraAttribPtr);
-			mitr=chemotaxisDataDictRef.find(fieldNameVec[i]);
-<<<<<<< HEAD
-			Log(LOG_TRACE) << "Looking for field="<<fieldNameVec[i];
-=======
-
->>>>>>> 6ed90e64
-			ChemotaxisData * chemotaxisDataPtr=0;
-			if (mitr!= chemotaxisDataDictRef.end()){
-				chemotaxisDataPtr=&mitr->second;
-
-			}
-<<<<<<< HEAD
-			Log(LOG_TRACE) << "chemotaxisDataPtr="<<chemotaxisDataPtr;
-			
-			//if(chemotaxisDataPtr )
-			// Log(LOG_TRACE) << "chemotaxisDataPtr->okToChemotact(oldCell)="<<chemotaxisDataPtr->okToChemotact(oldCell);
-
-			if( chemotaxisDataPtr && chemotaxisDataPtr->okToChemotact(oldCell,newCell) ){ 
-				// chemotaxis is allowed towards this type of oldCell and lambda is non-zero
-				Log(LOG_TRACE) << "BASED ON NEW pt "<<pt<<" oldCell="<<oldCell<<" newCell="<<newCell;
-=======
-
-			if( chemotaxisDataPtr && chemotaxisDataPtr->okToChemotact(oldCell,newCell) ){ 
-				// chemotaxis is allowed towards this type of oldCell and lambda is non-zero
->>>>>>> 6ed90e64
-				ChemotaxisPlugin::chemotaxisEnergyFormulaFcnPtr_t formulaCurrentPtr=0;
-				formulaCurrentPtr=chemotaxisDataPtr->formulaPtr;
-
-				if(formulaCurrentPtr){
-					if (formulaCurrentPtr == &ChemotaxisPlugin::COMLogScaledChemotaxisFormula)
-						chemotaxisDataPtr->concCOM = field->get(Point3D(newCell->xCOM, newCell->yCOM, newCell->zCOM));
-					
-					energy+=(this->*formulaCurrentPtr)(field->get(potts->getFlipNeighbor()) , field->get(pt), *chemotaxisDataPtr);
-					chemotaxisDone=true;
-					
-				}
-			}
-
-
-			if( !chemotaxisDone ){
-
-				auto itr = vecMapChemotaxisData[i].find(newCell->type);
-
-				if (itr == vecMapChemotaxisData[i].end()) continue;
-
-				ChemotaxisData & chemotaxisDataRef = itr->second;
-				ChemotaxisData * chemotaxisDataPtr = &itr->second;
-
-				ChemotaxisPlugin::chemotaxisEnergyFormulaFcnPtr_t formulaCurrentPtr=0;
-
-				formulaCurrentPtr=chemotaxisDataRef.formulaPtr;
-
-				// chemotaxis id not allowed towards this type of oldCell
-				if( !chemotaxisDataRef.okToChemotact(oldCell,newCell) ){
-					continue;
-				}
-
-<<<<<<< HEAD
-				if(chemotaxisDataRef.lambda!=0.0){ //THIS IS THE CONDITION THAT TRIGGERS CHEMOTAXIS
-					//                   if((int)newCell->type==2){
-						// Log(LOG_TRACE) << "pointer to formula="<<formulaCurrentPtr;
-					//                   chemotaxisDataRef.outScr();
-					// 
-					//                   Log(LOG_TRACE) << "concentration N="<<fieldVec[i]->get(potts->getFlipNeighbor())<<" conc="<<fieldVec[i]->get(pt);
-					// 					 Log(LOG_TRACE) << "energy="<<(this->*formulaCurrentPtr)(fieldVec[i]->get(potts->getFlipNeighbor()) , fieldVec[i]->get(pt) , chemotaxisDataRef);
-					// 					 Log(LOG_TRACE) << "energy="<<simpleChemotaxisFormula(fieldVec[i]->get(potts->getFlipNeighbor()) , fieldVec[i]->get(pt) , chemotaxisDataRef);
-					//                   }
-					//                  energy+=(this->*formulaPtr)(fieldVec[i]->get(potts->getFlipNeighbor()) , fieldVec[i]->get(pt) , chemotaxisDataRef);
-=======
-				//THIS IS THE CONDITION THAT TRIGGERS CHEMOTAXIS
-				if(chemotaxisDataRef.lambda!=0.0){
->>>>>>> 6ed90e64
-					if(formulaCurrentPtr) {
-						if (formulaCurrentPtr == &ChemotaxisPlugin::COMLogScaledChemotaxisFormula)
-							chemotaxisDataRef.concCOM = field->get(Point3D(newCell->xCOM, newCell->yCOM, newCell->zCOM));
-						
-						energy+=(this->*formulaCurrentPtr)(field->get(potts->getFlipNeighbor()) , field->get(pt) , chemotaxisDataRef);
-					}
-					
-
-
-				}
-
-
-			}
-
-		}
-<<<<<<< HEAD
-
-		Log(LOG_TRACE) << "CHEMOTAXIS EN="<<energy; 
-		return energy;
-	}
-	Log(LOG_TRACE) << "CHEMOTAXIS EN="<<energy;
-=======
-		return energy;
-	}
-
->>>>>>> 6ed90e64
-	return 0;
-}
-
-double ChemotaxisPlugin::reciprocatedChemotaxis(const Point3D &pt, const CellG *newCell, const CellG *oldCell) {
-	// Equivalent to regularChemotaxis(pt, newCell, oldCell) +
-    // regularChemotaxis(pt, oldCell, newCell), but in a single loop over fields
-	// return regularChemotaxis(pt, newCell, oldCell) + regularChemotaxis(pt, oldCell, newCell);
-
-	double energy = 0;
-
-	std::map<std::string,ChemotaxisData>::iterator mitr;
-
-	for(unsigned int i = 0; i < fieldVec.size(); ++i){
-		auto field = fieldVec[i];
-
-		if(newCell){
-			bool chemotaxisDone = false;
-
-			// first try "locally defined" chemotaxis
-			std::map<std::string,ChemotaxisData> & chemotaxisDataDictRef = *chemotaxisDataAccessor.get(newCell->extraAttribPtr);
-			mitr = chemotaxisDataDictRef.find(fieldNameVec[i]);
-			
-			ChemotaxisData * chemotaxisDataPtr = 0;
-			if (mitr != chemotaxisDataDictRef.end()) chemotaxisDataPtr=&mitr->second;
-			
-			// when chemotaxis is allowed towards this type of oldCell and lambda is non-zero
-			if(chemotaxisDataPtr && chemotaxisDataPtr->okToChemotact(oldCell, newCell)){ 
-				ChemotaxisPlugin::chemotaxisEnergyFormulaFcnPtr_t formulaCurrentPtr = 0;
-				formulaCurrentPtr=chemotaxisDataPtr->formulaPtr;
-				if(formulaCurrentPtr){
-					energy += (this->*formulaCurrentPtr)(field->get(potts->getFlipNeighbor()), field->get(pt), *chemotaxisDataPtr);
-					chemotaxisDone = true;
-				}
-			}
-
-			if(!chemotaxisDone ){
-
-				auto itr = vecMapChemotaxisData[i].find(newCell->type);
-
-				if (itr != vecMapChemotaxisData[i].end()) {
-
-					ChemotaxisData & chemotaxisDataRef = itr->second;
-					ChemotaxisData * chemotaxisDataPtr = & itr->second;
-					ChemotaxisPlugin::chemotaxisEnergyFormulaFcnPtr_t formulaCurrentPtr = 0;
-
-					formulaCurrentPtr = chemotaxisDataRef.formulaPtr;
-
-					if(chemotaxisDataRef.okToChemotact(oldCell, newCell) && chemotaxisDataRef.lambda!=0.0 && formulaCurrentPtr)
-						energy += (this->*formulaCurrentPtr)(field->get(potts->getFlipNeighbor()), field->get(pt), chemotaxisDataRef);
-
-				}
-			}
-		}
-		if(oldCell){
-			bool chemotaxisDone=false;
-
-			// first try "locally defined" chemotaxis
-			std::map<std::string,ChemotaxisData> & chemotaxisDataDictRef = *chemotaxisDataAccessor.get(oldCell->extraAttribPtr);
-			mitr = chemotaxisDataDictRef.find(fieldNameVec[i]);
-			
-			ChemotaxisData * chemotaxisDataPtr = 0;
-			if (mitr != chemotaxisDataDictRef.end()) chemotaxisDataPtr=&mitr->second;
-			
-			// when chemotaxis is allowed towards this type of newCell and lambda is non-zero
-			if(chemotaxisDataPtr && chemotaxisDataPtr->okToChemotact(newCell, oldCell)){ 
-				ChemotaxisPlugin::chemotaxisEnergyFormulaFcnPtr_t formulaCurrentPtr = 0;
-				formulaCurrentPtr = chemotaxisDataPtr->formulaPtr;
-				if(formulaCurrentPtr){
-					energy += (this->*formulaCurrentPtr)(field->get(potts->getFlipNeighbor()), field->get(pt), *chemotaxisDataPtr);
-					chemotaxisDone = true;
-				}
-			}
-
-			if(!chemotaxisDone){
-
-				auto itr = vecMapChemotaxisData[i].find(oldCell->type);
-
-				if (itr != vecMapChemotaxisData[i].end()) {
-
-					ChemotaxisData & chemotaxisDataRef = itr->second;
-					ChemotaxisData * chemotaxisDataPtr = & itr->second;
-					ChemotaxisPlugin::chemotaxisEnergyFormulaFcnPtr_t formulaCurrentPtr = 0;
-
-					formulaCurrentPtr=chemotaxisDataRef.formulaPtr;
-
-					if(chemotaxisDataRef.okToChemotact(newCell, oldCell) && chemotaxisDataRef.lambda!=0.0 && formulaCurrentPtr)
-						energy += (this->*formulaCurrentPtr)(field->get(potts->getFlipNeighbor()), field->get(pt), chemotaxisDataRef);
-
-				}
-			}
-		}
-	}
-
-	return energy;
-}
-
-///////////////////////////////////////////////////////////////////////////////////////////////////////////////////////////
-double ChemotaxisPlugin::merksChemotaxis(const Point3D &pt, const CellG *newCell,const CellG *oldCell){
-<<<<<<< HEAD
-	Log(LOG_TRACE) << "this is merks chemotaxis";  
-	float energy=0.0;
-	std::map<std::string,ChemotaxisData>::iterator mitr;
-	//set<string> newCellFieldNamesVisited;
-	//set<string> oldCellFieldNamesVisited;
-
-	Log(LOG_TRACE) << "fieldVec.size()="<<fieldVec.size();
-=======
-
-	float energy=0.0;
-	std::map<std::string,ChemotaxisData>::iterator mitr;
-
->>>>>>> 6ed90e64
-	for(unsigned int i = 0 ; i < fieldVec.size() ; ++i){
-		bool chemotaxisDone=false;
-		auto field = fieldVec[i];
-		//first will see if newCell is chemotacting (using locally defined chemotaxis parameters)
-        // and if it chemotacts towards oldCell. If yes, then next if statements
-		// will be skipped 
-
-		if(newCell){// check if newCell is potentially chemotaxing based on local parameters
-			std::map<std::string,ChemotaxisData> & chemotaxisDataDictRef = *chemotaxisDataAccessor.get(newCell->extraAttribPtr);
-			mitr=chemotaxisDataDictRef.find(fieldNameVec[i]);
-<<<<<<< HEAD
-			Log(LOG_TRACE) << "Looking for field="<<fieldNameVec[i];
-=======
-
->>>>>>> 6ed90e64
-			ChemotaxisData * chemotaxisDataPtr=0;
-			if (mitr!= chemotaxisDataDictRef.end()){
-				chemotaxisDataPtr=&mitr->second;
-			}
-<<<<<<< HEAD
-			Log(LOG_TRACE) << "chemotaxisDataPtr="<<chemotaxisDataPtr;
-			
-			//if(chemotaxisDataPtr )
-			// Log(LOG_TRACE) << "chemotaxisDataPtr->okToChemotact(oldCell)="<<chemotaxisDataPtr->okToChemotact(oldCell);
-
-			if( chemotaxisDataPtr && chemotaxisDataPtr->okToChemotact(oldCell,newCell) ){ 
-				// chemotaxis is allowed towards this type of oldCell and lambda is non-zero
-				Log(LOG_TRACE) << "BASED ON NEW pt "<<pt<<" oldCell="<<oldCell<<" newCell="<<newCell;
-=======
-
-			if( chemotaxisDataPtr && chemotaxisDataPtr->okToChemotact(oldCell,newCell) ){ 
-				// chemotaxis is allowed towards this type of oldCell and lambda is non-zero
->>>>>>> 6ed90e64
-				ChemotaxisPlugin::chemotaxisEnergyFormulaFcnPtr_t formulaCurrentPtr=0;
-				formulaCurrentPtr=chemotaxisDataPtr->formulaPtr;
-				if(formulaCurrentPtr){
-					if(formulaCurrentPtr == &ChemotaxisPlugin::COMLogScaledChemotaxisFormula)
-						chemotaxisDataPtr->concCOM = field->get(Point3D(newCell->xCOM, newCell->yCOM, newCell->zCOM));
-					
-					energy+=(this->*formulaCurrentPtr)(field->get(potts->getFlipNeighbor()) , field->get(pt), *chemotaxisDataPtr);
-				
-					chemotaxisDone=true;
-<<<<<<< HEAD
-					Log(LOG_TRACE) << "Energy="<<energy<< " lambda="<<chemotaxisDataPtr->lambda;
-=======
->>>>>>> 6ed90e64
-				}
-			}
-		}
-		//first will see if newCell is chemotacting and if it chemotacts towards oldCell.
-        // If yes, then next if statement will be skipped
-		if(!chemotaxisDone && newCell){// check if newCell is potentially chemotaxing
-
-			auto itr = vecMapChemotaxisData[i].find(newCell->type);
-
-			if (itr != vecMapChemotaxisData[i].end()) {
-
-				ChemotaxisData & chemotaxisDataRef = itr->second;
-
-<<<<<<< HEAD
-			if( chemotaxisDataRef.okToChemotact(oldCell,newCell) && chemotaxisDataRef.lambda!=0.0){ 
-				// chemotaxis is allowed towards this type of oldCell and lambda is non-zero
-				Log(LOG_TRACE) << "BASED ON NEW pt "<<pt<<" oldCell="<<oldCell<<" newCell="<<newCell;
-				ChemotaxisPlugin::chemotaxisEnergyFormulaFcnPtr_t formulaCurrentPtr=0;
-				formulaCurrentPtr=chemotaxisDataRef.formulaPtr;
-				if(formulaCurrentPtr){
-					if(formulaCurrentPtr == &ChemotaxisPlugin::COMLogScaledChemotaxisFormula)
-						chemotaxisDataRef.concCOM = fieldVec[i]->get(Point3D(newCell->xCOM, newCell->yCOM, newCell->zCOM));
-			
-					energy+=(this->*formulaCurrentPtr)(fieldVec[i]->get(potts->getFlipNeighbor()) , fieldVec[i]->get(pt), chemotaxisDataRef);
-			
-					chemotaxisDone=true;
-=======
-				if( chemotaxisDataRef.okToChemotact(oldCell,newCell) && chemotaxisDataRef.lambda!=0.0){
-					// chemotaxis is allowed towards this type of oldCell and lambda is non-zero
-					ChemotaxisPlugin::chemotaxisEnergyFormulaFcnPtr_t formulaCurrentPtr=0;
-					formulaCurrentPtr=chemotaxisDataRef.formulaPtr;
-					if(formulaCurrentPtr){
-						if(formulaCurrentPtr == &ChemotaxisPlugin::COMLogScaledChemotaxisFormula)
-							chemotaxisDataRef.concCOM = field->get(Point3D(newCell->xCOM, newCell->yCOM, newCell->zCOM));
-
-						energy+=(this->*formulaCurrentPtr)(field->get(potts->getFlipNeighbor()) , field->get(pt), chemotaxisDataRef);
-
-						chemotaxisDone=true;
-					}
->>>>>>> 6ed90e64
-				}
-
-			}
-		}
-
-		//now check if old cell chemotaxes locally
-		if(!chemotaxisDone && oldCell){
-			
-			// check if newCell is potentially chemotaxing based on local parameters
-			std::map<std::string,ChemotaxisData> & chemotaxisDataDictRef = *chemotaxisDataAccessor.get(oldCell->extraAttribPtr);
-			mitr=chemotaxisDataDictRef.find(fieldNameVec[i]);
-			ChemotaxisData * chemotaxisDataPtr=0;
-			if (mitr!= chemotaxisDataDictRef.end()){
-				chemotaxisDataPtr=&mitr->second;
-			}
-
-
-			if( chemotaxisDataPtr && chemotaxisDataPtr->okToChemotact(newCell,oldCell) ){ 
-				// chemotaxis is allowed towards this type of oldCell and lambda is non-zero
-<<<<<<< HEAD
-				Log(LOG_TRACE) << "BASED ON NEW pt "<<pt<<" oldCell="<<oldCell<<" newCell="<<newCell;
-=======
-
->>>>>>> 6ed90e64
-				ChemotaxisPlugin::chemotaxisEnergyFormulaFcnPtr_t formulaCurrentPtr=0;
-				formulaCurrentPtr=chemotaxisDataPtr->formulaPtr;
-				if(formulaCurrentPtr){
-					if(formulaCurrentPtr == &ChemotaxisPlugin::COMLogScaledChemotaxisFormula)
-						chemotaxisDataPtr->concCOM = field->get(Point3D(oldCell->xCOM, oldCell->yCOM, oldCell->zCOM));
-
-					energy+=(this->*formulaCurrentPtr)(field->get(potts->getFlipNeighbor()) , field->get(pt), *chemotaxisDataPtr);
-					chemotaxisDone=true;
-			
-				}
-			}
-		}
-
-		if(!chemotaxisDone && oldCell){
-
-<<<<<<< HEAD
-			if( chemotaxisDataRef.okToChemotact(newCell,oldCell) && chemotaxisDataRef.lambda!=0.0){ 
-				// chemotaxis is allowed towards this type of oldCell and lambda is non-zero
-				Log(LOG_TRACE) << "BASED ON OLD pt="<<pt<<" oldCell="<<oldCell<<" newCell="<<newCell;
-				ChemotaxisPlugin::chemotaxisEnergyFormulaFcnPtr_t formulaCurrentPtr=0;
-				formulaCurrentPtr=chemotaxisDataRef.formulaPtr;
-				if(formulaCurrentPtr){
-					if(formulaCurrentPtr == &ChemotaxisPlugin::COMLogScaledChemotaxisFormula)
-						chemotaxisDataRef.concCOM = fieldVec[i]->get(Point3D(oldCell->xCOM, oldCell->yCOM, oldCell->zCOM));
-=======
-			auto itr = vecMapChemotaxisData[i].find(oldCell->type);
->>>>>>> 6ed90e64
-
-			if (itr != vecMapChemotaxisData[i].end()) {
-
-				//since chemotaxis "based on" newCell did not work we try to see it "based on" oldCell will work
-				ChemotaxisData & chemotaxisDataRef = itr->second;
-
-				if( chemotaxisDataRef.okToChemotact(newCell,oldCell) && chemotaxisDataRef.lambda!=0.0){
-					// chemotaxis is allowed towards this type of oldCell and lambda is non-zero
-					CC3D_Log(LOG_TRACE) << "BASED ON OLD pt="<<pt<<" oldCell="<<oldCell<<" newCell="<<newCell;
-					ChemotaxisPlugin::chemotaxisEnergyFormulaFcnPtr_t formulaCurrentPtr=0;
-					formulaCurrentPtr=chemotaxisDataRef.formulaPtr;
-					if(formulaCurrentPtr){
-						if(formulaCurrentPtr == &ChemotaxisPlugin::COMLogScaledChemotaxisFormula)
-							chemotaxisDataRef.concCOM = field->get(Point3D(oldCell->xCOM, oldCell->yCOM, oldCell->zCOM));
-
-						energy+=(this->*formulaCurrentPtr)(field->get(potts->getFlipNeighbor()), field->get(pt), chemotaxisDataRef);
-						chemotaxisDone=true;
-					}
-				}
-
-			}
-		}
-
-	}
-<<<<<<< HEAD
-	Log(LOG_TRACE) << "Chemotaxis energy  - Merks alg = "<<energy;
-=======
-
->>>>>>> 6ed90e64
-	return energy;
-
-
-}
-
-double ChemotaxisPlugin::changeEnergy(const Point3D &pt,const CellG *newCell,const CellG *oldCell) {
-<<<<<<< HEAD
-	Log(LOG_TRACE) << "algorithmPtr="<<algorithmPtr;
-
-
-
-	//    double energy=(this->*algorithmPtr)(pt,newCell,oldCell);
-	//    exit(0);
-	//    return 0.0;
-
-	//double energy=(this->*algorithmPtr)(pt,newCell,oldCell);
-	Log(LOG_TRACE) << "Chemotaxis Energy="<<energy;
-	// //return energy;
-=======
->>>>>>> 6ed90e64
-
-	return (this->*algorithmPtr)(pt,newCell,oldCell);
-
-}
-
-ChemotaxisData * ChemotaxisPlugin::addChemotaxisData(CellG * _cell,std::string _fieldName){
-
-	ChemotaxisData * chemotaxisDataPtr=getChemotaxisData(_cell,_fieldName);
-	if (chemotaxisDataPtr)
-		return chemotaxisDataPtr;
-
-	std::map<std::string,ChemotaxisData> & chemotaxisDataDictRef = *chemotaxisDataAccessor.get(_cell->extraAttribPtr);
-
-	chemotaxisDataDictRef[_fieldName]=ChemotaxisData();
-	
-	ChemotaxisData & chemotaxisDataRef=chemotaxisDataDictRef[_fieldName];
-	chemotaxisDataRef.chemotaxisFormulaDictPtr=&chemotaxisFormulaDict;
-	chemotaxisDataRef.automaton=automaton;
-
-	chemotaxisDataRef.formulaPtr=chemotaxisFormulaDict[chemotaxisDataRef.formulaName]; //use simple formula as a default setting
-	
-	return & chemotaxisDataDictRef[_fieldName];
-
-}
-
-std::vector<std::string> ChemotaxisPlugin::getFieldNamesWithChemotaxisData(CellG * _cell){
-
-	std::vector<std::string> fieldNamesVec;
-	std::map<std::string,ChemotaxisData> & chemotaxisDataDictRef = *chemotaxisDataAccessor.get(_cell->extraAttribPtr);
-	for (std::map<std::string,ChemotaxisData>::iterator mitr = chemotaxisDataDictRef.begin() ; mitr!=chemotaxisDataDictRef.end();++mitr){
-		fieldNamesVec.push_back(mitr->first);
-	}
-	return fieldNamesVec;
-}
-
-ChemotaxisData * ChemotaxisPlugin::getChemotaxisData(CellG * _cell , std::string _fieldName){
-	std::map<std::string,ChemotaxisData>::iterator mitr;
-	std::map<std::string,ChemotaxisData> & chemotaxisDataDictRef = *chemotaxisDataAccessor.get(_cell->extraAttribPtr);
-	mitr=chemotaxisDataDictRef.find(_fieldName);
-	if (mitr != chemotaxisDataDictRef .end()){
-		return &mitr->second;
-	}else{
-		return 0;
-	}
-}
-
-std::string ChemotaxisPlugin::toString(){
-	return "Chemotaxis";
-}
-
-
-std::string ChemotaxisPlugin::steerableName(){
-	return toString();
-}
-
+#include <CompuCell3D/CC3D.h>
+
+#include <CompuCell3D/steppables/PDESolvers/DiffusableVector.h>
+#include <iostream>
+#include <fstream>
+
+
+using namespace CompuCell3D;
+
+using namespace std;
+
+#include "ChemotaxisData.h"
+#include "ChemotaxisPlugin.h"
+
+#include <math.h>
+
+
+ChemotaxisPlugin::ChemotaxisPlugin():algorithmPtr(&ChemotaxisPlugin::merksChemotaxis),xmlData(0),chemotaxisAlgorithm("merks"),automaton(0) {
+
+	//this dictionary will be used in chemotaxis of individual cells (i.e. in per-cell as opposed to type-based chemotaxis)
+	chemotaxisFormulaDict["SaturationChemotaxisFormula"]=&ChemotaxisPlugin::saturationChemotaxisFormula;
+	chemotaxisFormulaDict["SaturationLinearChemotaxisFormula"]=&ChemotaxisPlugin::saturationLinearChemotaxisFormula;
+	chemotaxisFormulaDict["SimpleChemotaxisFormula"]=&ChemotaxisPlugin::simpleChemotaxisFormula;
+    chemotaxisFormulaDict["SaturationDifferenceChemotaxisFormula"]=&ChemotaxisPlugin::saturationDifferenceChemotaxisFormula;
+    chemotaxisFormulaDict["PowerChemotaxisFormula"]=&ChemotaxisPlugin::powerChemotaxisFormula;
+    chemotaxisFormulaDict["Log10DivisionFormula"]=&ChemotaxisPlugin::log10DivisionFormula;
+    chemotaxisFormulaDict["LogNatDivisionFormula"]=&ChemotaxisPlugin::logNatDivisionFormula;
+    chemotaxisFormulaDict["Log10DifferenceFormula"]=&ChemotaxisPlugin::log10DifferenceFormula;
+    chemotaxisFormulaDict["LogNatDifferenceFormula"]=&ChemotaxisPlugin::logNatDifferenceFormula;
+    chemotaxisFormulaDict["COMLogScaledChemotaxisFormula"]=&ChemotaxisPlugin::COMLogScaledChemotaxisFormula;
+	
+}
+
+ChemotaxisPlugin::~ChemotaxisPlugin() {
+}
+
+
+void ChemotaxisPlugin::init(Simulator *simulator, CC3DXMLElement *_xmlData) {
+
+	xmlData=_xmlData;
+
+	sim = simulator;
+	potts = simulator->getPotts();
+
+	// load CenterOfMass plugin if it is not already loaded
+	bool pluginAlreadyRegisteredFlag;
+	Plugin *plugin = Simulator::pluginManager.get("CenterOfMass", &pluginAlreadyRegisteredFlag);
+	if (!pluginAlreadyRegisteredFlag) plugin->init(simulator);
+  
+  ExtraMembersGroupAccessorBase * chemotaxisDataAccessorPtr=&chemotaxisDataAccessor;
+  ///************************************************************************************************  
+  ///REMARK. HAVE TO USE THE SAME CLASS ACCESSOR INSTANCE THAT WAS USED TO REGISTER WITH FACTORY
+  ///************************************************************************************************  
+  potts->getCellFactoryGroupPtr()->registerClass(chemotaxisDataAccessorPtr);
+
+	potts->registerEnergyFunctionWithName(this,"Chemotaxis");
+	simulator->registerSteerableObject(this);          
+
+}
+
+void ChemotaxisPlugin::extraInit(Simulator *simulator) {
+
+	update(xmlData,true);
+
+
+
+}
+
+
+void ChemotaxisPlugin::update(CC3DXMLElement *_xmlData, bool _fullInitFlag){
+
+	std::vector<ChemotaxisFieldData> chemotaxisFieldDataVec; 
+
+
+	if(_xmlData->findElement("Algorithm")){
+		chemotaxisAlgorithm=_xmlData->getFirstElement("Algorithm")->getText();
+		changeToLower(chemotaxisAlgorithm);
+	}
+
+	//Parsing ChemicalField Sections
+	CC3DXMLElementList chemicalFieldXMlList=_xmlData->getElements("ChemicalField");
+
+
+	for (int i  = 0 ; i < chemicalFieldXMlList.size() ; ++i){
+
+		chemotaxisFieldDataVec.push_back(ChemotaxisFieldData());
+		ChemotaxisFieldData & cfd=chemotaxisFieldDataVec[chemotaxisFieldDataVec.size()-1];
+
+		cfd.chemicalFieldName =chemicalFieldXMlList[i]->getAttribute("Name");
+
+		cfd.vecChemotaxisData.clear();
+		//Parsing Chemotaxis by type elements
+		CC3DXMLElementList chemotactByTypeXMlList=chemicalFieldXMlList[i]->getElements("ChemotaxisByType");
+		CC3D_Log(LOG_TRACE) << "chemotactByTypeXMlList.size()="<<chemotactByTypeXMlList.size();
+
+		for (int j = 0 ; j < chemotactByTypeXMlList.size() ; ++j){
+			cfd.vecChemotaxisData.push_back(ChemotaxisData());
+			ChemotaxisData & cd=cfd.vecChemotaxisData[cfd.vecChemotaxisData.size()-1];
+			cd.typeName=chemotactByTypeXMlList[j]->getAttribute("Type");
+			
+			//jfg, now that there are a bunch of formulas it'd be good to have ifs to select them,
+            // instead of relying on
+			// variable names that migth or might not be in the xml
+			
+			if(chemotactByTypeXMlList[j]->findAttribute("FormulaName"))
+			{
+				cd.formulaName = chemotactByTypeXMlList[j]->getAttribute("FormulaName");
+				
+				if(chemotactByTypeXMlList[j]->findAttribute("Lambda")){
+					cd.lambda=chemotactByTypeXMlList[j]->getAttributeAsDouble("Lambda");
+				}
+				
+				if(chemotactByTypeXMlList[j]->findAttribute("SaturationCoef"))
+				{
+					cd.saturationCoef=chemotactByTypeXMlList[j]->getAttributeAsDouble("SaturationCoef");
+				}
+				else if(chemotactByTypeXMlList[j]->findAttribute("SaturationLinearCoef"))
+				{
+					cd.saturationCoef=chemotactByTypeXMlList[j]->getAttributeAsDouble("SaturationLinearCoef");
+				}
+				else if (cd.formulaName == "SaturationLinearChemotaxisFormula" || 
+					cd.formulaName == "SaturationChemotaxisFormula" ||
+					cd.formulaName == "SaturationDifferenceChemotaxisFormula" || 
+					cd.formulaName == "COMLogScaledChemotaxisFormula")
+				{
+					CC3D_Log(LOG_WARNING) << "You've asked for a saturation formula but did not provide a saturation coefficient" ;
+					exit(0);
+				}
+				
+				if (chemotactByTypeXMlList[j]->findAttribute("DisallowChemotaxisBetweenCompartments")) 
+				{
+					cd.allowChemotaxisBetweenCompartmentsGlobal = false;	
+				}
+				
+				if(chemotactByTypeXMlList[j]->findAttribute("ChemotactTowards")){
+					cd.chemotactTowardsTypesString=chemotactByTypeXMlList[j]->getAttribute("ChemotactTowards");
+				}else if (chemotactByTypeXMlList[j]->findAttribute("ChemotactAtInterfaceWith")){// both keywords are OK
+					cd.chemotactTowardsTypesString=chemotactByTypeXMlList[j]->getAttribute("ChemotactAtInterfaceWith");
+				}
+				
+				if( chemotactByTypeXMlList[j]->findAttribute("PowerCoef") )
+				{
+					cd.powerLevel = chemotactByTypeXMlList[j]->getAttributeAsDouble("PowerCoef");
+					if( cd.powerLevel == 1.0 )
+					{
+						cd.formulaName="none";
+					}
+				}
+				
+			}
+			else //jfg, end
+			{
+				if(chemotactByTypeXMlList[j]->findAttribute("Lambda")){
+					cd.lambda=chemotactByTypeXMlList[j]->getAttributeAsDouble("Lambda");
+				}
+
+				if(chemotactByTypeXMlList[j]->findAttribute("SaturationCoef")){
+					cd.saturationCoef=chemotactByTypeXMlList[j]->getAttributeAsDouble("SaturationCoef");
+					cd.formulaName="SaturationChemotaxisFormula";//
+				}
+
+				if (chemotactByTypeXMlList[j]->findAttribute("DisallowChemotaxisBetweenCompartments")) {
+					cd.allowChemotaxisBetweenCompartmentsGlobal = false;				
+				}
+
+				if(chemotactByTypeXMlList[j]->findAttribute("SaturationLinearCoef")){
+					cd.saturationCoef=chemotactByTypeXMlList[j]->getAttributeAsDouble("SaturationLinearCoef");
+					cd.formulaName="SaturationLinearChemotaxisFormula";
+				}
+
+				if(chemotactByTypeXMlList[j]->findAttribute("ChemotactTowards")){
+					cd.chemotactTowardsTypesString=chemotactByTypeXMlList[j]->getAttribute("ChemotactTowards");
+				}else if (chemotactByTypeXMlList[j]->findAttribute("ChemotactAtInterfaceWith")){// both keywords are OK
+					cd.chemotactTowardsTypesString=chemotactByTypeXMlList[j]->getAttribute("ChemotactAtInterfaceWith");
+				}
+
+				//jfg:
+				if( chemotactByTypeXMlList[j]->findAttribute("PowerCoef") )
+				{
+					cd.powerLevel = chemotactByTypeXMlList[j]->getAttributeAsDouble("PowerCoef");
+					if( cd.powerLevel != 1 )
+					{
+						cd.formulaName = "PowerChemotaxisFormula";//powerChemotaxisFormula
+					}
+				}
+			//jfg, end
+
+				if (chemotactByTypeXMlList[j]->findAttribute("LogScaledCoef")){
+					cd.saturationCoef = (float)chemotactByTypeXMlList[j]->getAttributeAsDouble("LogScaledCoef");
+					cd.formulaName = "COMLogScaledChemotaxisFormula";
+				}
+			}
+			
+		}
+
+	}
+	//Now after parsing XMLtree we initialize things
+
+	if (!chemotaxisFieldDataVec.size())
+		throw CC3DException("You forgot to define the body of chemotaxis plugin. See manual for details");
+
+	automaton=potts->getAutomaton();
+
+	unsigned char maxType=0;
+	//first will find max type value
+
+	for(int i = 0 ; i < chemotaxisFieldDataVec.size() ; ++ i)
+		for(int j = 0 ; j < chemotaxisFieldDataVec[i].vecChemotaxisData.size() ; ++j){
+			if( automaton->getTypeId(chemotaxisFieldDataVec[i].vecChemotaxisData[j].typeName) > maxType )
+				maxType = automaton->getTypeId(chemotaxisFieldDataVec[i].vecChemotaxisData[j].typeName);
+		}
+
+		vecMapChemotaxisData.clear();
+
+		CC3D_Log(LOG_DEBUG) << "maxType=" << (int)maxType;
+
+		vecMapChemotaxisData.assign(chemotaxisFieldDataVec.size() , unordered_map<unsigned char, ChemotaxisData>() );
+
+		vector<string> vecTypeNamesTmp;
+
+
+		if(chemotaxisAlgorithm=="merks"){
+			algorithmPtr=&ChemotaxisPlugin::merksChemotaxis;
+		} else if(chemotaxisAlgorithm=="regular") {
+			algorithmPtr=&ChemotaxisPlugin::regularChemotaxis;
+		} else if (chemotaxisAlgorithm=="reciprocated") {
+			algorithmPtr=&ChemotaxisPlugin::reciprocatedChemotaxis;
+		}
+
+
+		for(int i = 0 ; i < chemotaxisFieldDataVec.size() ; ++ i)
+			for(int j = 0 ; j < chemotaxisFieldDataVec[i].vecChemotaxisData.size() ; ++j){
+
+				vecTypeNamesTmp.clear();
+
+				unsigned char cellTypeId = automaton->getTypeId(chemotaxisFieldDataVec[i].vecChemotaxisData[j].typeName);
+
+				vecMapChemotaxisData[i][cellTypeId]=chemotaxisFieldDataVec[i].vecChemotaxisData[j];
+
+				ChemotaxisData &chemotaxisDataTmp=vecMapChemotaxisData[i][cellTypeId];
+				//Mapping type names to type ids
+				if(chemotaxisDataTmp.chemotactTowardsTypesString!=""){ //non-empty string we need to parse and process it 
+
+					parseStringIntoList(chemotaxisDataTmp.chemotactTowardsTypesString,vecTypeNamesTmp,",");
+					chemotaxisDataTmp.chemotactTowardsTypesString=""; //empty original string it is no longer needed
+
+					for(int idx=0 ; idx < vecTypeNamesTmp.size() ; ++idx){
+
+						unsigned char typeTmp=automaton->getTypeId(vecTypeNamesTmp[idx]);
+						chemotaxisDataTmp.chemotactTowardsTypesVec.push_back(typeTmp);
+
+					}
+				}
+
+
+				if(vecMapChemotaxisData[i][cellTypeId].formulaName=="SaturationChemotaxisFormula"){
+					vecMapChemotaxisData[i][cellTypeId].formulaPtr=&ChemotaxisPlugin::saturationChemotaxisFormula;
+				}
+				else if( vecMapChemotaxisData[i][cellTypeId].formulaName=="SaturationLinearChemotaxisFormula"){
+					vecMapChemotaxisData[i][cellTypeId].formulaPtr=&ChemotaxisPlugin::saturationLinearChemotaxisFormula;
+
+				}
+				//jfg, more formulas
+				
+				
+				else if ( vecMapChemotaxisData[i][cellTypeId].formulaName == "PowerChemotaxisFormula" )
+				{
+					vecMapChemotaxisData[i][cellTypeId].formulaPtr=&ChemotaxisPlugin::powerChemotaxisFormula;
+				} 
+				else if ( vecMapChemotaxisData[i][cellTypeId].formulaName == "SaturationDifferenceChemotaxisFormula" )
+				{
+					vecMapChemotaxisData[i][cellTypeId].formulaPtr=&ChemotaxisPlugin::saturationDifferenceChemotaxisFormula;
+				}
+				else if ( vecMapChemotaxisData[i][cellTypeId].formulaName == "Log10DivisionFormula" )
+				{
+					vecMapChemotaxisData[i][cellTypeId].formulaPtr=&ChemotaxisPlugin::log10DivisionFormula;
+				}
+				else if ( vecMapChemotaxisData[i][cellTypeId].formulaName == "LogNatDivisionFormula" )
+				{
+					vecMapChemotaxisData[i][cellTypeId].formulaPtr=&ChemotaxisPlugin::logNatDivisionFormula;
+				}
+				else if ( vecMapChemotaxisData[i][cellTypeId].formulaName == "Log10DifferenceFormula" )
+				{
+					vecMapChemotaxisData[i][cellTypeId].formulaPtr=&ChemotaxisPlugin::log10DifferenceFormula;
+				}
+				else if ( vecMapChemotaxisData[i][cellTypeId].formulaName == "LogNatDifferenceFormula" )
+				{
+					vecMapChemotaxisData[i][cellTypeId].formulaPtr=&ChemotaxisPlugin::logNatDifferenceFormula;
+				}
+				else if (vecMapChemotaxisData[i][cellTypeId].formulaName == "COMLogScaledChemotaxisFormula")
+				{
+					vecMapChemotaxisData[i][cellTypeId].formulaPtr=&ChemotaxisPlugin::COMLogScaledChemotaxisFormula;
+				}
+				
+				// jfg, end
+				else{
+					vecMapChemotaxisData[i][cellTypeId].formulaPtr=&ChemotaxisPlugin::simpleChemotaxisFormula;
+				}
+				CC3D_Log(LOG_DEBUG) << "i="<<i<<" cellTypeId="<<cellTypeId;
+				vecMapChemotaxisData[i][cellTypeId].outScr();
+
+			}
+
+			//Now need to initialize field pointers
+			CC3D_Log(LOG_DEBUG) << "chemicalFieldSourceVec.size()="<<chemotaxisFieldDataVec.size();
+			fieldVec.clear();
+			fieldVec.assign(chemotaxisFieldDataVec.size(),0);//allocate fieldVec
+
+			fieldNameVec.clear();
+		    fieldNameVec.assign(chemotaxisFieldDataVec.size(),"");//allocate fieldNameVec
+
+			for(unsigned int i=0; i < chemotaxisFieldDataVec.size() ; ++i ){
+				//if(chemotaxisFieldDataVec[i].chemicalFieldSource=="DiffusionSolverFE")
+				{
+					map<string,Field3D<float>*> & nameFieldMap = sim->getConcentrationFieldNameMap();
+					map<string,Field3D<float>*>::iterator mitr=nameFieldMap.find(chemotaxisFieldDataVec[i].chemicalFieldName);
+
+					if(mitr!=nameFieldMap.end()){
+						fieldVec[i]=mitr->second;
+						fieldNameVec[i]=chemotaxisFieldDataVec[i].chemicalFieldName;
+					}else if (!fieldVec[i]){
+						throw CC3DException("No chemical field has been loaded!");
+
+					}
+				}
+	
+			}
+
+}
+
+
+float ChemotaxisPlugin::simpleChemotaxisFormula(float _flipNeighborConc,float _conc,ChemotaxisData & _chemotaxisData){
+
+	return (_flipNeighborConc-_conc)*_chemotaxisData.lambda;
+}
+
+float ChemotaxisPlugin::saturationChemotaxisFormula(float _flipNeighborConc,float _conc,ChemotaxisData & _chemotaxisData){
+
+	return   _chemotaxisData.lambda*(
+		_flipNeighborConc/(_chemotaxisData.saturationCoef+_flipNeighborConc)
+		-_conc/(_chemotaxisData.saturationCoef+_conc)
+		);
+
+}
+
+float ChemotaxisPlugin::saturationLinearChemotaxisFormula(float _flipNeighborConc,float _conc,ChemotaxisData & _chemotaxisData){
+
+	return   _chemotaxisData.lambda*(
+		_flipNeighborConc/(_chemotaxisData.saturationCoef*_flipNeighborConc+1)
+		-_conc/(_chemotaxisData.saturationCoef*_conc+1)
+		);
+
+}
+
+//jfg, more formulas
+float ChemotaxisPlugin::saturationDifferenceChemotaxisFormula(float _flipNeighborConc, float _conc, ChemotaxisData & _chemotaxisData)
+{
+
+	return _chemotaxisData.lambda*( _flipNeighborConc - _conc )/( _chemotaxisData.saturationCoef + _flipNeighborConc - _conc );
+	
+	
+}
+
+float ChemotaxisPlugin::powerChemotaxisFormula(float _flipNeighborConc, float _conc, ChemotaxisData & _chemotaxisData)
+{
+	float diff = _flipNeighborConc - _conc;
+
+
+	if (_chemotaxisData.powerLevel < 0 && diff == 0)//don't want NANs or infs going around
+	{
+
+		return 9E99 * _chemotaxisData.lambda;
+	}
+
+	return _chemotaxisData.lambda*pow(
+		diff, _chemotaxisData.powerLevel
+	);
+}
+
+float ChemotaxisPlugin::log10DivisionFormula(float _flipNeighborConc, float _conc, ChemotaxisData & _chemotaxisData)
+{
+	return _chemotaxisData.lambda * log10(
+		( 1 + _flipNeighborConc )/( 1 + _conc )
+	) ;
+}
+
+float ChemotaxisPlugin::logNatDivisionFormula(float _flipNeighborConc, float _conc, ChemotaxisData & _chemotaxisData)
+{
+	return _chemotaxisData.lambda * log(
+		( 1 + _flipNeighborConc )/( 1 + _conc )
+	) ;
+}
+
+float ChemotaxisPlugin::log10DifferenceFormula(float _flipNeighborConc, float _conc, ChemotaxisData & _chemotaxisData)
+{
+	float diff = _flipNeighborConc - _conc;
+
+
+	if ( diff <= 0 )//don't wan't NANs or infs going around
+	{
+		return -9E99 * _chemotaxisData.lambda;
+	}
+
+	return _chemotaxisData.lambda * log10( diff );
+}
+
+float ChemotaxisPlugin::logNatDifferenceFormula(float _flipNeighborConc, float _conc, ChemotaxisData & _chemotaxisData)
+{
+	float diff = _flipNeighborConc - _conc;
+
+	if ( diff <= 0 )//don't want NANs or infs going around
+	{
+		return -9E99 * _chemotaxisData.lambda;
+	}
+
+	return _chemotaxisData.lambda * log( diff );
+}
+
+float ChemotaxisPlugin::COMLogScaledChemotaxisFormula(float _flipNeighborConc, float _conc, ChemotaxisData & _chemotaxisData) 
+{
+	float den = _chemotaxisData.saturationCoef + _chemotaxisData.concCOM;
+	if (den == 0.0) den = std::numeric_limits<float>::epsilon();
+	return (_flipNeighborConc-_conc) * _chemotaxisData.lambda / den;
+}
+
+///////////////////////////////////////////////////////////////////////////////////////////////////////////////////////////
+double ChemotaxisPlugin::regularChemotaxis(const Point3D &pt, const CellG *newCell,const CellG *oldCell){
+
+
+	///cells move up the concentration gradient
+
+
+	/// new cell has to be different than medium i.e. only non-medium cells can chemotact
+	///e.g. in chemotaxis only non-medium cell can move a pixel that either belonged to other cell or to medium
+	///but situation where medium moves to a new pixel is not considered a chemotaxis
+
+	float energy=0.0;
+	std::map<std::string,ChemotaxisData>::iterator mitr;
+
+	if(newCell){
+
+		for(unsigned int i = 0 ; i < fieldVec.size() ; ++i){
+			bool chemotaxisDone=false;
+			auto field = fieldVec[i];
+
+			//first try "locally defined" chemotaxis
+
+			std::map<std::string,ChemotaxisData> & chemotaxisDataDictRef = *chemotaxisDataAccessor.get(newCell->extraAttribPtr);
+			mitr=chemotaxisDataDictRef.find(fieldNameVec[i]);
+
+			ChemotaxisData * chemotaxisDataPtr=0;
+			if (mitr!= chemotaxisDataDictRef.end()){
+				chemotaxisDataPtr=&mitr->second;
+
+			}
+
+			if( chemotaxisDataPtr && chemotaxisDataPtr->okToChemotact(oldCell,newCell) ){ 
+				// chemotaxis is allowed towards this type of oldCell and lambda is non-zero
+				ChemotaxisPlugin::chemotaxisEnergyFormulaFcnPtr_t formulaCurrentPtr=0;
+				formulaCurrentPtr=chemotaxisDataPtr->formulaPtr;
+
+				if(formulaCurrentPtr){
+					if (formulaCurrentPtr == &ChemotaxisPlugin::COMLogScaledChemotaxisFormula)
+						chemotaxisDataPtr->concCOM = field->get(Point3D(newCell->xCOM, newCell->yCOM, newCell->zCOM));
+					
+					energy+=(this->*formulaCurrentPtr)(field->get(potts->getFlipNeighbor()) , field->get(pt), *chemotaxisDataPtr);
+					chemotaxisDone=true;
+					
+				}
+			}
+
+
+			if( !chemotaxisDone ){
+
+				auto itr = vecMapChemotaxisData[i].find(newCell->type);
+
+				if (itr == vecMapChemotaxisData[i].end()) continue;
+
+				ChemotaxisData & chemotaxisDataRef = itr->second;
+				ChemotaxisData * chemotaxisDataPtr = &itr->second;
+
+				ChemotaxisPlugin::chemotaxisEnergyFormulaFcnPtr_t formulaCurrentPtr=0;
+
+				formulaCurrentPtr=chemotaxisDataRef.formulaPtr;
+
+				// chemotaxis id not allowed towards this type of oldCell
+				if( !chemotaxisDataRef.okToChemotact(oldCell,newCell) ){
+					continue;
+				}
+
+				//THIS IS THE CONDITION THAT TRIGGERS CHEMOTAXIS
+				if(chemotaxisDataRef.lambda!=0.0){
+					if(formulaCurrentPtr) {
+						if (formulaCurrentPtr == &ChemotaxisPlugin::COMLogScaledChemotaxisFormula)
+							chemotaxisDataRef.concCOM = field->get(Point3D(newCell->xCOM, newCell->yCOM, newCell->zCOM));
+						
+						energy+=(this->*formulaCurrentPtr)(field->get(potts->getFlipNeighbor()) , field->get(pt) , chemotaxisDataRef);
+					}
+					
+
+
+				}
+
+
+			}
+
+		}
+		return energy;
+	}
+
+	return 0;
+}
+
+double ChemotaxisPlugin::reciprocatedChemotaxis(const Point3D &pt, const CellG *newCell, const CellG *oldCell) {
+	// Equivalent to regularChemotaxis(pt, newCell, oldCell) +
+    // regularChemotaxis(pt, oldCell, newCell), but in a single loop over fields
+	// return regularChemotaxis(pt, newCell, oldCell) + regularChemotaxis(pt, oldCell, newCell);
+
+	double energy = 0;
+
+	std::map<std::string,ChemotaxisData>::iterator mitr;
+
+	for(unsigned int i = 0; i < fieldVec.size(); ++i){
+		auto field = fieldVec[i];
+
+		if(newCell){
+			bool chemotaxisDone = false;
+
+			// first try "locally defined" chemotaxis
+			std::map<std::string,ChemotaxisData> & chemotaxisDataDictRef = *chemotaxisDataAccessor.get(newCell->extraAttribPtr);
+			mitr = chemotaxisDataDictRef.find(fieldNameVec[i]);
+			
+			ChemotaxisData * chemotaxisDataPtr = 0;
+			if (mitr != chemotaxisDataDictRef.end()) chemotaxisDataPtr=&mitr->second;
+			
+			// when chemotaxis is allowed towards this type of oldCell and lambda is non-zero
+			if(chemotaxisDataPtr && chemotaxisDataPtr->okToChemotact(oldCell, newCell)){ 
+				ChemotaxisPlugin::chemotaxisEnergyFormulaFcnPtr_t formulaCurrentPtr = 0;
+				formulaCurrentPtr=chemotaxisDataPtr->formulaPtr;
+				if(formulaCurrentPtr){
+					energy += (this->*formulaCurrentPtr)(field->get(potts->getFlipNeighbor()), field->get(pt), *chemotaxisDataPtr);
+					chemotaxisDone = true;
+				}
+			}
+
+			if(!chemotaxisDone ){
+
+				auto itr = vecMapChemotaxisData[i].find(newCell->type);
+
+				if (itr != vecMapChemotaxisData[i].end()) {
+
+					ChemotaxisData & chemotaxisDataRef = itr->second;
+					ChemotaxisData * chemotaxisDataPtr = & itr->second;
+					ChemotaxisPlugin::chemotaxisEnergyFormulaFcnPtr_t formulaCurrentPtr = 0;
+
+					formulaCurrentPtr = chemotaxisDataRef.formulaPtr;
+
+					if(chemotaxisDataRef.okToChemotact(oldCell, newCell) && chemotaxisDataRef.lambda!=0.0 && formulaCurrentPtr)
+						energy += (this->*formulaCurrentPtr)(field->get(potts->getFlipNeighbor()), field->get(pt), chemotaxisDataRef);
+
+				}
+			}
+		}
+		if(oldCell){
+			bool chemotaxisDone=false;
+
+			// first try "locally defined" chemotaxis
+			std::map<std::string,ChemotaxisData> & chemotaxisDataDictRef = *chemotaxisDataAccessor.get(oldCell->extraAttribPtr);
+			mitr = chemotaxisDataDictRef.find(fieldNameVec[i]);
+			
+			ChemotaxisData * chemotaxisDataPtr = 0;
+			if (mitr != chemotaxisDataDictRef.end()) chemotaxisDataPtr=&mitr->second;
+			
+			// when chemotaxis is allowed towards this type of newCell and lambda is non-zero
+			if(chemotaxisDataPtr && chemotaxisDataPtr->okToChemotact(newCell, oldCell)){ 
+				ChemotaxisPlugin::chemotaxisEnergyFormulaFcnPtr_t formulaCurrentPtr = 0;
+				formulaCurrentPtr = chemotaxisDataPtr->formulaPtr;
+				if(formulaCurrentPtr){
+					energy += (this->*formulaCurrentPtr)(field->get(potts->getFlipNeighbor()), field->get(pt), *chemotaxisDataPtr);
+					chemotaxisDone = true;
+				}
+			}
+
+			if(!chemotaxisDone){
+
+				auto itr = vecMapChemotaxisData[i].find(oldCell->type);
+
+				if (itr != vecMapChemotaxisData[i].end()) {
+
+					ChemotaxisData & chemotaxisDataRef = itr->second;
+					ChemotaxisData * chemotaxisDataPtr = & itr->second;
+					ChemotaxisPlugin::chemotaxisEnergyFormulaFcnPtr_t formulaCurrentPtr = 0;
+
+					formulaCurrentPtr=chemotaxisDataRef.formulaPtr;
+
+					if(chemotaxisDataRef.okToChemotact(newCell, oldCell) && chemotaxisDataRef.lambda!=0.0 && formulaCurrentPtr)
+						energy += (this->*formulaCurrentPtr)(field->get(potts->getFlipNeighbor()), field->get(pt), chemotaxisDataRef);
+
+				}
+			}
+		}
+	}
+
+	return energy;
+}
+
+///////////////////////////////////////////////////////////////////////////////////////////////////////////////////////////
+double ChemotaxisPlugin::merksChemotaxis(const Point3D &pt, const CellG *newCell,const CellG *oldCell){
+
+	float energy=0.0;
+	std::map<std::string,ChemotaxisData>::iterator mitr;
+
+	for(unsigned int i = 0 ; i < fieldVec.size() ; ++i){
+		bool chemotaxisDone=false;
+		auto field = fieldVec[i];
+		//first will see if newCell is chemotacting (using locally defined chemotaxis parameters)
+        // and if it chemotacts towards oldCell. If yes, then next if statements
+		// will be skipped 
+
+		if(newCell){// check if newCell is potentially chemotaxing based on local parameters
+			std::map<std::string,ChemotaxisData> & chemotaxisDataDictRef = *chemotaxisDataAccessor.get(newCell->extraAttribPtr);
+			mitr=chemotaxisDataDictRef.find(fieldNameVec[i]);
+
+			ChemotaxisData * chemotaxisDataPtr=0;
+			if (mitr!= chemotaxisDataDictRef.end()){
+				chemotaxisDataPtr=&mitr->second;
+			}
+
+			if( chemotaxisDataPtr && chemotaxisDataPtr->okToChemotact(oldCell,newCell) ){ 
+				// chemotaxis is allowed towards this type of oldCell and lambda is non-zero
+				ChemotaxisPlugin::chemotaxisEnergyFormulaFcnPtr_t formulaCurrentPtr=0;
+				formulaCurrentPtr=chemotaxisDataPtr->formulaPtr;
+				if(formulaCurrentPtr){
+					if(formulaCurrentPtr == &ChemotaxisPlugin::COMLogScaledChemotaxisFormula)
+						chemotaxisDataPtr->concCOM = field->get(Point3D(newCell->xCOM, newCell->yCOM, newCell->zCOM));
+					
+					energy+=(this->*formulaCurrentPtr)(field->get(potts->getFlipNeighbor()) , field->get(pt), *chemotaxisDataPtr);
+				
+					chemotaxisDone=true;
+				}
+			}
+		}
+		//first will see if newCell is chemotacting and if it chemotacts towards oldCell.
+        // If yes, then next if statement will be skipped
+		if(!chemotaxisDone && newCell){// check if newCell is potentially chemotaxing
+
+			auto itr = vecMapChemotaxisData[i].find(newCell->type);
+
+			if (itr != vecMapChemotaxisData[i].end()) {
+
+				ChemotaxisData & chemotaxisDataRef = itr->second;
+
+				if( chemotaxisDataRef.okToChemotact(oldCell,newCell) && chemotaxisDataRef.lambda!=0.0){
+					// chemotaxis is allowed towards this type of oldCell and lambda is non-zero
+					ChemotaxisPlugin::chemotaxisEnergyFormulaFcnPtr_t formulaCurrentPtr=0;
+					formulaCurrentPtr=chemotaxisDataRef.formulaPtr;
+					if(formulaCurrentPtr){
+						if(formulaCurrentPtr == &ChemotaxisPlugin::COMLogScaledChemotaxisFormula)
+							chemotaxisDataRef.concCOM = field->get(Point3D(newCell->xCOM, newCell->yCOM, newCell->zCOM));
+
+						energy+=(this->*formulaCurrentPtr)(field->get(potts->getFlipNeighbor()) , field->get(pt), chemotaxisDataRef);
+
+						chemotaxisDone=true;
+					}
+				}
+
+			}
+		}
+
+		//now check if old cell chemotaxes locally
+		if(!chemotaxisDone && oldCell){
+			
+			// check if newCell is potentially chemotaxing based on local parameters
+			std::map<std::string,ChemotaxisData> & chemotaxisDataDictRef = *chemotaxisDataAccessor.get(oldCell->extraAttribPtr);
+			mitr=chemotaxisDataDictRef.find(fieldNameVec[i]);
+			ChemotaxisData * chemotaxisDataPtr=0;
+			if (mitr!= chemotaxisDataDictRef.end()){
+				chemotaxisDataPtr=&mitr->second;
+			}
+
+
+			if( chemotaxisDataPtr && chemotaxisDataPtr->okToChemotact(newCell,oldCell) ){ 
+				// chemotaxis is allowed towards this type of oldCell and lambda is non-zero
+
+				ChemotaxisPlugin::chemotaxisEnergyFormulaFcnPtr_t formulaCurrentPtr=0;
+				formulaCurrentPtr=chemotaxisDataPtr->formulaPtr;
+				if(formulaCurrentPtr){
+					if(formulaCurrentPtr == &ChemotaxisPlugin::COMLogScaledChemotaxisFormula)
+						chemotaxisDataPtr->concCOM = field->get(Point3D(oldCell->xCOM, oldCell->yCOM, oldCell->zCOM));
+
+					energy+=(this->*formulaCurrentPtr)(field->get(potts->getFlipNeighbor()) , field->get(pt), *chemotaxisDataPtr);
+					chemotaxisDone=true;
+			
+				}
+			}
+		}
+
+		if(!chemotaxisDone && oldCell){
+
+			auto itr = vecMapChemotaxisData[i].find(oldCell->type);
+
+			if (itr != vecMapChemotaxisData[i].end()) {
+
+				//since chemotaxis "based on" newCell did not work we try to see it "based on" oldCell will work
+				ChemotaxisData & chemotaxisDataRef = itr->second;
+
+				if( chemotaxisDataRef.okToChemotact(newCell,oldCell) && chemotaxisDataRef.lambda!=0.0){
+					// chemotaxis is allowed towards this type of oldCell and lambda is non-zero
+					CC3D_Log(LOG_TRACE) << "BASED ON OLD pt="<<pt<<" oldCell="<<oldCell<<" newCell="<<newCell;
+					ChemotaxisPlugin::chemotaxisEnergyFormulaFcnPtr_t formulaCurrentPtr=0;
+					formulaCurrentPtr=chemotaxisDataRef.formulaPtr;
+					if(formulaCurrentPtr){
+						if(formulaCurrentPtr == &ChemotaxisPlugin::COMLogScaledChemotaxisFormula)
+							chemotaxisDataRef.concCOM = field->get(Point3D(oldCell->xCOM, oldCell->yCOM, oldCell->zCOM));
+
+						energy+=(this->*formulaCurrentPtr)(field->get(potts->getFlipNeighbor()), field->get(pt), chemotaxisDataRef);
+						chemotaxisDone=true;
+					}
+				}
+
+			}
+		}
+
+	}
+
+	return energy;
+
+
+}
+
+double ChemotaxisPlugin::changeEnergy(const Point3D &pt,const CellG *newCell,const CellG *oldCell) {
+
+	return (this->*algorithmPtr)(pt,newCell,oldCell);
+
+}
+
+ChemotaxisData * ChemotaxisPlugin::addChemotaxisData(CellG * _cell,std::string _fieldName){
+
+	ChemotaxisData * chemotaxisDataPtr=getChemotaxisData(_cell,_fieldName);
+	if (chemotaxisDataPtr)
+		return chemotaxisDataPtr;
+
+	std::map<std::string,ChemotaxisData> & chemotaxisDataDictRef = *chemotaxisDataAccessor.get(_cell->extraAttribPtr);
+
+	chemotaxisDataDictRef[_fieldName]=ChemotaxisData();
+	
+	ChemotaxisData & chemotaxisDataRef=chemotaxisDataDictRef[_fieldName];
+	chemotaxisDataRef.chemotaxisFormulaDictPtr=&chemotaxisFormulaDict;
+	chemotaxisDataRef.automaton=automaton;
+
+	chemotaxisDataRef.formulaPtr=chemotaxisFormulaDict[chemotaxisDataRef.formulaName]; //use simple formula as a default setting
+	
+	return & chemotaxisDataDictRef[_fieldName];
+
+}
+
+std::vector<std::string> ChemotaxisPlugin::getFieldNamesWithChemotaxisData(CellG * _cell){
+
+	std::vector<std::string> fieldNamesVec;
+	std::map<std::string,ChemotaxisData> & chemotaxisDataDictRef = *chemotaxisDataAccessor.get(_cell->extraAttribPtr);
+	for (std::map<std::string,ChemotaxisData>::iterator mitr = chemotaxisDataDictRef.begin() ; mitr!=chemotaxisDataDictRef.end();++mitr){
+		fieldNamesVec.push_back(mitr->first);
+	}
+	return fieldNamesVec;
+}
+
+ChemotaxisData * ChemotaxisPlugin::getChemotaxisData(CellG * _cell , std::string _fieldName){
+	std::map<std::string,ChemotaxisData>::iterator mitr;
+	std::map<std::string,ChemotaxisData> & chemotaxisDataDictRef = *chemotaxisDataAccessor.get(_cell->extraAttribPtr);
+	mitr=chemotaxisDataDictRef.find(_fieldName);
+	if (mitr != chemotaxisDataDictRef .end()){
+		return &mitr->second;
+	}else{
+		return 0;
+	}
+}
+
+std::string ChemotaxisPlugin::toString(){
+	return "Chemotaxis";
+}
+
+
+std::string ChemotaxisPlugin::steerableName(){
+	return toString();
+}
+