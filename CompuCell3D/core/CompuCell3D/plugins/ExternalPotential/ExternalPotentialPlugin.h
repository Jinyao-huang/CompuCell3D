#ifndef COMPUCELL3DEXTERNALPOTENTIALPLUGIN_H
#define COMPUCELL3DEXTERNALPOTENTIALPLUGIN_H

#include <CompuCell3D/CC3D.h>
<<<<<<< HEAD
=======
// // // #include <CompuCell3D/Plugin.h>
// // // #include <CompuCell3D/Potts3D/EnergyFunction.h>
// // // #include <CompuCell3D/Potts3D/Cell.h>
// // // #include <CompuCell3D/Field3D/AdjacentNeighbor.h>

// // // #include <CompuCell3D/Potts3D/Cell.h>
// // // #include <Utils/Coordinates3D.h>
// // // #include <CompuCell3D/Field3D/WatchableField3D.h>


// // // #include <set>
>>>>>>> 52aeeb34

#include "ExternalPotentialDLLSpecifier.h"

namespace CompuCell3D {

	/**
	@author m
	*/

	class Simlator;
	class Potts3D;
	class AdjacentNeighbor;
	template <class T> class Field3D;
	class Potts3D;
	class BoundaryStrategy;

	class EXTERNALPOTENTIAL_EXPORT ExternalPotentialParam{
	public:
		ExternalPotentialParam(){
			lambdaVec.x=0.0;
			lambdaVec.y=0.0;
			lambdaVec.z=0.0;
		}
		Coordinates3D<float> lambdaVec;
		std::string typeName;
	};

	class EXTERNALPOTENTIAL_EXPORT ExternalPotentialPlugin : public Plugin,public EnergyFunction
	{

	private:

		Potts3D *potts;
		AdjacentNeighbor  adjNeighbor;
		CC3DXMLElement * xmlData;
		Point3D boundaryConditionIndicator;
		BoundaryStrategy *boundaryStrategy;

		//EneryFunction data
		Coordinates3D<float> lambdaVec;
		
		AdjacentNeighbor  * adjNeighbor_ptr;
		WatchableField3D<CellG *> *cellFieldG;
		Dim3D fieldDim;
		enum FunctionType {GLOBAL=0,BYCELLTYPE=1,BYCELLID=2};
		FunctionType functionType;
		std::unordered_map<unsigned char, ExternalPotentialParam> externalPotentialParamMap;

		typedef double (ExternalPotentialPlugin::*changeEnergy_t)(const Point3D &pt, const CellG *newCell,const CellG *oldCell);

		ExternalPotentialPlugin::changeEnergy_t changeEnergyFcnPtr;
		double changeEnergyGlobal(const Point3D &pt, const CellG *newCell,const CellG *oldCell);
		double changeEnergyByCellType(const Point3D &pt, const CellG *newCell,const CellG *oldCell);
		double changeEnergyByCellId(const Point3D &pt, const CellG *newCell,const CellG *oldCell);

		//COM based functions
		double changeEnergyGlobalCOMBased(const Point3D &pt,  const CellG *newCell,const CellG *oldCell);
		double changeEnergyByCellTypeCOMBased(const Point3D &pt, const CellG *newCell,const CellG *oldCell);
		double changeEnergyByCellIdCOMBased(const Point3D &pt, const CellG *newCell,const CellG *oldCell);

		std::set<unsigned char> participatingTypes;

	public:
		ExternalPotentialPlugin();

		~ExternalPotentialPlugin();
		//plugin interface
		virtual void init(Simulator *_simulator, CC3DXMLElement *_xmlData=0);
		virtual void extraInit(Simulator *_simulator);
		//energyFunction interface
	  	virtual double changeEnergy(const Point3D &pt, const CellG *newCell, const CellG *oldCell);

		//steerable interface
		virtual void update(CC3DXMLElement *_xmlData, bool _fullInitFlag=false);
		virtual std::string steerableName();
		virtual std::string toString();

		//energyFunction mathods

		void initData();


	};

};

#endif<|MERGE_RESOLUTION|>--- conflicted
+++ resolved
@@ -2,20 +2,6 @@
 #define COMPUCELL3DEXTERNALPOTENTIALPLUGIN_H
 
 #include <CompuCell3D/CC3D.h>
-<<<<<<< HEAD
-=======
-// // // #include <CompuCell3D/Plugin.h>
-// // // #include <CompuCell3D/Potts3D/EnergyFunction.h>
-// // // #include <CompuCell3D/Potts3D/Cell.h>
-// // // #include <CompuCell3D/Field3D/AdjacentNeighbor.h>
-
-// // // #include <CompuCell3D/Potts3D/Cell.h>
-// // // #include <Utils/Coordinates3D.h>
-// // // #include <CompuCell3D/Field3D/WatchableField3D.h>
-
-
-// // // #include <set>
->>>>>>> 52aeeb34
 
 #include "ExternalPotentialDLLSpecifier.h"
 
@@ -56,7 +42,7 @@
 
 		//EneryFunction data
 		Coordinates3D<float> lambdaVec;
-		
+
 		AdjacentNeighbor  * adjNeighbor_ptr;
 		WatchableField3D<CellG *> *cellFieldG;
 		Dim3D fieldDim;
