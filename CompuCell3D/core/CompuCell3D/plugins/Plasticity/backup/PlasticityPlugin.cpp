

#include <CompuCell3D/plugins/Plasticity/PlasticityTrackerPlugin.h>

#include <CompuCell3D/Field3D/Field3D.h>
#include <CompuCell3D/Field3D/Point3D.h>
#include <BasicUtils/BasicString.h>
#include <BasicUtils/BasicException.h>
#include <PublicUtilities/NumericalUtils.h>
#include <CompuCell3D/plugins/Plasticity/PlasticityTracker.h>
#include <BasicUtils/BasicClassAccessor.h>
#include <BasicUtils/BasicClassGroup.h>
#include <CompuCell3D/Boundary/BoundaryStrategy.h>
<<<<<<< HEAD
#include<CompuCell3D/CC3DLogger.h>
=======
#include <PublicUtilities/CC3DLogger.h>
>>>>>>> 6ed90e64

#include <CompuCell3D/Simulator.h>
#include <CompuCell3D/Potts3D/Potts3D.h>
using namespace CompuCell3D;


#include <iostream>
using namespace std;


#include "PlasticityPlugin.h"




PlasticityPlugin::PlasticityPlugin() : 
cellFieldG(0), 
pluginName("Plasticity"),
targetLengthPlasticity(0.0),
lambdaPlasticity(0.0),
maxLengthPlasticity(100000000000.0),
diffEnergyFcnPtr(&PlasticityPlugin::diffEnergyGlobal),
boundaryStrategy(0) 
{}

PlasticityPlugin::~PlasticityPlugin() {

}

void PlasticityPlugin::init(Simulator *simulator, CC3DXMLElement *_xmlData) {

   Potts3D *potts = simulator->getPotts();
   cellFieldG = potts->getCellFieldG();
   pluginName=_xmlData->getAttribute("Name");

   
   potts->registerEnergyFunctionWithName(this,"PlasticityEnergy");
   simulator->registerSteerableObject(this);
   update(_xmlData,true);


}

void PlasticityPlugin::extraInit(Simulator *simulator) {
  Potts3D *potts = simulator->getPotts();
  cellFieldG = potts->getCellFieldG();
  
  fieldDim=cellFieldG ->getDim();
  boundaryStrategy=BoundaryStrategy::getInstance();
  

   bool pluginAlreadyRegisteredFlag;
   PlasticityTrackerPlugin * trackerPlugin = (PlasticityTrackerPlugin *) Simulator::pluginManager.get("PlasticityTracker",&pluginAlreadyRegisteredFlag); //this will load PlasticityTracker plugin if it is not already loaded  
   if(!pluginAlreadyRegisteredFlag)
      trackerPlugin->init(simulator);
   plasticityTrackerAccessorPtr=trackerPlugin->getPlasticityTrackerAccessorPtr() ;

//   surfaceEnergy->setMaxNeighborIndex( trackerPlugin->getMaxNeighborIndex() );

}


void PlasticityPlugin::update(CC3DXMLElement *_xmlData, bool _fullInitFlag){
    

	if(_xmlData->findElement("Local")){
      diffEnergyFcnPtr=&PlasticityPlugin::diffEnergyLocal;
   }else{
      diffEnergyFcnPtr=&PlasticityPlugin::diffEnergyGlobal;
		if(_xmlData->findElement("TargetLengthPlasticity"))
			targetLengthPlasticity=_xmlData->getFirstElement("TargetLengthPlasticity")->getDouble();
		if(_xmlData->findElement("LambdaPlasticity"))
			lambdaPlasticity=_xmlData->getFirstElement("LambdaPlasticity")->getDouble();
		if(_xmlData->findElement("MaxPlasticityLength"))
			maxLengthPlasticity=_xmlData->getFirstElement("MaxPlasticityLength")->getDouble();

   }
}



double PlasticityPlugin::diffEnergyGlobal(float _deltaL,float _lBefore,const PlasticityTrackerData * _plasticityTrackerData,const CellG *_cell){

   if(_cell->volume>1){
		if(_lBefore<maxLengthPlasticity){
			return lambdaPlasticity*_deltaL*(2*(_lBefore-targetLengthPlasticity)+_deltaL);
		}else{
			return 0.0;
		}
   }else{//after spin flip oldCell will disappear so the only contribution from before spin flip i.e. -(l-l0)^2
		if(_lBefore<maxLengthPlasticity){
			return -lambdaPlasticity*(_lBefore-targetLengthPlasticity)*(_lBefore-targetLengthPlasticity);
		}else{
			return 0.0;
		}
   }

}

double PlasticityPlugin::diffEnergyLocal(float _deltaL,float _lBefore,const PlasticityTrackerData * _plasticityTrackerData,const CellG *_cell){

   float lambdaLocal=_plasticityTrackerData->lambdaLength;
   float targetLengthLocal=_plasticityTrackerData->targetLength;

   if(_cell->volume>1){
      return lambdaLocal*_deltaL*(2*(_lBefore-targetLengthLocal)+_deltaL);
   }else{//after spin flip oldCell will disappear so the only contribution from before spin flip i.e. -(l-l0)^2
      return -lambdaLocal*(_lBefore-targetLengthLocal)*(_lBefore-targetLengthLocal);
   }

}



double PlasticityPlugin::changeEnergy(const Point3D &pt,
				  const CellG *newCell,
				  const CellG *oldCell) {

   
//    //Change in Energy is given by E_after-E_before
//    //((l+d)-l0)^2-(l-l0)^2 = d*(2*(l-l0)+d)
   float energy=0.0;
   Coordinates3D<double> centroidOldAfter;
   Coordinates3D<double> centroidNewAfter;
   Coordinates3D<float> centMassOldAfter;
   Coordinates3D<float> centMassNewAfter;
   Coordinates3D<float> centMassOldBefore;
   Coordinates3D<float> centMassNewBefore;

<<<<<<< HEAD
   Log(LOG_TRACE) << "fieldDim="<<fieldDim;
=======
   CC3D_Log(LOG_TRACE) << "fieldDim="<<fieldDim;
>>>>>>> 6ed90e64
   if(oldCell){
      centMassOldBefore.XRef()=oldCell->xCM/(float)oldCell->volume;
      centMassOldBefore.YRef()=oldCell->yCM/(float)oldCell->volume;
      centMassOldBefore.ZRef()=oldCell->zCM/(float)oldCell->volume;

      if(oldCell->volume>1){
         centroidOldAfter=precalculateCentroid(pt, oldCell, -1,fieldDim,boundaryStrategy);
         centMassOldAfter.XRef()=centroidOldAfter.X()/(float)(oldCell->volume-1);
         centMassOldAfter.YRef()=centroidOldAfter.Y()/(float)(oldCell->volume-1);
         centMassOldAfter.ZRef()=centroidOldAfter.Z()/(float)(oldCell->volume-1);
         
      }else{
//          return 0.0;//if oldCell is to disappear the Plasticity energy will be zero
         centroidOldAfter.XRef()=oldCell->xCM;
         centroidOldAfter.YRef()=oldCell->yCM;
         centroidOldAfter.ZRef()=oldCell->zCM;
         centMassOldAfter.XRef()=centroidOldAfter.X()/(float)(oldCell->volume);
         centMassOldAfter.YRef()=centroidOldAfter.Y()/(float)(oldCell->volume);
         centMassOldAfter.ZRef()=centroidOldAfter.Z()/(float)(oldCell->volume);
         

      }

   }

   if(newCell){

      centMassNewBefore.XRef()=newCell->xCM/(float)newCell->volume;
      centMassNewBefore.YRef()=newCell->yCM/(float)newCell->volume;
      centMassNewBefore.ZRef()=newCell->zCM/(float)newCell->volume;

      centroidNewAfter=precalculateCentroid(pt, newCell, 1,fieldDim,boundaryStrategy);
      centMassNewAfter.XRef()=centroidNewAfter.X()/(float)(newCell->volume+1);
      centMassNewAfter.YRef()=centroidNewAfter.Y()/(float)(newCell->volume+1);
      centMassNewAfter.ZRef()=centroidNewAfter.Z()/(float)(newCell->volume+1);

   }

   
   //will loop over neighbors of the oldCell and calculate Plasticity energy
   set<PlasticityTrackerData> * plasticityNeighborsTmpPtr;
   set<PlasticityTrackerData>::iterator sitr;
   CellG *nCell;
   float deltaL;
   float lBefore;
   float oldVol;
   float newVol;
   float nCellVol;
   if(oldCell){
      oldVol=oldCell->volume;
      plasticityNeighborsTmpPtr=&plasticityTrackerAccessorPtr->get(oldCell->extraAttribPtr)->plasticityNeighbors ;
      
      for (sitr=plasticityNeighborsTmpPtr->begin() ; sitr != plasticityNeighborsTmpPtr->end() ;++sitr){
         nCell=sitr->neighborAddress;
         nCellVol=nCell->volume;
         
         if(nCell!=newCell){
            lBefore=distInvariantCM(centMassOldBefore.X(),centMassOldBefore.Y(),centMassOldBefore.Z(),nCell->xCM/nCellVol,nCell->yCM/nCellVol,nCell->zCM/nCellVol,fieldDim,boundaryStrategy);
            deltaL=
            distInvariantCM(centMassOldAfter.X(),centMassOldAfter.Y(),centMassOldAfter.Z(),nCell->xCM/nCellVol,nCell->yCM/nCellVol,nCell->zCM/nCellVol,fieldDim,boundaryStrategy)
            -lBefore;
         }else{
            lBefore=distInvariantCM(centMassOldBefore.X(),centMassOldBefore.Y(),centMassOldBefore.Z(),centMassNewBefore.X(),centMassNewBefore.Y(),centMassNewBefore.Z(),fieldDim,boundaryStrategy);
            deltaL=
            distInvariantCM(centMassOldAfter.X(),centMassOldAfter.Y(),centMassOldAfter.Z(),centMassNewAfter.X(),centMassNewAfter.Y(),centMassNewAfter.Z(),fieldDim,boundaryStrategy)
            -lBefore;

         }
         energy+=(this->*diffEnergyFcnPtr)(deltaL,lBefore,&(*sitr),oldCell);

//          if(oldCell->volume>1){
//             energy+=lambdaPlasticity*deltaL*(2*(lBefore-targetLengthPlasticity)+deltaL);
//          }else{//after spin flip oldCell will disappear so the only contribution from before spin flip i.e. -(l-l0)^2
//             energy-=lambdaPlasticity*(lBefore-targetLengthPlasticity)*(lBefore-targetLengthPlasticity);
//          }
//          double locEn1;
//          double locEn2;
//          locEn2=(this->*diffEnergyFcnPtr)(deltaL,lBefore,&(*sitr),oldCell);
//          if(oldCell->volume>1){
//             locEn1=lambdaPlasticity*deltaL*(2*(lBefore-targetLengthPlasticity)+deltaL);
//          }else{//after spin flip oldCell will disappear so the only contribution from before spin flip i.e. -(l-l0)^2
//             locEn1=-lambdaPlasticity*(lBefore-targetLengthPlasticity)*(lBefore-targetLengthPlasticity);
//          }
// 
//          if(locEn1!=locEn2){
<<<<<<< HEAD
   //          Log(LOG_TRACE) <<"locEn1="<<locEn1<<" locEn2="<<locEn2;
=======
   //          CC3D_Log(LOG_TRACE) <<"locEn1="<<locEn1<<" locEn2="<<locEn2;
>>>>>>> 6ed90e64
//             exit(0);
// 
//          }

      }
   }

   if(newCell){
      newVol=newCell->volume;
      plasticityNeighborsTmpPtr=&plasticityTrackerAccessorPtr->get(newCell->extraAttribPtr)->plasticityNeighbors ;
      for (sitr=plasticityNeighborsTmpPtr->begin() ; sitr != plasticityNeighborsTmpPtr->end() ;++sitr){
         nCell=sitr->neighborAddress;
         nCellVol=nCell->volume;
         
         if(nCell!=oldCell){
            lBefore=distInvariantCM(centMassNewBefore.X(),centMassNewBefore.Y(),centMassNewBefore.Z(),nCell->xCM/nCellVol,nCell->yCM/nCellVol,nCell->zCM/nCellVol,fieldDim,boundaryStrategy);
            deltaL=
            distInvariantCM(centMassNewAfter.X(),centMassNewAfter.Y(),centMassNewAfter.Z(),nCell->xCM/nCellVol,nCell->yCM/nCellVol,nCell->zCM/nCellVol,fieldDim,boundaryStrategy)
            -lBefore;
         }else{// this was already taken into account in the oldCell secion - we need to avoid double counting
//             lBefore=distInvariantCM(centMassNewBefore.X(),centMassNewBefore.Y(),centMassNewBefore.Z(),centMassOldBefore.X(),centMassOldBefore.Y(),centMassOldBefore.Z(),fieldDim);
//             deltaL=
//             distInvariantCM(centMassNewAfter.X(),centMassNewAfter.Y(),centMassNewAfter.Z(),centMassOldAfter.X(),centMassOldAfter.Y(),centMassOldAfter.Z(),fieldDim)
//             -lBefore;

         }
         energy+=(this->*diffEnergyFcnPtr)(deltaL,lBefore,&(*sitr),newCell);
//          energy+=lambdaPlasticity*deltaL*(2*(lBefore-targetLengthPlasticity)+deltaL);

//          double locEn1;
//          double locEn2;
//          locEn2=(this->*diffEnergyFcnPtr)(deltaL,lBefore,&(*sitr),newCell);
//          
//          locEn1=lambdaPlasticity*deltaL*(2*(lBefore-targetLengthPlasticity)+deltaL);
<<<<<<< HEAD
//             Log(LOG_TRACE) <<"locEn1="<<locEn1<<" locEn1="<<locEn2;
// 
//          if(locEn1!=locEn2){
   //          Log(LOG_TRACE) <<"locEn1="<<locEn1<<" locEn2="<<locEn2;
=======
//             CC3D_Log(LOG_TRACE) <<"locEn1="<<locEn1<<" locEn1="<<locEn2;
// 
//          if(locEn1!=locEn2){
   //          CC3D_Log(LOG_TRACE) <<"locEn1="<<locEn1<<" locEn2="<<locEn2;
>>>>>>> 6ed90e64
//             exit(0);
// 
//          }

      }
   }



   Coordinates3D<int> centroid;
//    if(oldCell){
// //        centroid=precalculateCMAfterFlip(pt, oldCell, -1,fieldDim);
//          centroid=precalculateCentroid(pt, oldCell, -1,fieldDim);
<<<<<<< HEAD
//          Log(LOG_TRACE) <<"int="<<precalculateCentroid(pt, oldCell, -1,fieldDim);
//       Log(LOG_TRACE) <<"pt="<<pt;
//       Log(LOG_TRACE) <<"oldCell xCM="<<oldCell->xCM<<" xcm="<<oldCell->xCM/(float)oldCell->volume;
//       Log(LOG_TRACE) <<"Centroid "<<centroid.X()<<","<<centroid.Y()<<","<<centroid.Z();
//       Log(LOG_TRACE) <<"Manual "<<oldCell->xCM-pt.x<<","<<oldCell->yCM-pt.y<<","<<oldCell->zCM-pt.z;
=======
//          CC3D_Log(LOG_TRACE) <<"int="<<precalculateCentroid(pt, oldCell, -1,fieldDim);
//       CC3D_Log(LOG_TRACE) <<"pt="<<pt;
//       CC3D_Log(LOG_TRACE) <<"oldCell xCM="<<oldCell->xCM<<" xcm="<<oldCell->xCM/(float)oldCell->volume;
//       CC3D_Log(LOG_TRACE) <<"Centroid "<<centroid.X()<<","<<centroid.Y()<<","<<centroid.Z();
//       CC3D_Log(LOG_TRACE) <<"Manual "<<oldCell->xCM-pt.x<<","<<oldCell->yCM-pt.y<<","<<oldCell->zCM-pt.z;
>>>>>>> 6ed90e64
//       if(oldCell->xCM-pt.x - centroid.X() !=0 || oldCell->yCM-pt.y - centroid.Y() !=0 || oldCell->zCM-pt.z - centroid.Z() !=0)
//          exit(0);
//    }


//    float energy=0.0;
<<<<<<< HEAD
      Log(LOG_TRACE) <<"energy="<<energy;
=======
      CC3D_Log(LOG_TRACE) <<"energy="<<energy;
>>>>>>> 6ed90e64
   return energy;


}

std::string PlasticityPlugin::toString(){
   return pluginName;
   //return "Plasticity";
}


std::string PlasticityPlugin::steerableName(){
   return toString();
}<|MERGE_RESOLUTION|>--- conflicted
+++ resolved
@@ -11,11 +11,7 @@
 #include <BasicUtils/BasicClassAccessor.h>
 #include <BasicUtils/BasicClassGroup.h>
 #include <CompuCell3D/Boundary/BoundaryStrategy.h>
-<<<<<<< HEAD
-#include<CompuCell3D/CC3DLogger.h>
-=======
 #include <PublicUtilities/CC3DLogger.h>
->>>>>>> 6ed90e64
 
 #include <CompuCell3D/Simulator.h>
 #include <CompuCell3D/Potts3D/Potts3D.h>
@@ -145,11 +141,7 @@
    Coordinates3D<float> centMassOldBefore;
    Coordinates3D<float> centMassNewBefore;
 
-<<<<<<< HEAD
-   Log(LOG_TRACE) << "fieldDim="<<fieldDim;
-=======
    CC3D_Log(LOG_TRACE) << "fieldDim="<<fieldDim;
->>>>>>> 6ed90e64
    if(oldCell){
       centMassOldBefore.XRef()=oldCell->xCM/(float)oldCell->volume;
       centMassOldBefore.YRef()=oldCell->yCM/(float)oldCell->volume;
@@ -235,11 +227,7 @@
 //          }
 // 
 //          if(locEn1!=locEn2){
-<<<<<<< HEAD
-   //          Log(LOG_TRACE) <<"locEn1="<<locEn1<<" locEn2="<<locEn2;
-=======
    //          CC3D_Log(LOG_TRACE) <<"locEn1="<<locEn1<<" locEn2="<<locEn2;
->>>>>>> 6ed90e64
 //             exit(0);
 // 
 //          }
@@ -274,17 +262,10 @@
 //          locEn2=(this->*diffEnergyFcnPtr)(deltaL,lBefore,&(*sitr),newCell);
 //          
 //          locEn1=lambdaPlasticity*deltaL*(2*(lBefore-targetLengthPlasticity)+deltaL);
-<<<<<<< HEAD
-//             Log(LOG_TRACE) <<"locEn1="<<locEn1<<" locEn1="<<locEn2;
-// 
-//          if(locEn1!=locEn2){
-   //          Log(LOG_TRACE) <<"locEn1="<<locEn1<<" locEn2="<<locEn2;
-=======
 //             CC3D_Log(LOG_TRACE) <<"locEn1="<<locEn1<<" locEn1="<<locEn2;
 // 
 //          if(locEn1!=locEn2){
    //          CC3D_Log(LOG_TRACE) <<"locEn1="<<locEn1<<" locEn2="<<locEn2;
->>>>>>> 6ed90e64
 //             exit(0);
 // 
 //          }
@@ -298,30 +279,18 @@
 //    if(oldCell){
 // //        centroid=precalculateCMAfterFlip(pt, oldCell, -1,fieldDim);
 //          centroid=precalculateCentroid(pt, oldCell, -1,fieldDim);
-<<<<<<< HEAD
-//          Log(LOG_TRACE) <<"int="<<precalculateCentroid(pt, oldCell, -1,fieldDim);
-//       Log(LOG_TRACE) <<"pt="<<pt;
-//       Log(LOG_TRACE) <<"oldCell xCM="<<oldCell->xCM<<" xcm="<<oldCell->xCM/(float)oldCell->volume;
-//       Log(LOG_TRACE) <<"Centroid "<<centroid.X()<<","<<centroid.Y()<<","<<centroid.Z();
-//       Log(LOG_TRACE) <<"Manual "<<oldCell->xCM-pt.x<<","<<oldCell->yCM-pt.y<<","<<oldCell->zCM-pt.z;
-=======
 //          CC3D_Log(LOG_TRACE) <<"int="<<precalculateCentroid(pt, oldCell, -1,fieldDim);
 //       CC3D_Log(LOG_TRACE) <<"pt="<<pt;
 //       CC3D_Log(LOG_TRACE) <<"oldCell xCM="<<oldCell->xCM<<" xcm="<<oldCell->xCM/(float)oldCell->volume;
 //       CC3D_Log(LOG_TRACE) <<"Centroid "<<centroid.X()<<","<<centroid.Y()<<","<<centroid.Z();
 //       CC3D_Log(LOG_TRACE) <<"Manual "<<oldCell->xCM-pt.x<<","<<oldCell->yCM-pt.y<<","<<oldCell->zCM-pt.z;
->>>>>>> 6ed90e64
 //       if(oldCell->xCM-pt.x - centroid.X() !=0 || oldCell->yCM-pt.y - centroid.Y() !=0 || oldCell->zCM-pt.z - centroid.Z() !=0)
 //          exit(0);
 //    }
 
 
 //    float energy=0.0;
-<<<<<<< HEAD
-      Log(LOG_TRACE) <<"energy="<<energy;
-=======
       CC3D_Log(LOG_TRACE) <<"energy="<<energy;
->>>>>>> 6ed90e64
    return energy;
 
 
