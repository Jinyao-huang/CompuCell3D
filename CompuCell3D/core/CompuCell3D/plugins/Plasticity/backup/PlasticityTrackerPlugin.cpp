


#include <CompuCell3D/Automaton/Automaton.h>
#include <CompuCell3D/Simulator.h>
#include <CompuCell3D/Potts3D/Potts3D.h>
#include <CompuCell3D/Field3D/Field3D.h>
#include <CompuCell3D/Field3D/WatchableField3D.h>
//#include <CompuCell3D/plugins/Volume/VolumePlugin.h>
//#include <CompuCell3D/plugins/Volume/VolumeEnergy.h>
#include <CompuCell3D/Potts3D/CellInventory.h>
#include <CompuCell3D/plugins/NeighborTracker/NeighborTrackerPlugin.h>
#include <ctime>
using namespace CompuCell3D;


#include <iostream>
#include <cmath>
using namespace std;


#include "PlasticityTrackerPlugin.h"


PlasticityTrackerPlugin::PlasticityTrackerPlugin() :
   pUtils(0),
   lockPtr(0),
   cellFieldG(0),
   initialized(false),
   maxNeighborIndex(0),
   boundaryStrategy(0),
	xmlData(0)

   {}

PlasticityTrackerPlugin::~PlasticityTrackerPlugin() {
	pUtils->destroyLock(lockPtr);
	delete lockPtr;
	lockPtr=0;
}


void PlasticityTrackerPlugin::init(Simulator *_simulator, CC3DXMLElement *_xmlData) {

  xmlData=_xmlData;
  simulator=_simulator;
  Potts3D *potts = simulator->getPotts();
  cellFieldG = (WatchableField3D<CellG *> *)potts->getCellFieldG();
   pUtils=simulator->getParallelUtils();
   lockPtr=new ParallelUtilsOpenMP::OpenMPLock_t;
   pUtils->initLock(lockPtr); 
   
  ///getting cell inventory
  cellInventoryPtr=& potts->getCellInventory(); 



  ///will register PlasticityTracker here
  BasicClassAccessorBase * plasticityTrackerAccessorPtr=&plasticityTrackerAccessor;
   ///************************************************************************************************  
  ///REMARK. HAVE TO USE THE SAME BASIC CLASS ACCESSOR INSTANCE THAT WAS USED TO REGISTER WITH FACTORY
   ///************************************************************************************************  
  potts->getCellFactoryGroupPtr()->registerClass(plasticityTrackerAccessorPtr);

  
  
  fieldDim=cellFieldG->getDim();

  boundaryStrategy=BoundaryStrategy::getInstance();
  maxNeighborIndex=boundaryStrategy->getMaxNeighborIndexFromNeighborOrder(1);//1st nearest neighbor

   bool pluginAlreadyRegisteredFlag;
   Plugin *plugin=Simulator::pluginManager.get("CenterOfMass",&pluginAlreadyRegisteredFlag); //this will load COM plugin if it is not already loaded
  if(!pluginAlreadyRegisteredFlag)
      plugin->init(simulator);
   
  
  potts->registerCellGChangeWatcher(this);//register plasticityTracker after CenterOfMass and after VolumeTracker - implicitely called from CenterOfmass
}

///////////////////////////////////////////////////////////////////////////////////////////////////////////////////////////////////////////

void PlasticityTrackerPlugin::extraInit(Simulator *_simulator) {
	plasticityTypesNames.clear();
	plasticityTypes.clear();
	CC3DXMLElementList includeTypeNamesXMLVec=xmlData->getElements("IncludeType");
	for(int i = 0 ; i < includeTypeNamesXMLVec.size() ; ++i){
		plasticityTypesNames.insert(includeTypeNamesXMLVec[i]->getText());			
	}

   Automaton * automaton=simulator->getPotts()->getAutomaton();
   // Initializing set of plasticitytypes
   for (set<string>::iterator sitr = plasticityTypesNames.begin() ; sitr != plasticityTypesNames.end() ; ++sitr){
      plasticityTypes.insert(automaton->getTypeId( *sitr));
   }
   
}
///////////////////////////////////////////////////////////////////////////////////////////////////////////////////////////////////////////


void PlasticityTrackerPlugin::field3DChange(const Point3D &pt, CellG *newCell,
				  CellG *oldCell) {  

   //do not do any updates until the lattice is fully initialized
/*   if(simulator->getStep()<0){
      return;
   }*/
   Potts3D *potts = simulator->getPotts();
  
   WatchableField3D<CellG *> *fieldG = (WatchableField3D<CellG *> *)potts->getCellFieldG();
   Neighbor neighbor;
   set<unsigned char>::iterator endSitr=plasticityTypes.end();

   
   
	
   if (newCell==oldCell) //this may happen if you are trying to assign same cell to one pixel twice 
		return;
   if(simulator->getStep()>=0 && ! initialized){
      pUtils->setLock(lockPtr);
      initializePlasticityNeighborList(); //we will check  initialized flag inside initializePlasticityNeighborList to make sure that only one thread executes this function - there will be many threads that will enter this section
      pUtils->unsetLock(lockPtr);
      
   }

   if (initialized){
      if(oldCell && oldCell->volume==0 && plasticityTypes.find(oldCell->type)!=plasticityTypes.end()){
         //remove oldCell from neighbor list of old cell neighbors
         set<PlasticityTrackerData>::iterator sitr;
         set<PlasticityTrackerData> * plasticityNeighborsPtr=&plasticityTrackerAccessor.get(oldCell->extraAttribPtr)->plasticityNeighbors;
         set<PlasticityTrackerData> * plasticityNeighborsTmpPtr;
<<<<<<< HEAD
         Log(LOG_TRACE) << "oldCell="<<oldCell<<" oldCell->id="<<oldCell->id<<" oldCell->type="<<(int)oldCell->type<<" oldCell->volume="<<oldCell->volume;
         for(sitr=plasticityNeighborsPtr->begin() ; sitr != plasticityNeighborsPtr->end() ; ++sitr){
            //getting set of plasticityNeighbors from the neighbor (pointed by sitr) of the oldCell
            Log(LOG_TRACE) << "sitr->neighborAddress->id="<<sitr->neighborAddress->id;
=======
         CC3D_Log(LOG_TRACE) << "oldCell="<<oldCell<<" oldCell->id="<<oldCell->id<<" oldCell->type="<<(int)oldCell->type<<" oldCell->volume="<<oldCell->volume;
         for(sitr=plasticityNeighborsPtr->begin() ; sitr != plasticityNeighborsPtr->end() ; ++sitr){
            //getting set of plasticityNeighbors from the neighbor (pointed by sitr) of the oldCell
            CC3D_Log(LOG_TRACE) << "sitr->neighborAddress->id="<<sitr->neighborAddress->id;
>>>>>>> 6ed90e64
            plasticityNeighborsTmpPtr=&plasticityTrackerAccessor.get(sitr->neighborAddress->extraAttribPtr)->plasticityNeighbors ;
//             plasticityNeighborsTmpPtr->erase(PlasticityTrackerData(oldCell));
         }
      }
   }

   std::set<NeighborSurfaceData> * neighborData;
   std::set<NeighborSurfaceData >::iterator sitr;
   CellG* nCell;
   bool pluginAlreadyRegisteredFlag;
   NeighborTrackerPlugin * neighborTrackerPluginPtr=(NeighborTrackerPlugin*)(Simulator::pluginManager.get("NeighborTracker",&pluginAlreadyRegisteredFlag));
   neighborTrackerAccessorPtr=neighborTrackerPluginPtr->getNeighborTrackerAccessorPtr();

   if(oldCell){
<<<<<<< HEAD
      Log(LOG_TRACE) << "ID: " << oldCell->id << " Type: " << (int)oldCell->type << " Address: " << oldCell;
=======
      CC3D_Log(LOG_TRACE) << "ID: " << oldCell->id << " Type: " << (int)oldCell->type << " Address: " << oldCell;
>>>>>>> 6ed90e64
//          sleep(5);
      neighborData = &(neighborTrackerAccessorPtr->get(oldCell->extraAttribPtr)->cellNeighbors);
//          neighborTrackerAccessorPtr->get(oldCell->extraAttribPtr);
      set<PlasticityTrackerData>::iterator PlasSetitr;
      set<PlasticityTrackerData>::iterator tmpPlasSetitr;
      set<PlasticityTrackerData> * plasticityNeighborsPtr=&plasticityTrackerAccessor.get(oldCell->extraAttribPtr)->plasticityNeighbors;
      set<PlasticityTrackerData> OGplasticityNeighborsPtr=plasticityTrackerAccessor.get(oldCell->extraAttribPtr)->plasticityNeighbors;
      set<PlasticityTrackerData> * plasticityNeighborsTmpPtr;
<<<<<<< HEAD
      Log(LOG_TRACE) <<  "Before Size of Set: " << plasticityNeighborsPtr->size();
      plasticityNeighborsPtr->clear();
      for(sitr=neighborData->begin() ; sitr != neighborData->end() ; ++sitr){
         nCell= sitr->neighborAddress;
         Log(LOG_TRACE) << "\t NeigbhorID: " << sitr->neighborAddress;
         if(nCell) {
            if(plasticityTypes.find(nCell->type)==endSitr){
                  Log(LOG_TRACE) << "\t Type not inlucded in Plasticity\n";
                  Log(LOG_TRACE) << "\tID: " << nCell->id << " Type: " << (int)nCell->type;
            }
            else{
               Log(LOG_TRACE) << "\t Inserting NeigbhorID: " << sitr->neighborAddress << " Type: " << (int)nCell->type;
               Log(LOG_TRACE) << "\t Before Inserting Size of Set: " << plasticityNeighborsPtr->size();
=======
      CC3D_Log(LOG_TRACE) <<  "Before Size of Set: " << plasticityNeighborsPtr->size();
      plasticityNeighborsPtr->clear();
      for(sitr=neighborData->begin() ; sitr != neighborData->end() ; ++sitr){
         nCell= sitr->neighborAddress;
         CC3D_Log(LOG_TRACE) << "\t NeigbhorID: " << sitr->neighborAddress;
         if(nCell) {
            if(plasticityTypes.find(nCell->type)==endSitr){
                  CC3D_Log(LOG_TRACE) << "\t Type not inlucded in Plasticity" << std::endl;
                  CC3D_Log(LOG_TRACE) << "\tID: " << nCell->id << " Type: " << (int)nCell->type;
            }
            else{
               CC3D_Log(LOG_TRACE) << "\t Inserting NeigbhorID: " << sitr->neighborAddress << " Type: " << (int)nCell->type;
               CC3D_Log(LOG_TRACE) << "\t Before Inserting Size of Set: " << plasticityNeighborsPtr->size();
>>>>>>> 6ed90e64
               plasticityNeighborsPtr->insert(PlasticityTrackerData(nCell));
               plasticityNeighborsTmpPtr=&plasticityTrackerAccessor.get(nCell->extraAttribPtr)->plasticityNeighbors;
               plasticityNeighborsTmpPtr->insert(PlasticityTrackerData(oldCell));
            }
         }
      }
      for(PlasSetitr=plasticityNeighborsPtr->begin() ; PlasSetitr != plasticityNeighborsPtr->end() ; ++PlasSetitr){
         plasticityNeighborsTmpPtr=&plasticityTrackerAccessor.get(oldCell->extraAttribPtr)->plasticityNeighbors;
<<<<<<< HEAD
         Log(LOG_TRACE) << "Set NeigbhorID: " << PlasSetitr->neighborAddress << " Type: " << (int)PlasSetitr->neighborAddress->type << endl;
//             plasticityNeighborsTmpPtr->insert(PlasticityTrackerData(oldCell));
      }
         Log(LOG_TRACE) << "After Size of Set: " << plasticityNeighborsPtr->size();
         Log(LOG_TRACE) << "OG Size of Set: " << OGplasticityNeighborsPtr.size();
      for(PlasSetitr=OGplasticityNeighborsPtr.begin() ; PlasSetitr != OGplasticityNeighborsPtr.end() ; ++PlasSetitr){
            Log(LOG_TRACE) << "OGSet NeigbhorID: " << PlasSetitr->neighborAddress << " Type: " << (int)PlasSetitr->neighborAddress->type;
          plasticityNeighborsTmpPtr=&plasticityTrackerAccessor.get(PlasSetitr->neighborAddress->extraAttribPtr)->plasticityNeighbors;
          for(tmpPlasSetitr=plasticityNeighborsTmpPtr->begin() ; tmpPlasSetitr != plasticityNeighborsTmpPtr->end() ; ++tmpPlasSetitr){
               Log(LOG_TRACE) << "\t tmp NeigbhorID: " << tmpPlasSetitr->neighborAddress << " Type: " << (int)tmpPlasSetitr->neighborAddress->type;
=======
         CC3D_Log(LOG_TRACE) << "Set NeigbhorID: " << PlasSetitr->neighborAddress << " Type: " << (int)PlasSetitr->neighborAddress->type << endl;
//             plasticityNeighborsTmpPtr->insert(PlasticityTrackerData(oldCell));
      }
         CC3D_Log(LOG_TRACE) << "After Size of Set: " << plasticityNeighborsPtr->size();
         CC3D_Log(LOG_TRACE) << "OG Size of Set: " << OGplasticityNeighborsPtr.size();
      for(PlasSetitr=OGplasticityNeighborsPtr.begin() ; PlasSetitr != OGplasticityNeighborsPtr.end() ; ++PlasSetitr){
            CC3D_Log(LOG_TRACE) << "OGSet NeigbhorID: " << PlasSetitr->neighborAddress << " Type: " << (int)PlasSetitr->neighborAddress->type;
          plasticityNeighborsTmpPtr=&plasticityTrackerAccessor.get(PlasSetitr->neighborAddress->extraAttribPtr)->plasticityNeighbors;
          for(tmpPlasSetitr=plasticityNeighborsTmpPtr->begin() ; tmpPlasSetitr != plasticityNeighborsTmpPtr->end() ; ++tmpPlasSetitr){
               CC3D_Log(LOG_TRACE) << "\t tmp NeigbhorID: " << tmpPlasSetitr->neighborAddress << " Type: " << (int)tmpPlasSetitr->neighborAddress->type;
>>>>>>> 6ed90e64
          }
                
//             plasticityNeighborsTmpPtr->insert(PlasticityTrackerData(oldCell));
      }
//       std::set<unsigned char>::iterator typesit; 
//       for(typesit=plasticityTypes.begin() ; typesit != plasticityTypes.end();++typesit) {
<<<<<<< HEAD
         // Log(LOG_TRACE) << "Type: " << (int)*typesit;
=======
         // CC3D_Log(LOG_TRACE) << "Type: " << (int)*typesit;
>>>>>>> 6ed90e64
//       }
   }

   
   

}


void PlasticityTrackerPlugin::initializePlasticityNeighborList(){

    if (initialized) //we double check this flag to makes sure this function does not get called multiple times by different threads
        return;

   Point3D pt;
   CellG* cell;
   CellG* nCell;
   Neighbor neighbor;
   set<PlasticityTrackerData> * plasticityNeighborsTmpPtr;
   set<unsigned char>::iterator endSitr=plasticityTypes.end();

   
   for( unsigned int x =0 ; x< fieldDim.x ; ++x)
      for( unsigned int y =0 ; y< fieldDim.y ; ++y)
         for( unsigned int z =0 ; z< fieldDim.z ; ++z){
            pt=Point3D(x,y,z);
            cell=cellFieldG->get(pt);
            for(unsigned int nIdx=0 ; nIdx <= maxNeighborIndex ; ++nIdx ){
               neighbor=boundaryStrategy->getNeighborDirect(const_cast<Point3D&>(pt),nIdx);
               if(!neighbor.distance){
                  //if distance is 0 then the neighbor returned is invalid
                  continue;
               }
               nCell = cellFieldG->get(neighbor.pt);
               if(nCell!=cell){
                  if(nCell && cell){//only cells which are of certain types are considered as plasticityNeighbors
                     if(plasticityTypes.find(nCell->type)!=endSitr && plasticityTypes.find(cell->type)!=endSitr){
                        plasticityNeighborsTmpPtr=&plasticityTrackerAccessor.get(nCell->extraAttribPtr)->plasticityNeighbors;
                        plasticityNeighborsTmpPtr->insert(PlasticityTrackerData(cell));
                        plasticityNeighborsTmpPtr=&plasticityTrackerAccessor.get(cell->extraAttribPtr)->plasticityNeighbors;
                        plasticityNeighborsTmpPtr->insert(PlasticityTrackerData(nCell));
                     }
                  }
               }
            }
         }
         initialized=true;
}

void PlasticityTrackerPlugin::addPlasticityNeighborList(){}
<|MERGE_RESOLUTION|>--- conflicted
+++ resolved
@@ -1,290 +1,246 @@
-
-
-
-#include <CompuCell3D/Automaton/Automaton.h>
-#include <CompuCell3D/Simulator.h>
-#include <CompuCell3D/Potts3D/Potts3D.h>
-#include <CompuCell3D/Field3D/Field3D.h>
-#include <CompuCell3D/Field3D/WatchableField3D.h>
-//#include <CompuCell3D/plugins/Volume/VolumePlugin.h>
-//#include <CompuCell3D/plugins/Volume/VolumeEnergy.h>
-#include <CompuCell3D/Potts3D/CellInventory.h>
-#include <CompuCell3D/plugins/NeighborTracker/NeighborTrackerPlugin.h>
-#include <ctime>
-using namespace CompuCell3D;
-
-
-#include <iostream>
-#include <cmath>
-using namespace std;
-
-
-#include "PlasticityTrackerPlugin.h"
-
-
-PlasticityTrackerPlugin::PlasticityTrackerPlugin() :
-   pUtils(0),
-   lockPtr(0),
-   cellFieldG(0),
-   initialized(false),
-   maxNeighborIndex(0),
-   boundaryStrategy(0),
-	xmlData(0)
-
-   {}
-
-PlasticityTrackerPlugin::~PlasticityTrackerPlugin() {
-	pUtils->destroyLock(lockPtr);
-	delete lockPtr;
-	lockPtr=0;
-}
-
-
-void PlasticityTrackerPlugin::init(Simulator *_simulator, CC3DXMLElement *_xmlData) {
-
-  xmlData=_xmlData;
-  simulator=_simulator;
-  Potts3D *potts = simulator->getPotts();
-  cellFieldG = (WatchableField3D<CellG *> *)potts->getCellFieldG();
-   pUtils=simulator->getParallelUtils();
-   lockPtr=new ParallelUtilsOpenMP::OpenMPLock_t;
-   pUtils->initLock(lockPtr); 
-   
-  ///getting cell inventory
-  cellInventoryPtr=& potts->getCellInventory(); 
-
-
-
-  ///will register PlasticityTracker here
-  BasicClassAccessorBase * plasticityTrackerAccessorPtr=&plasticityTrackerAccessor;
-   ///************************************************************************************************  
-  ///REMARK. HAVE TO USE THE SAME BASIC CLASS ACCESSOR INSTANCE THAT WAS USED TO REGISTER WITH FACTORY
-   ///************************************************************************************************  
-  potts->getCellFactoryGroupPtr()->registerClass(plasticityTrackerAccessorPtr);
-
-  
-  
-  fieldDim=cellFieldG->getDim();
-
-  boundaryStrategy=BoundaryStrategy::getInstance();
-  maxNeighborIndex=boundaryStrategy->getMaxNeighborIndexFromNeighborOrder(1);//1st nearest neighbor
-
-   bool pluginAlreadyRegisteredFlag;
-   Plugin *plugin=Simulator::pluginManager.get("CenterOfMass",&pluginAlreadyRegisteredFlag); //this will load COM plugin if it is not already loaded
-  if(!pluginAlreadyRegisteredFlag)
-      plugin->init(simulator);
-   
-  
-  potts->registerCellGChangeWatcher(this);//register plasticityTracker after CenterOfMass and after VolumeTracker - implicitely called from CenterOfmass
-}
-
-///////////////////////////////////////////////////////////////////////////////////////////////////////////////////////////////////////////
-
-void PlasticityTrackerPlugin::extraInit(Simulator *_simulator) {
-	plasticityTypesNames.clear();
-	plasticityTypes.clear();
-	CC3DXMLElementList includeTypeNamesXMLVec=xmlData->getElements("IncludeType");
-	for(int i = 0 ; i < includeTypeNamesXMLVec.size() ; ++i){
-		plasticityTypesNames.insert(includeTypeNamesXMLVec[i]->getText());			
-	}
-
-   Automaton * automaton=simulator->getPotts()->getAutomaton();
-   // Initializing set of plasticitytypes
-   for (set<string>::iterator sitr = plasticityTypesNames.begin() ; sitr != plasticityTypesNames.end() ; ++sitr){
-      plasticityTypes.insert(automaton->getTypeId( *sitr));
-   }
-   
-}
-///////////////////////////////////////////////////////////////////////////////////////////////////////////////////////////////////////////
-
-
-void PlasticityTrackerPlugin::field3DChange(const Point3D &pt, CellG *newCell,
-				  CellG *oldCell) {  
-
-   //do not do any updates until the lattice is fully initialized
-/*   if(simulator->getStep()<0){
-      return;
-   }*/
-   Potts3D *potts = simulator->getPotts();
-  
-   WatchableField3D<CellG *> *fieldG = (WatchableField3D<CellG *> *)potts->getCellFieldG();
-   Neighbor neighbor;
-   set<unsigned char>::iterator endSitr=plasticityTypes.end();
-
-   
-   
-	
-   if (newCell==oldCell) //this may happen if you are trying to assign same cell to one pixel twice 
-		return;
-   if(simulator->getStep()>=0 && ! initialized){
-      pUtils->setLock(lockPtr);
-      initializePlasticityNeighborList(); //we will check  initialized flag inside initializePlasticityNeighborList to make sure that only one thread executes this function - there will be many threads that will enter this section
-      pUtils->unsetLock(lockPtr);
-      
-   }
-
-   if (initialized){
-      if(oldCell && oldCell->volume==0 && plasticityTypes.find(oldCell->type)!=plasticityTypes.end()){
-         //remove oldCell from neighbor list of old cell neighbors
-         set<PlasticityTrackerData>::iterator sitr;
-         set<PlasticityTrackerData> * plasticityNeighborsPtr=&plasticityTrackerAccessor.get(oldCell->extraAttribPtr)->plasticityNeighbors;
-         set<PlasticityTrackerData> * plasticityNeighborsTmpPtr;
-<<<<<<< HEAD
-         Log(LOG_TRACE) << "oldCell="<<oldCell<<" oldCell->id="<<oldCell->id<<" oldCell->type="<<(int)oldCell->type<<" oldCell->volume="<<oldCell->volume;
-         for(sitr=plasticityNeighborsPtr->begin() ; sitr != plasticityNeighborsPtr->end() ; ++sitr){
-            //getting set of plasticityNeighbors from the neighbor (pointed by sitr) of the oldCell
-            Log(LOG_TRACE) << "sitr->neighborAddress->id="<<sitr->neighborAddress->id;
-=======
-         CC3D_Log(LOG_TRACE) << "oldCell="<<oldCell<<" oldCell->id="<<oldCell->id<<" oldCell->type="<<(int)oldCell->type<<" oldCell->volume="<<oldCell->volume;
-         for(sitr=plasticityNeighborsPtr->begin() ; sitr != plasticityNeighborsPtr->end() ; ++sitr){
-            //getting set of plasticityNeighbors from the neighbor (pointed by sitr) of the oldCell
-            CC3D_Log(LOG_TRACE) << "sitr->neighborAddress->id="<<sitr->neighborAddress->id;
->>>>>>> 6ed90e64
-            plasticityNeighborsTmpPtr=&plasticityTrackerAccessor.get(sitr->neighborAddress->extraAttribPtr)->plasticityNeighbors ;
-//             plasticityNeighborsTmpPtr->erase(PlasticityTrackerData(oldCell));
-         }
-      }
-   }
-
-   std::set<NeighborSurfaceData> * neighborData;
-   std::set<NeighborSurfaceData >::iterator sitr;
-   CellG* nCell;
-   bool pluginAlreadyRegisteredFlag;
-   NeighborTrackerPlugin * neighborTrackerPluginPtr=(NeighborTrackerPlugin*)(Simulator::pluginManager.get("NeighborTracker",&pluginAlreadyRegisteredFlag));
-   neighborTrackerAccessorPtr=neighborTrackerPluginPtr->getNeighborTrackerAccessorPtr();
-
-   if(oldCell){
-<<<<<<< HEAD
-      Log(LOG_TRACE) << "ID: " << oldCell->id << " Type: " << (int)oldCell->type << " Address: " << oldCell;
-=======
-      CC3D_Log(LOG_TRACE) << "ID: " << oldCell->id << " Type: " << (int)oldCell->type << " Address: " << oldCell;
->>>>>>> 6ed90e64
-//          sleep(5);
-      neighborData = &(neighborTrackerAccessorPtr->get(oldCell->extraAttribPtr)->cellNeighbors);
-//          neighborTrackerAccessorPtr->get(oldCell->extraAttribPtr);
-      set<PlasticityTrackerData>::iterator PlasSetitr;
-      set<PlasticityTrackerData>::iterator tmpPlasSetitr;
-      set<PlasticityTrackerData> * plasticityNeighborsPtr=&plasticityTrackerAccessor.get(oldCell->extraAttribPtr)->plasticityNeighbors;
-      set<PlasticityTrackerData> OGplasticityNeighborsPtr=plasticityTrackerAccessor.get(oldCell->extraAttribPtr)->plasticityNeighbors;
-      set<PlasticityTrackerData> * plasticityNeighborsTmpPtr;
-<<<<<<< HEAD
-      Log(LOG_TRACE) <<  "Before Size of Set: " << plasticityNeighborsPtr->size();
-      plasticityNeighborsPtr->clear();
-      for(sitr=neighborData->begin() ; sitr != neighborData->end() ; ++sitr){
-         nCell= sitr->neighborAddress;
-         Log(LOG_TRACE) << "\t NeigbhorID: " << sitr->neighborAddress;
-         if(nCell) {
-            if(plasticityTypes.find(nCell->type)==endSitr){
-                  Log(LOG_TRACE) << "\t Type not inlucded in Plasticity\n";
-                  Log(LOG_TRACE) << "\tID: " << nCell->id << " Type: " << (int)nCell->type;
-            }
-            else{
-               Log(LOG_TRACE) << "\t Inserting NeigbhorID: " << sitr->neighborAddress << " Type: " << (int)nCell->type;
-               Log(LOG_TRACE) << "\t Before Inserting Size of Set: " << plasticityNeighborsPtr->size();
-=======
-      CC3D_Log(LOG_TRACE) <<  "Before Size of Set: " << plasticityNeighborsPtr->size();
-      plasticityNeighborsPtr->clear();
-      for(sitr=neighborData->begin() ; sitr != neighborData->end() ; ++sitr){
-         nCell= sitr->neighborAddress;
-         CC3D_Log(LOG_TRACE) << "\t NeigbhorID: " << sitr->neighborAddress;
-         if(nCell) {
-            if(plasticityTypes.find(nCell->type)==endSitr){
-                  CC3D_Log(LOG_TRACE) << "\t Type not inlucded in Plasticity" << std::endl;
-                  CC3D_Log(LOG_TRACE) << "\tID: " << nCell->id << " Type: " << (int)nCell->type;
-            }
-            else{
-               CC3D_Log(LOG_TRACE) << "\t Inserting NeigbhorID: " << sitr->neighborAddress << " Type: " << (int)nCell->type;
-               CC3D_Log(LOG_TRACE) << "\t Before Inserting Size of Set: " << plasticityNeighborsPtr->size();
->>>>>>> 6ed90e64
-               plasticityNeighborsPtr->insert(PlasticityTrackerData(nCell));
-               plasticityNeighborsTmpPtr=&plasticityTrackerAccessor.get(nCell->extraAttribPtr)->plasticityNeighbors;
-               plasticityNeighborsTmpPtr->insert(PlasticityTrackerData(oldCell));
-            }
-         }
-      }
-      for(PlasSetitr=plasticityNeighborsPtr->begin() ; PlasSetitr != plasticityNeighborsPtr->end() ; ++PlasSetitr){
-         plasticityNeighborsTmpPtr=&plasticityTrackerAccessor.get(oldCell->extraAttribPtr)->plasticityNeighbors;
-<<<<<<< HEAD
-         Log(LOG_TRACE) << "Set NeigbhorID: " << PlasSetitr->neighborAddress << " Type: " << (int)PlasSetitr->neighborAddress->type << endl;
-//             plasticityNeighborsTmpPtr->insert(PlasticityTrackerData(oldCell));
-      }
-         Log(LOG_TRACE) << "After Size of Set: " << plasticityNeighborsPtr->size();
-         Log(LOG_TRACE) << "OG Size of Set: " << OGplasticityNeighborsPtr.size();
-      for(PlasSetitr=OGplasticityNeighborsPtr.begin() ; PlasSetitr != OGplasticityNeighborsPtr.end() ; ++PlasSetitr){
-            Log(LOG_TRACE) << "OGSet NeigbhorID: " << PlasSetitr->neighborAddress << " Type: " << (int)PlasSetitr->neighborAddress->type;
-          plasticityNeighborsTmpPtr=&plasticityTrackerAccessor.get(PlasSetitr->neighborAddress->extraAttribPtr)->plasticityNeighbors;
-          for(tmpPlasSetitr=plasticityNeighborsTmpPtr->begin() ; tmpPlasSetitr != plasticityNeighborsTmpPtr->end() ; ++tmpPlasSetitr){
-               Log(LOG_TRACE) << "\t tmp NeigbhorID: " << tmpPlasSetitr->neighborAddress << " Type: " << (int)tmpPlasSetitr->neighborAddress->type;
-=======
-         CC3D_Log(LOG_TRACE) << "Set NeigbhorID: " << PlasSetitr->neighborAddress << " Type: " << (int)PlasSetitr->neighborAddress->type << endl;
-//             plasticityNeighborsTmpPtr->insert(PlasticityTrackerData(oldCell));
-      }
-         CC3D_Log(LOG_TRACE) << "After Size of Set: " << plasticityNeighborsPtr->size();
-         CC3D_Log(LOG_TRACE) << "OG Size of Set: " << OGplasticityNeighborsPtr.size();
-      for(PlasSetitr=OGplasticityNeighborsPtr.begin() ; PlasSetitr != OGplasticityNeighborsPtr.end() ; ++PlasSetitr){
-            CC3D_Log(LOG_TRACE) << "OGSet NeigbhorID: " << PlasSetitr->neighborAddress << " Type: " << (int)PlasSetitr->neighborAddress->type;
-          plasticityNeighborsTmpPtr=&plasticityTrackerAccessor.get(PlasSetitr->neighborAddress->extraAttribPtr)->plasticityNeighbors;
-          for(tmpPlasSetitr=plasticityNeighborsTmpPtr->begin() ; tmpPlasSetitr != plasticityNeighborsTmpPtr->end() ; ++tmpPlasSetitr){
-               CC3D_Log(LOG_TRACE) << "\t tmp NeigbhorID: " << tmpPlasSetitr->neighborAddress << " Type: " << (int)tmpPlasSetitr->neighborAddress->type;
->>>>>>> 6ed90e64
-          }
-                
-//             plasticityNeighborsTmpPtr->insert(PlasticityTrackerData(oldCell));
-      }
-//       std::set<unsigned char>::iterator typesit; 
-//       for(typesit=plasticityTypes.begin() ; typesit != plasticityTypes.end();++typesit) {
-<<<<<<< HEAD
-         // Log(LOG_TRACE) << "Type: " << (int)*typesit;
-=======
-         // CC3D_Log(LOG_TRACE) << "Type: " << (int)*typesit;
->>>>>>> 6ed90e64
-//       }
-   }
-
-   
-   
-
-}
-
-
-void PlasticityTrackerPlugin::initializePlasticityNeighborList(){
-
-    if (initialized) //we double check this flag to makes sure this function does not get called multiple times by different threads
-        return;
-
-   Point3D pt;
-   CellG* cell;
-   CellG* nCell;
-   Neighbor neighbor;
-   set<PlasticityTrackerData> * plasticityNeighborsTmpPtr;
-   set<unsigned char>::iterator endSitr=plasticityTypes.end();
-
-   
-   for( unsigned int x =0 ; x< fieldDim.x ; ++x)
-      for( unsigned int y =0 ; y< fieldDim.y ; ++y)
-         for( unsigned int z =0 ; z< fieldDim.z ; ++z){
-            pt=Point3D(x,y,z);
-            cell=cellFieldG->get(pt);
-            for(unsigned int nIdx=0 ; nIdx <= maxNeighborIndex ; ++nIdx ){
-               neighbor=boundaryStrategy->getNeighborDirect(const_cast<Point3D&>(pt),nIdx);
-               if(!neighbor.distance){
-                  //if distance is 0 then the neighbor returned is invalid
-                  continue;
-               }
-               nCell = cellFieldG->get(neighbor.pt);
-               if(nCell!=cell){
-                  if(nCell && cell){//only cells which are of certain types are considered as plasticityNeighbors
-                     if(plasticityTypes.find(nCell->type)!=endSitr && plasticityTypes.find(cell->type)!=endSitr){
-                        plasticityNeighborsTmpPtr=&plasticityTrackerAccessor.get(nCell->extraAttribPtr)->plasticityNeighbors;
-                        plasticityNeighborsTmpPtr->insert(PlasticityTrackerData(cell));
-                        plasticityNeighborsTmpPtr=&plasticityTrackerAccessor.get(cell->extraAttribPtr)->plasticityNeighbors;
-                        plasticityNeighborsTmpPtr->insert(PlasticityTrackerData(nCell));
-                     }
-                  }
-               }
-            }
-         }
-         initialized=true;
-}
-
-void PlasticityTrackerPlugin::addPlasticityNeighborList(){}
+
+
+
+#include <CompuCell3D/Automaton/Automaton.h>
+#include <CompuCell3D/Simulator.h>
+#include <CompuCell3D/Potts3D/Potts3D.h>
+#include <CompuCell3D/Field3D/Field3D.h>
+#include <CompuCell3D/Field3D/WatchableField3D.h>
+//#include <CompuCell3D/plugins/Volume/VolumePlugin.h>
+//#include <CompuCell3D/plugins/Volume/VolumeEnergy.h>
+#include <CompuCell3D/Potts3D/CellInventory.h>
+#include <CompuCell3D/plugins/NeighborTracker/NeighborTrackerPlugin.h>
+#include <ctime>
+using namespace CompuCell3D;
+
+
+#include <iostream>
+#include <cmath>
+using namespace std;
+
+
+#include "PlasticityTrackerPlugin.h"
+
+
+PlasticityTrackerPlugin::PlasticityTrackerPlugin() :
+   pUtils(0),
+   lockPtr(0),
+   cellFieldG(0),
+   initialized(false),
+   maxNeighborIndex(0),
+   boundaryStrategy(0),
+	xmlData(0)
+
+   {}
+
+PlasticityTrackerPlugin::~PlasticityTrackerPlugin() {
+	pUtils->destroyLock(lockPtr);
+	delete lockPtr;
+	lockPtr=0;
+}
+
+
+void PlasticityTrackerPlugin::init(Simulator *_simulator, CC3DXMLElement *_xmlData) {
+
+  xmlData=_xmlData;
+  simulator=_simulator;
+  Potts3D *potts = simulator->getPotts();
+  cellFieldG = (WatchableField3D<CellG *> *)potts->getCellFieldG();
+   pUtils=simulator->getParallelUtils();
+   lockPtr=new ParallelUtilsOpenMP::OpenMPLock_t;
+   pUtils->initLock(lockPtr); 
+   
+  ///getting cell inventory
+  cellInventoryPtr=& potts->getCellInventory(); 
+
+
+
+  ///will register PlasticityTracker here
+  BasicClassAccessorBase * plasticityTrackerAccessorPtr=&plasticityTrackerAccessor;
+   ///************************************************************************************************  
+  ///REMARK. HAVE TO USE THE SAME BASIC CLASS ACCESSOR INSTANCE THAT WAS USED TO REGISTER WITH FACTORY
+   ///************************************************************************************************  
+  potts->getCellFactoryGroupPtr()->registerClass(plasticityTrackerAccessorPtr);
+
+  
+  
+  fieldDim=cellFieldG->getDim();
+
+  boundaryStrategy=BoundaryStrategy::getInstance();
+  maxNeighborIndex=boundaryStrategy->getMaxNeighborIndexFromNeighborOrder(1);//1st nearest neighbor
+
+   bool pluginAlreadyRegisteredFlag;
+   Plugin *plugin=Simulator::pluginManager.get("CenterOfMass",&pluginAlreadyRegisteredFlag); //this will load COM plugin if it is not already loaded
+  if(!pluginAlreadyRegisteredFlag)
+      plugin->init(simulator);
+   
+  
+  potts->registerCellGChangeWatcher(this);//register plasticityTracker after CenterOfMass and after VolumeTracker - implicitely called from CenterOfmass
+}
+
+///////////////////////////////////////////////////////////////////////////////////////////////////////////////////////////////////////////
+
+void PlasticityTrackerPlugin::extraInit(Simulator *_simulator) {
+	plasticityTypesNames.clear();
+	plasticityTypes.clear();
+	CC3DXMLElementList includeTypeNamesXMLVec=xmlData->getElements("IncludeType");
+	for(int i = 0 ; i < includeTypeNamesXMLVec.size() ; ++i){
+		plasticityTypesNames.insert(includeTypeNamesXMLVec[i]->getText());			
+	}
+
+   Automaton * automaton=simulator->getPotts()->getAutomaton();
+   // Initializing set of plasticitytypes
+   for (set<string>::iterator sitr = plasticityTypesNames.begin() ; sitr != plasticityTypesNames.end() ; ++sitr){
+      plasticityTypes.insert(automaton->getTypeId( *sitr));
+   }
+   
+}
+///////////////////////////////////////////////////////////////////////////////////////////////////////////////////////////////////////////
+
+
+void PlasticityTrackerPlugin::field3DChange(const Point3D &pt, CellG *newCell,
+				  CellG *oldCell) {  
+
+   //do not do any updates until the lattice is fully initialized
+/*   if(simulator->getStep()<0){
+      return;
+   }*/
+   Potts3D *potts = simulator->getPotts();
+  
+   WatchableField3D<CellG *> *fieldG = (WatchableField3D<CellG *> *)potts->getCellFieldG();
+   Neighbor neighbor;
+   set<unsigned char>::iterator endSitr=plasticityTypes.end();
+
+   
+   
+	
+   if (newCell==oldCell) //this may happen if you are trying to assign same cell to one pixel twice 
+		return;
+   if(simulator->getStep()>=0 && ! initialized){
+      pUtils->setLock(lockPtr);
+      initializePlasticityNeighborList(); //we will check  initialized flag inside initializePlasticityNeighborList to make sure that only one thread executes this function - there will be many threads that will enter this section
+      pUtils->unsetLock(lockPtr);
+      
+   }
+
+   if (initialized){
+      if(oldCell && oldCell->volume==0 && plasticityTypes.find(oldCell->type)!=plasticityTypes.end()){
+         //remove oldCell from neighbor list of old cell neighbors
+         set<PlasticityTrackerData>::iterator sitr;
+         set<PlasticityTrackerData> * plasticityNeighborsPtr=&plasticityTrackerAccessor.get(oldCell->extraAttribPtr)->plasticityNeighbors;
+         set<PlasticityTrackerData> * plasticityNeighborsTmpPtr;
+         CC3D_Log(LOG_TRACE) << "oldCell="<<oldCell<<" oldCell->id="<<oldCell->id<<" oldCell->type="<<(int)oldCell->type<<" oldCell->volume="<<oldCell->volume;
+         for(sitr=plasticityNeighborsPtr->begin() ; sitr != plasticityNeighborsPtr->end() ; ++sitr){
+            //getting set of plasticityNeighbors from the neighbor (pointed by sitr) of the oldCell
+            CC3D_Log(LOG_TRACE) << "sitr->neighborAddress->id="<<sitr->neighborAddress->id;
+            plasticityNeighborsTmpPtr=&plasticityTrackerAccessor.get(sitr->neighborAddress->extraAttribPtr)->plasticityNeighbors ;
+//             plasticityNeighborsTmpPtr->erase(PlasticityTrackerData(oldCell));
+         }
+      }
+   }
+
+   std::set<NeighborSurfaceData> * neighborData;
+   std::set<NeighborSurfaceData >::iterator sitr;
+   CellG* nCell;
+   bool pluginAlreadyRegisteredFlag;
+   NeighborTrackerPlugin * neighborTrackerPluginPtr=(NeighborTrackerPlugin*)(Simulator::pluginManager.get("NeighborTracker",&pluginAlreadyRegisteredFlag));
+   neighborTrackerAccessorPtr=neighborTrackerPluginPtr->getNeighborTrackerAccessorPtr();
+
+   if(oldCell){
+      CC3D_Log(LOG_TRACE) << "ID: " << oldCell->id << " Type: " << (int)oldCell->type << " Address: " << oldCell;
+//          sleep(5);
+      neighborData = &(neighborTrackerAccessorPtr->get(oldCell->extraAttribPtr)->cellNeighbors);
+//          neighborTrackerAccessorPtr->get(oldCell->extraAttribPtr);
+      set<PlasticityTrackerData>::iterator PlasSetitr;
+      set<PlasticityTrackerData>::iterator tmpPlasSetitr;
+      set<PlasticityTrackerData> * plasticityNeighborsPtr=&plasticityTrackerAccessor.get(oldCell->extraAttribPtr)->plasticityNeighbors;
+      set<PlasticityTrackerData> OGplasticityNeighborsPtr=plasticityTrackerAccessor.get(oldCell->extraAttribPtr)->plasticityNeighbors;
+      set<PlasticityTrackerData> * plasticityNeighborsTmpPtr;
+      CC3D_Log(LOG_TRACE) <<  "Before Size of Set: " << plasticityNeighborsPtr->size();
+      plasticityNeighborsPtr->clear();
+      for(sitr=neighborData->begin() ; sitr != neighborData->end() ; ++sitr){
+         nCell= sitr->neighborAddress;
+         CC3D_Log(LOG_TRACE) << "\t NeigbhorID: " << sitr->neighborAddress;
+         if(nCell) {
+            if(plasticityTypes.find(nCell->type)==endSitr){
+                  CC3D_Log(LOG_TRACE) << "\t Type not inlucded in Plasticity" << std::endl;
+                  CC3D_Log(LOG_TRACE) << "\tID: " << nCell->id << " Type: " << (int)nCell->type;
+            }
+            else{
+               CC3D_Log(LOG_TRACE) << "\t Inserting NeigbhorID: " << sitr->neighborAddress << " Type: " << (int)nCell->type;
+               CC3D_Log(LOG_TRACE) << "\t Before Inserting Size of Set: " << plasticityNeighborsPtr->size();
+               plasticityNeighborsPtr->insert(PlasticityTrackerData(nCell));
+               plasticityNeighborsTmpPtr=&plasticityTrackerAccessor.get(nCell->extraAttribPtr)->plasticityNeighbors;
+               plasticityNeighborsTmpPtr->insert(PlasticityTrackerData(oldCell));
+            }
+         }
+      }
+      for(PlasSetitr=plasticityNeighborsPtr->begin() ; PlasSetitr != plasticityNeighborsPtr->end() ; ++PlasSetitr){
+         plasticityNeighborsTmpPtr=&plasticityTrackerAccessor.get(oldCell->extraAttribPtr)->plasticityNeighbors;
+         CC3D_Log(LOG_TRACE) << "Set NeigbhorID: " << PlasSetitr->neighborAddress << " Type: " << (int)PlasSetitr->neighborAddress->type << endl;
+//             plasticityNeighborsTmpPtr->insert(PlasticityTrackerData(oldCell));
+      }
+         CC3D_Log(LOG_TRACE) << "After Size of Set: " << plasticityNeighborsPtr->size();
+         CC3D_Log(LOG_TRACE) << "OG Size of Set: " << OGplasticityNeighborsPtr.size();
+      for(PlasSetitr=OGplasticityNeighborsPtr.begin() ; PlasSetitr != OGplasticityNeighborsPtr.end() ; ++PlasSetitr){
+            CC3D_Log(LOG_TRACE) << "OGSet NeigbhorID: " << PlasSetitr->neighborAddress << " Type: " << (int)PlasSetitr->neighborAddress->type;
+          plasticityNeighborsTmpPtr=&plasticityTrackerAccessor.get(PlasSetitr->neighborAddress->extraAttribPtr)->plasticityNeighbors;
+          for(tmpPlasSetitr=plasticityNeighborsTmpPtr->begin() ; tmpPlasSetitr != plasticityNeighborsTmpPtr->end() ; ++tmpPlasSetitr){
+               CC3D_Log(LOG_TRACE) << "\t tmp NeigbhorID: " << tmpPlasSetitr->neighborAddress << " Type: " << (int)tmpPlasSetitr->neighborAddress->type;
+          }
+                
+//             plasticityNeighborsTmpPtr->insert(PlasticityTrackerData(oldCell));
+      }
+//       std::set<unsigned char>::iterator typesit; 
+//       for(typesit=plasticityTypes.begin() ; typesit != plasticityTypes.end();++typesit) {
+         // CC3D_Log(LOG_TRACE) << "Type: " << (int)*typesit;
+//       }
+   }
+
+   
+   
+
+}
+
+
+void PlasticityTrackerPlugin::initializePlasticityNeighborList(){
+
+    if (initialized) //we double check this flag to makes sure this function does not get called multiple times by different threads
+        return;
+
+   Point3D pt;
+   CellG* cell;
+   CellG* nCell;
+   Neighbor neighbor;
+   set<PlasticityTrackerData> * plasticityNeighborsTmpPtr;
+   set<unsigned char>::iterator endSitr=plasticityTypes.end();
+
+   
+   for( unsigned int x =0 ; x< fieldDim.x ; ++x)
+      for( unsigned int y =0 ; y< fieldDim.y ; ++y)
+         for( unsigned int z =0 ; z< fieldDim.z ; ++z){
+            pt=Point3D(x,y,z);
+            cell=cellFieldG->get(pt);
+            for(unsigned int nIdx=0 ; nIdx <= maxNeighborIndex ; ++nIdx ){
+               neighbor=boundaryStrategy->getNeighborDirect(const_cast<Point3D&>(pt),nIdx);
+               if(!neighbor.distance){
+                  //if distance is 0 then the neighbor returned is invalid
+                  continue;
+               }
+               nCell = cellFieldG->get(neighbor.pt);
+               if(nCell!=cell){
+                  if(nCell && cell){//only cells which are of certain types are considered as plasticityNeighbors
+                     if(plasticityTypes.find(nCell->type)!=endSitr && plasticityTypes.find(cell->type)!=endSitr){
+                        plasticityNeighborsTmpPtr=&plasticityTrackerAccessor.get(nCell->extraAttribPtr)->plasticityNeighbors;
+                        plasticityNeighborsTmpPtr->insert(PlasticityTrackerData(cell));
+                        plasticityNeighborsTmpPtr=&plasticityTrackerAccessor.get(cell->extraAttribPtr)->plasticityNeighbors;
+                        plasticityNeighborsTmpPtr->insert(PlasticityTrackerData(nCell));
+                     }
+                  }
+               }
+            }
+         }
+         initialized=true;
+}
+
+void PlasticityTrackerPlugin::addPlasticityNeighborList(){}