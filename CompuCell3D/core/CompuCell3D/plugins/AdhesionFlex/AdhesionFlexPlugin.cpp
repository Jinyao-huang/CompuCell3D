--- conflicted
+++ resolved
@@ -5,11 +5,7 @@
 #include <CompuCell3D/plugins/NeighborTracker/NeighborTrackerPlugin.h>
 
 #include "AdhesionFlexPlugin.h"
-<<<<<<< HEAD
-#include<core/CompuCell3D/CC3DLogger.h>
-=======
 #include <PublicUtilities/CC3DLogger.h>
->>>>>>> 6ed90e64
 
 AdhesionFlexPlugin::AdhesionFlexPlugin() :
         pUtils(0),
@@ -69,11 +65,7 @@
 
 
 double AdhesionFlexPlugin::changeEnergy(const Point3D &pt, const CellG *newCell, const CellG *oldCell) {
-<<<<<<< HEAD
-    Log(LOG_TRACE) << "ChangeEnergy";
-=======
     CC3D_Log(LOG_TRACE) << "ChangeEnergy";
->>>>>>> 6ed90e64
     if (!adhesionDensityInitialized) {
         pUtils->setLock(lockPtr);
         initializeAdhesionMoleculeDensityVector();
@@ -187,20 +179,6 @@
 
     if (neighbor) {
 
-<<<<<<< HEAD
-        vector<float> & adhesionMoleculeDensityVecCell = adhesionFlexDataAccessor.get(cell->extraAttribPtr)->adhesionMoleculeDensityVec;
-        vector<float> & adhesionMoleculeDensityVecNeighbor = adhesionFlexDataAccessor.get(neighbor->extraAttribPtr)->adhesionMoleculeDensityVec;
-        Log(LOG_TRACE) << "adhesionMoleculeDensityVecCell="<<adhesionMoleculeDensityVecCell.size();
-        Log(LOG_TRACE) << <<"adhesionMoleculeDensityVecNeighbor="<<adhesionMoleculeDensityVecNeighbor.size();
-        Log(LOG_TRACE) << "numberOfCadherins="<<numberOfCadherins;
-        Log(LOG_TRACE) << "cadherinSpecificityArray.size()="<<cadherinSpecificityArray.size()<<" "<<cadherinSpecificityArray[0].size();
-        Log(LOG_TRACE) << "cell->type="<<(int)cell->type<<" neighbor->type="<<(int)neighbor->type;
-        for (int i = 0; i < numberOfAdhesionMolecules; ++i)
-            for (int j = 0; j < numberOfAdhesionMolecules; ++j) {
-
-
-                Log(LOG_TRACE) << " i="<<i<<" j="<<j<<" adhesionMoleculeDensityVecCell[i]="<<adhesionMoleculeDensityVecCell[i]<<" adhesionMoleculeDensityVecNeighbor[j]"<<adhesionMoleculeDensityVecNeighbor[j]<<" cadherinSpecificityArray[i][j]="<<bindingParameterArray[i][j];
-=======
         vector<float> &adhesionMoleculeDensityVecCell = adhesionFlexDataAccessor.get(
                 cell->extraAttribPtr)->adhesionMoleculeDensityVec;
         vector<float> &adhesionMoleculeDensityVecNeighbor = adhesionFlexDataAccessor.get(
@@ -208,37 +186,11 @@
         for (int i = 0; i < numberOfAdhesionMolecules; ++i)
             for (int j = 0; j < numberOfAdhesionMolecules; ++j) {
 
->>>>>>> 6ed90e64
                 molecule1 = adhesionMoleculeDensityVecCell[i];
                 molecule2 = adhesionMoleculeDensityVecNeighbor[j];
                 energy -= p.Eval() * bindingParameterArray[i][j];
 
             }
-<<<<<<< HEAD
-            Log(LOG_TRACE) << "energy after="<<energyOffset-energy;
-        return energy;
-
-    }
-    else {
-        Log(LOG_TRACE) << "energy after contact with medium="<<-energy;
-
-        vector<float> & adhesionMoleculeDensityVecCell = adhesionFlexDataAccessor.get(cell->extraAttribPtr)->adhesionMoleculeDensityVec;
-        vector<float> & adhesionMoleculeDensityVecNeighbor = adhesionMoleculeDensityVecMedium;
-        Log(LOG_TRACE) << "1 adhesionMoleculeDensityVecCell="<<adhesionMoleculeDensityVecCell.size();
-        Log(LOG_TRACE) << "1 adhesionMoleculeDensityVecNeighbor="<<adhesionMoleculeDensityVecNeighbor.size();
-        Log(LOG_TRACE) << "cell->type="<<(int)cell->type<<" neighbor->type="<<0;
-        for (int i = 0; i < numberOfAdhesionMolecules; ++i)
-            for (int j = 0; j < numberOfAdhesionMolecules; ++j) {
-                Log(LOG_TRACE) << " i="<<i<<" j="<<j<<" jVecCell[i]="<<jVecCell[i]<<" jVecNeighbor[j]"<<jVecNeighbor[j]<<" cadherinSpecificityArray[i][j]="<<cadherinSpecificityArray[i][j];
-                molecule1 = adhesionMoleculeDensityVecCell[i];
-                molecule2 = adhesionMoleculeDensityVecNeighbor[j];
-                Log(LOG_TRACE) << "p.Eval()="<<p.Eval();
-                energy -= p.Eval()*bindingParameterArray[i][j];
-
-
-            }
-            Log(LOG_TRACE) << "energy after="<<energyOffset-energy;
-=======
 
         return energy;
 
@@ -256,7 +208,6 @@
                 energy -= p.Eval() * bindingParameterArray[i][j];
 
             }
->>>>>>> 6ed90e64
         return energy;
 
     }
@@ -268,14 +219,9 @@
 
 
     if (moleculeNameIndexMap.find(moleculeName1) == moleculeNameIndexMap.end()) {
-<<<<<<< HEAD
-        Log(LOG_DEBUG) << "CANNOT FIND MOLECULE 1 in the map";
-        ASSERT_OR_THROW(string("Molecule Name=") + moleculeName1 + " was not declared in the AdhesionMolecule section", false);
-=======
         CC3D_Log(LOG_DEBUG) << "CANNOT FIND MOLECULE 1 in the map";
         throw CC3DException(
                 string("Molecule Name=") + moleculeName1 + " was not declared in the AdhesionMolecule section");
->>>>>>> 6ed90e64
     }
 
     if (moleculeNameIndexMap.find(moleculeName2) == moleculeNameIndexMap.end()) {
@@ -346,15 +292,10 @@
 void AdhesionFlexPlugin::update(CC3DXMLElement *_xmlData, bool _fullInitFlag) {
 
     automaton = potts->getAutomaton();
-<<<<<<< HEAD
-    ASSERT_OR_THROW("CELL TYPE PLUGIN WAS NOT PROPERLY INITIALIZED YET. MAKE SURE THIS IS THE FIRST PLUGIN THAT YOU SET", automaton)
-        set<unsigned char> cellTypesSet;
-=======
     if (!automaton)
         throw CC3DException(
                 "CELL TYPE PLUGIN WAS NOT PROPERLY INITIALIZED YET. MAKE SURE THIS IS THE FIRST PLUGIN THAT YOU SET");
     set<unsigned char> cellTypesSet;
->>>>>>> 6ed90e64
 
 
     //scanning Adhesion Molecule names
@@ -379,11 +320,7 @@
     if (!sim->getRestartEnabled()) {
         adhesionMoleculeDensityVecMedium = vector<float>(numberOfAdhesionMolecules, 0.0);
     }
-<<<<<<< HEAD
-    Log(LOG_DEBUG) << "numberOfAdhesionMolecules=" << numberOfAdhesionMolecules;
-=======
     CC3D_Log(LOG_DEBUG) << "numberOfAdhesionMolecules=" << numberOfAdhesionMolecules;
->>>>>>> 6ed90e64
 
     //scannning AdhesionMoleculeDensity section
 
@@ -394,49 +331,29 @@
 
     for (int i = 0; i < adhesionMoleculeDensityXMLVec.size(); ++i) {
         int typeId = automaton->getTypeId(adhesionMoleculeDensityXMLVec[i]->getAttribute("CellType"));
-<<<<<<< HEAD
-        Log(LOG_DEBUG) << "typeId=" << typeId;
-=======
         CC3D_Log(LOG_DEBUG) << "typeId=" << typeId;
->>>>>>> 6ed90e64
 
 
         mitr = typeToAdhesionMoleculeDensityMap.find(typeId);
         if (mitr == typeToAdhesionMoleculeDensityMap.end()) {
             typeToAdhesionMoleculeDensityMap.insert(make_pair(typeId, vector<float>(numberOfAdhesionMolecules, 0.0)));
-<<<<<<< HEAD
-            Log(LOG_DEBUG) << "typeToAdhesionMoleculeDensityMap[typeId].size()=" << typeToAdhesionMoleculeDensityMap[typeId].size();
-=======
             CC3D_Log(LOG_DEBUG) << "typeToAdhesionMoleculeDensityMap[typeId].size()="
                  << typeToAdhesionMoleculeDensityMap[typeId].size();
->>>>>>> 6ed90e64
         }
 
 
         string moleculeName = adhesionMoleculeDensityXMLVec[i]->getAttribute("Molecule");
-<<<<<<< HEAD
-        Log(LOG_DEBUG) << "moleculeName=" << moleculeName;
-=======
         CC3D_Log(LOG_DEBUG) << "moleculeName=" << moleculeName;
->>>>>>> 6ed90e64
         if (moleculeNameIndexMap.find(moleculeName) == moleculeNameIndexMap.end()) {
             throw CC3DException(
                     string("Molecule Name=") + moleculeName + " was not declared in the AdhesionMolecule section");
         }
-<<<<<<< HEAD
-        Log(LOG_DEBUG) << "moleculeNameIndexMap[moleculeName]=" << moleculeNameIndexMap[moleculeName];
-        Log(LOG_DEBUG) << "adhesionMoleculeDensityXMLVec[i]->getAttributeAsDouble(Density)=" << adhesionMoleculeDensityXMLVec[i]->getAttributeAsDouble("Density");
-        Log(LOG_DEBUG) << "typeToAdhesionMoleculeDensityMap[typeId].size()=" << typeToAdhesionMoleculeDensityMap[typeId].size();
-        typeToAdhesionMoleculeDensityMap[typeId][moleculeNameIndexMap[moleculeName]] = adhesionMoleculeDensityXMLVec[i]->getAttributeAsDouble("Density");
-        Log(LOG_DEBUG) << "AFTER ASSIGNING DENSITY";
-=======
         CC3D_Log(LOG_DEBUG) << "moleculeNameIndexMap[moleculeName]=" << moleculeNameIndexMap[moleculeName];
         CC3D_Log(LOG_DEBUG) << "adhesionMoleculeDensityXMLVec[i]->getAttributeAsDouble(Density)=" << adhesionMoleculeDensityXMLVec[i]->getAttributeAsDouble("Density");
         CC3D_Log(LOG_DEBUG) << "typeToAdhesionMoleculeDensityMap[typeId].size()=" << typeToAdhesionMoleculeDensityMap[typeId].size();
         typeToAdhesionMoleculeDensityMap[typeId][moleculeNameIndexMap[moleculeName]] = adhesionMoleculeDensityXMLVec[i]->getAttributeAsDouble(
                 "Density");
         CC3D_Log(LOG_DEBUG) << "AFTER ASSIGNING DENSITY";
->>>>>>> 6ed90e64
     }
 
 
@@ -446,13 +363,8 @@
 
     formulaString = bindingFormulaXMLElem->getFirstElement("Formula")->getText(); //formula string
 
-<<<<<<< HEAD
-    CC3DXMLElement * variablesSectionXMLElem = bindingFormulaXMLElem->getFirstElement("Variables");
-    Log(LOG_TRACE) << "formulaString="<<formulaString;
-=======
     CC3DXMLElement *variablesSectionXMLElem = bindingFormulaXMLElem->getFirstElement("Variables");
     CC3D_Log(LOG_TRACE) << "formulaString="<<formulaString;
->>>>>>> 6ed90e64
 
 
     //here we can add options depending on variables input - for now it is hard-coded
@@ -490,19 +402,6 @@
     }
 
     if (_xmlData->getFirstElement("Depth")) {
-<<<<<<< HEAD
-        maxNeighborIndex = boundaryStrategy->getMaxNeighborIndexFromDepth(_xmlData->getFirstElement("Depth")->getDouble());
-        Log(LOG_TRACE) << "got here will do depth";
-    }
-    else {
-        Log(LOG_TRACE) << "got here will do neighbor order";
-        if (_xmlData->getFirstElement("NeighborOrder")) {
-
-            maxNeighborIndex = boundaryStrategy->getMaxNeighborIndexFromNeighborOrder(_xmlData->getFirstElement("NeighborOrder")->getUInt());
-            Log(LOG_DEBUG) << "maxNeighborIndex=" << maxNeighborIndex;
-        }
-        else {
-=======
         maxNeighborIndex = boundaryStrategy->getMaxNeighborIndexFromDepth(
                 _xmlData->getFirstElement("Depth")->getDouble());
     } else {
@@ -512,18 +411,13 @@
                     _xmlData->getFirstElement("NeighborOrder")->getUInt());
             CC3D_Log(LOG_DEBUG) << "maxNeighborIndex=" << maxNeighborIndex;
         } else {
->>>>>>> 6ed90e64
             maxNeighborIndex = boundaryStrategy->getMaxNeighborIndexFromNeighborOrder(1);
 
         }
 
     }
 
-<<<<<<< HEAD
-    Log(LOG_DEBUG) << "sizeBindingArray=" << moleculeNameIndexMap.size();
-=======
     CC3D_Log(LOG_DEBUG) << "sizeBindingArray=" << moleculeNameIndexMap.size();
->>>>>>> 6ed90e64
     //initializing binding parameter array
     int sizeBindingArray = moleculeNameIndexMap.size();
 
@@ -547,21 +441,12 @@
 
     for (int i = 0; i < sizeBindingArray; ++i)
         for (int j = 0; j < sizeBindingArray; ++j) {
-<<<<<<< HEAD
-            Log(LOG_DEBUG) << "bindingParameterArray[" << i << "][" << j << "]=" << bindingParameterArray[i][j];
-=======
             CC3D_Log(LOG_DEBUG) << "bindingParameterArray[" << i << "][" << j << "]=" << bindingParameterArray[i][j];
->>>>>>> 6ed90e64
 
         }
 }
 
 void AdhesionFlexPlugin::initializeAdhesionMoleculeDensityVector() {
-<<<<<<< HEAD
-    Log(LOG_TRACE) << "initializeAdhesionMoleculeDensityVector adhesionDensityInitialized="<<adhesionDensityInitialized;
-    //exit(1);
-=======
->>>>>>> 6ed90e64
 
     //we double-check this flag to makes sure this function does not get called multiple times by different threads
     if (adhesionDensityInitialized)
@@ -711,14 +596,9 @@
     if (!_cell)
         return vector<float>(1, errorDensity);
 
-<<<<<<< HEAD
-    vector<float> & adhesionMoleculeDensityVec = adhesionFlexDataAccessor.get(_cell->extraAttribPtr)->adhesionMoleculeDensityVec;
-    Log(LOG_TRACE) << "ACCESSING adhesionMoleculeDensityVec size="<<adhesionMoleculeDensityVec.size();
-=======
     vector<float> &adhesionMoleculeDensityVec = adhesionFlexDataAccessor.get(
             _cell->extraAttribPtr)->adhesionMoleculeDensityVec;
 
->>>>>>> 6ed90e64
     return adhesionMoleculeDensityVec;
 }
 
@@ -746,11 +626,7 @@
 
 void AdhesionFlexPlugin::overrideInitialization() {
     adhesionDensityInitialized = true;
-<<<<<<< HEAD
-    Log(LOG_DEBUG) << "adhesionDensityInitialized=" << adhesionDensityInitialized;
-=======
     CC3D_Log(LOG_DEBUG) << "adhesionDensityInitialized=" << adhesionDensityInitialized;
->>>>>>> 6ed90e64
 }
 
 std::string AdhesionFlexPlugin::toString() {
