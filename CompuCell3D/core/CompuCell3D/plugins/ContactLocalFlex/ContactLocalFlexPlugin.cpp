--- conflicted
+++ resolved
@@ -169,17 +169,8 @@
     unsigned char type1 = automaton->getTypeId(typeName1);
     unsigned char type2 = automaton->getTypeId(typeName2);
 
-<<<<<<< HEAD
     contactEnergyArray[type1][type2] = energy;
     contactEnergyArray[type2][type1] = energy;
-=======
-    int index = getIndex(type1, type2);
-
-    contactEnergies_t::iterator it = contactEnergies.find(index);
-    if (it != contactEnergies.end()) throw CC3DException(string("Contact energy for ") + typeName1 + " " + typeName2 + " already set!");
-
-    contactEnergies[index] = energy;
->>>>>>> 52aeeb34
 }
 
 int ContactLocalFlexPlugin::getIndex(const int type1, const int type2) const {
@@ -338,15 +329,9 @@
 void ContactLocalFlexPlugin::update(CC3DXMLElement *_xmlData, bool _fullInitFlag) {
 
     automaton = potts->getAutomaton();
-<<<<<<< HEAD
-    ASSERT_OR_THROW("CELL TYPE PLUGIN WAS NOT PROPERLY INITIALIZED YET. MAKE SURE THIS IS THE FIRST PLUGIN THAT YOU SET", automaton);
+    if (!automaton) throw CC3DException("CELL TYPE PLUGIN WAS NOT PROPERLY INITIALIZED YET. MAKE SURE THIS IS THE FIRST PLUGIN THAT YOU SET");
     set<unsigned char> cellTypesSet;
     contactEnergyArray.clear();
-=======
-    if (!automaton) throw CC3DException("CELL TYPE PLUGIN WAS NOT PROPERLY INITIALIZED YET. MAKE SURE THIS IS THE FIRST PLUGIN THAT YOU SET");
-    set<unsigned char> cellTypesSet;
-    contactEnergies.clear();
->>>>>>> 52aeeb34
 
     CC3DXMLElementList energyVec = _xmlData->getElements("Energy");
 
