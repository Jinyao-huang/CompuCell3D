#include <CompuCell3D/CC3D.h>

using namespace CompuCell3D;

#include <CompuCell3D/plugins/NeighborTracker/NeighborTrackerPlugin.h>

using namespace std;

#include "ContactLocalFlexPlugin.h"
<<<<<<< HEAD
#include<core/CompuCell3D/CC3DLogger.h>
=======
#include <PublicUtilities/CC3DLogger.h>
>>>>>>> 6ed90e64

ContactLocalFlexPlugin::ContactLocalFlexPlugin() :
        pUtils(0),
        lockPtr(0),
        depth(1),
        weightDistance(false),
        boundaryStrategy(0),
        xmlData(0) {
    initializadContactData = false;
}

ContactLocalFlexPlugin::~ContactLocalFlexPlugin() {
    pUtils->destroyLock(lockPtr);
    delete lockPtr;
    lockPtr = 0;
}

void ContactLocalFlexPlugin::init(Simulator *simulator, CC3DXMLElement *_xmlData) {
    xmlData = _xmlData;
    sim = simulator;
    potts = simulator->getPotts();

    pUtils = sim->getParallelUtils();
    lockPtr = new ParallelUtilsOpenMP::OpenMPLock_t;
    pUtils->initLock(lockPtr);

    potts->getCellFactoryGroupPtr()->registerClass(&contactDataContainerAccessor);


    bool pluginAlreadyRegisteredFlag;
    //this will load SurfaceTracker plugin if it is not already loaded
    Plugin *plugin = Simulator::pluginManager.get("NeighborTracker", &pluginAlreadyRegisteredFlag);
    if (!pluginAlreadyRegisteredFlag)
        plugin->init(sim);

    potts->registerEnergyFunction(this);
    potts->registerCellGChangeWatcher(this);
    simulator->registerSteerableObject(this);
}

void ContactLocalFlexPlugin::extraInit(Simulator *simulator) {
    update(xmlData, true);
}

double ContactLocalFlexPlugin::changeEnergy(const Point3D &pt,
    const CellG *newCell,
    const CellG *oldCell) {
<<<<<<< HEAD

=======
>>>>>>> 6ed90e64

    double energy = 0;
    Point3D n;

    CellG *nCell = 0;
    WatchableField3D < CellG * > *fieldG = (WatchableField3D < CellG * > *)
    potts->getCellFieldG();
    Neighbor neighbor;


    if (weightDistance) {
        for (unsigned int nIdx = 0; nIdx <= maxNeighborIndex; ++nIdx) {
            neighbor = boundaryStrategy->getNeighborDirect(const_cast<Point3D &>(pt), nIdx);
            if (!neighbor.distance) {
                //if distance is 0 then the neighbor returned is invalid
                continue;
            }
            nCell = fieldG->get(neighbor.pt);
            if (nCell != oldCell) {
                if ((nCell != 0) && (oldCell != 0)) {
                    if ((nCell->clusterId) != (oldCell->clusterId)) {
                        energy -= contactEnergy(oldCell, nCell) / neighbor.distance;
                    }
                } else {
                    energy -= contactEnergy(oldCell, nCell) / neighbor.distance;
                }
            }
            if (nCell != newCell) {
                if ((newCell != 0) && (nCell != 0)) {
                    if ((newCell->clusterId) != (nCell->clusterId)) {
                        energy += contactEnergy(newCell, nCell) / neighbor.distance;
                    }
                } else {
                    energy += contactEnergy(newCell, nCell) / neighbor.distance;

                }
            }


        }

    } else {
        //default behaviour  no energy weighting 
        for (unsigned int nIdx = 0; nIdx <= maxNeighborIndex; ++nIdx) {
            neighbor = boundaryStrategy->getNeighborDirect(const_cast<Point3D &>(pt), nIdx);
            if (!neighbor.distance) {
                //if distance is 0 then the neighbor returned is invalid
                continue;
            }

            nCell = fieldG->get(neighbor.pt);
            if (nCell != oldCell) {
                if ((nCell != 0) && (oldCell != 0)) {
                    if ((nCell->clusterId) != (oldCell->clusterId)) {
                        energy -= contactEnergy(oldCell, nCell);
                    }
                } else {
                    energy -= contactEnergy(oldCell, nCell);
                }
            }

            if (nCell != newCell) {
                if ((newCell != 0) && (nCell != 0)) {
                    if ((newCell->clusterId) != (nCell->clusterId)) {
                        energy += contactEnergy(newCell, nCell);
                    }
                } else {
                    energy += contactEnergy(newCell, nCell);

                }

            }


        }

    }

    return energy;
}

void ContactLocalFlexPlugin::setContactEnergy(const string typeName1,
                                              const string typeName2,
                                              const double energy) {

    unsigned char type1 = automaton->getTypeId(typeName1);
    unsigned char type2 = automaton->getTypeId(typeName2);

    contactEnergyArray[type1][type2] = energy;
    contactEnergyArray[type2][type1] = energy;
}

int ContactLocalFlexPlugin::getIndex(const int type1, const int type2) const {
    if (type1 < type2) return ((type1 + 1) | ((type2 + 1) << 16));
    else return ((type2 + 1) | ((type1 + 1) << 16));
}


double ContactLocalFlexPlugin::contactEnergy(const CellG *cell1, const CellG *cell2) {
    ContactLocalFlexData clfdObj;
    CellG *cell;
    CellG *neighbor;

    if (cell1) {
        cell = const_cast<CellG *>(cell1);
        neighbor = const_cast<CellG *>(cell2);
    } else {
        cell = const_cast<CellG *>(cell2);
        neighbor = const_cast<CellG *>(cell1);
    }

    set <ContactLocalFlexData> &clfdSet = contactDataContainerAccessor.get(cell->extraAttribPtr)->contactDataContainer;


    clfdObj.neighborAddress = neighbor;

    set<ContactLocalFlexData>::iterator sitrCD = clfdSet.find(clfdObj);

    if (sitrCD != clfdSet.end()) {
        return sitrCD->J;
<<<<<<< HEAD
    }
    else {
=======
    } else {
>>>>>>> 6ed90e64
        return defaultContactEnergy(cell1, cell2);
    }

}

double ContactLocalFlexPlugin::defaultContactEnergy(const CellG *cell1, const CellG *cell2) {
    //implementing only referring to the local defaultContactEnergy
    return contactEnergyArray[cell1 ? cell1->type : 0][cell2 ? cell2->type : 0];
}


//this function is called once per simulation after cells have been assigned types
// (some initializers postpone type initialization)
void ContactLocalFlexPlugin::initializeContactLocalFlexData() {

    //we double-check this flag to make sure this function does not get called multiple times by different threads
    if (initializadContactData)
        return;

    CellInventory *cellInventoryPtr = &potts->getCellInventory();
    CellInventory::cellInventoryIterator cInvItr;
    CellG *cell;
    for (cInvItr = cellInventoryPtr->cellInventoryBegin(); cInvItr != cellInventoryPtr->cellInventoryEnd(); ++cInvItr) {
        cell = cellInventoryPtr->getCell(cInvItr);

        ContactLocalFlexDataContainer *dataContainer = contactDataContainerAccessor.get(cell->extraAttribPtr);
        dataContainer->localDefaultContactEnergies = contactEnergyArray;
    }


    for (cInvItr = cellInventoryPtr->cellInventoryBegin(); cInvItr != cellInventoryPtr->cellInventoryEnd(); ++cInvItr) {
        cell = cellInventoryPtr->getCell(cInvItr);

        set <ContactLocalFlexData> &clfdSet = contactDataContainerAccessor.get(
                cell->extraAttribPtr)->contactDataContainer;
        clfdSet.clear();
        updateContactEnergyData(cell);
    }

    initializadContactData = true;
}

void ContactLocalFlexPlugin::updateContactEnergyData(CellG *_cell) {
    //this function syncs neighbor list for _cell and contact data for _cell so that they contain same number of corresponding
    //entries

    NeighborTrackerPlugin *neighborTrackerPlugin = (NeighborTrackerPlugin *) Simulator::pluginManager.get(
            "NeighborTracker");
    ExtraMembersGroupAccessor <NeighborTracker> *neighborTrackerAccessorPtr = neighborTrackerPlugin->getNeighborTrackerAccessorPtr();
    unsigned int size1 = 0, size2 = 0;

    set <ContactLocalFlexData> &clfdSet = contactDataContainerAccessor.get(_cell->extraAttribPtr)->contactDataContainer;
    set <NeighborSurfaceData> &nsdSet = neighborTrackerAccessorPtr->get(_cell->extraAttribPtr)->cellNeighbors;

    size1 = clfdSet.size();
    size2 = nsdSet.size();


    //if sizes of sets are different then we add any new neighbors from nsdSet and remove those neighbors from clfdSet
    //that do not show up in nsdSet anymore
    //This way we avoid all sorts of problems associated with various configuration of neighbors after spin flip.
    // Although it is not the fastest algorithm , it is very simple and self explanatory and given the fact that in most
    // cases number of neighbors is fairly small all those inefficiencies do not matter too much.

    ContactLocalFlexData clfdObj;
    NeighborSurfaceData nfdObj;
    set<NeighborSurfaceData>::iterator sitrND;
    set<ContactLocalFlexData>::iterator sitrCD;

    //here we insert neighbors from nsdSet into clfdSet that do not show up in clfdSet
    for (sitrND = nsdSet.begin(); sitrND != nsdSet.end(); ++sitrND) {
        clfdObj.neighborAddress = sitrND->neighborAddress;
        clfdObj.J = defaultContactEnergy(clfdObj.neighborAddress, _cell);
<<<<<<< HEAD
=======

>>>>>>> 6ed90e64

        clfdSet.insert(clfdObj); //the element will be inserted only if it is not there
    }

    //here we remove neighbors from clfd if they do not show up in nsdSet
    for (sitrCD = clfdSet.begin();
         sitrCD != clfdSet.end();) { //notice that incrementing takes place in the loop because we are erasing elements
        nfdObj.neighborAddress = sitrCD->neighborAddress;
        sitrND = nsdSet.find(nfdObj);
        if (sitrND == nsdSet.end()) { //did not find nfdObj.neighborAddress in nsdSet  - need to remove it from clfdSet 
            clfdSet.erase(sitrCD++);
        } else {
            ++sitrCD;
        }
    }

<<<<<<< HEAD

//    if(clfdSet.size()!=nsdSet.size()){
    // Log(LOG_TRACE) << "problem with syncing neighbors and contact energies";
//       exit(0);
//    }
=======
>>>>>>> 6ed90e64
}

void ContactLocalFlexPlugin::field3DChange(const Point3D &pt, CellG *newCell, CellG *oldCell) {
    if (!initializadContactData && sim->getStep() == 0) {
        pUtils->setLock(lockPtr);
        initializeContactLocalFlexData();
        pUtils->unsetLock(lockPtr);
    }

    if (newCell) {
        updateContactEnergyData(newCell);
    }
    if (oldCell) {
        updateContactEnergyData(oldCell);
    }
}


void ContactLocalFlexPlugin::update(CC3DXMLElement *_xmlData, bool _fullInitFlag) {

    automaton = potts->getAutomaton();
    if (!automaton)
        throw CC3DException(
                "CELL TYPE PLUGIN WAS NOT PROPERLY INITIALIZED YET. MAKE SURE THIS IS THE FIRST PLUGIN THAT YOU SET");
    set<unsigned char> cellTypesSet;
    contactEnergyArray.clear();

    CC3DXMLElementList energyVec = _xmlData->getElements("Energy");

    for (int i = 0; i < energyVec.size(); ++i) {

        setContactEnergy(energyVec[i]->getAttribute("Type1"), energyVec[i]->getAttribute("Type2"),
                         energyVec[i]->getDouble());

        //inserting all the types to the set (duplicate are automatically eleminated) to figure out max value of type Id
        cellTypesSet.insert(automaton->getTypeId(energyVec[i]->getAttribute("Type1")));
        cellTypesSet.insert(automaton->getTypeId(energyVec[i]->getAttribute("Type2")));

    }

<<<<<<< HEAD
    //Now that we know all the types used in the simulation we will find size of the contactEnergyArray
    vector<unsigned char> cellTypesVector(cellTypesSet.begin(), cellTypesSet.end());//coping set to the vector

    int size = *max_element(cellTypesVector.begin(), cellTypesVector.end());
    size += 1;//if max element is e.g. 5 then size has to be 6 for an array to be properly allocated

    int index;
    contactEnergyArray.clear();
    contactEnergyArray.assign(size, vector<double>(size, 0.0));

    for (int i = 0; i < size; ++i)
        for (int j = 0; j < size; ++j) {

            index = getIndex(cellTypesVector[i], cellTypesVector[j]);

            contactEnergyArray[i][j] = contactEnergies[index];

        }
    Log(LOG_DEBUG) << "size=" << size;
    for (int i = 0; i < size; ++i)
        for (int j = 0; j < size; ++j) {
             Log(LOG_DEBUG) << "contact[" << i << "][" << j << "]=" << contactEnergyArray[i][j];
=======
    CC3D_Log(LOG_DEBUG) << "size=" << contactEnergyArray.size();
    for (auto &i: cellTypesSet)
        for (auto &j: cellTypesSet) {

            CC3D_Log(LOG_DEBUG) << "contact[" << to_string(i) << "][" << to_string(j) << "]=" << contactEnergyArray[i][j];

>>>>>>> 6ed90e64
        }

    //Here I initialize max neighbor index for direct acces to the list of neighbors 
    boundaryStrategy = BoundaryStrategy::getInstance();
    maxNeighborIndex = 0;

    if (_xmlData->getFirstElement("WeightEnergyByDistance")) {
        weightDistance = true;
    }

    if (_xmlData->getFirstElement("Depth")) {
<<<<<<< HEAD
        maxNeighborIndex = boundaryStrategy->getMaxNeighborIndexFromDepth(_xmlData->getFirstElement("Depth")->getDouble());
    }
    else {
=======
        maxNeighborIndex = boundaryStrategy->getMaxNeighborIndexFromDepth(
                _xmlData->getFirstElement("Depth")->getDouble());
    } else {
>>>>>>> 6ed90e64
        if (_xmlData->getFirstElement("NeighborOrder")) {

            maxNeighborIndex = boundaryStrategy->getMaxNeighborIndexFromNeighborOrder(
                    _xmlData->getFirstElement("NeighborOrder")->getUInt());
        } else {
            maxNeighborIndex = boundaryStrategy->getMaxNeighborIndexFromNeighborOrder(1);

        }

    }
<<<<<<< HEAD
    Log(LOG_DEBUG) << "Contact maxNeighborIndex=" << maxNeighborIndex;
=======
    CC3D_Log(LOG_DEBUG) << "Contact maxNeighborIndex=" << maxNeighborIndex;
>>>>>>> 6ed90e64

}


std::string ContactLocalFlexPlugin::toString() {
    return "ContactLocalFlex";
}


std::string ContactLocalFlexPlugin::steerableName() {
    return toString();
}<|MERGE_RESOLUTION|>--- conflicted
+++ resolved
@@ -7,11 +7,7 @@
 using namespace std;
 
 #include "ContactLocalFlexPlugin.h"
-<<<<<<< HEAD
-#include<core/CompuCell3D/CC3DLogger.h>
-=======
 #include <PublicUtilities/CC3DLogger.h>
->>>>>>> 6ed90e64
 
 ContactLocalFlexPlugin::ContactLocalFlexPlugin() :
         pUtils(0),
@@ -59,10 +55,6 @@
 double ContactLocalFlexPlugin::changeEnergy(const Point3D &pt,
     const CellG *newCell,
     const CellG *oldCell) {
-<<<<<<< HEAD
-
-=======
->>>>>>> 6ed90e64
 
     double energy = 0;
     Point3D n;
@@ -183,12 +175,7 @@
 
     if (sitrCD != clfdSet.end()) {
         return sitrCD->J;
-<<<<<<< HEAD
-    }
-    else {
-=======
     } else {
->>>>>>> 6ed90e64
         return defaultContactEnergy(cell1, cell2);
     }
 
@@ -262,10 +249,7 @@
     for (sitrND = nsdSet.begin(); sitrND != nsdSet.end(); ++sitrND) {
         clfdObj.neighborAddress = sitrND->neighborAddress;
         clfdObj.J = defaultContactEnergy(clfdObj.neighborAddress, _cell);
-<<<<<<< HEAD
-=======
-
->>>>>>> 6ed90e64
+
 
         clfdSet.insert(clfdObj); //the element will be inserted only if it is not there
     }
@@ -282,14 +266,6 @@
         }
     }
 
-<<<<<<< HEAD
-
-//    if(clfdSet.size()!=nsdSet.size()){
-    // Log(LOG_TRACE) << "problem with syncing neighbors and contact energies";
-//       exit(0);
-//    }
-=======
->>>>>>> 6ed90e64
 }
 
 void ContactLocalFlexPlugin::field3DChange(const Point3D &pt, CellG *newCell, CellG *oldCell) {
@@ -330,37 +306,12 @@
 
     }
 
-<<<<<<< HEAD
-    //Now that we know all the types used in the simulation we will find size of the contactEnergyArray
-    vector<unsigned char> cellTypesVector(cellTypesSet.begin(), cellTypesSet.end());//coping set to the vector
-
-    int size = *max_element(cellTypesVector.begin(), cellTypesVector.end());
-    size += 1;//if max element is e.g. 5 then size has to be 6 for an array to be properly allocated
-
-    int index;
-    contactEnergyArray.clear();
-    contactEnergyArray.assign(size, vector<double>(size, 0.0));
-
-    for (int i = 0; i < size; ++i)
-        for (int j = 0; j < size; ++j) {
-
-            index = getIndex(cellTypesVector[i], cellTypesVector[j]);
-
-            contactEnergyArray[i][j] = contactEnergies[index];
-
-        }
-    Log(LOG_DEBUG) << "size=" << size;
-    for (int i = 0; i < size; ++i)
-        for (int j = 0; j < size; ++j) {
-             Log(LOG_DEBUG) << "contact[" << i << "][" << j << "]=" << contactEnergyArray[i][j];
-=======
     CC3D_Log(LOG_DEBUG) << "size=" << contactEnergyArray.size();
     for (auto &i: cellTypesSet)
         for (auto &j: cellTypesSet) {
 
             CC3D_Log(LOG_DEBUG) << "contact[" << to_string(i) << "][" << to_string(j) << "]=" << contactEnergyArray[i][j];
 
->>>>>>> 6ed90e64
         }
 
     //Here I initialize max neighbor index for direct acces to the list of neighbors 
@@ -372,15 +323,9 @@
     }
 
     if (_xmlData->getFirstElement("Depth")) {
-<<<<<<< HEAD
-        maxNeighborIndex = boundaryStrategy->getMaxNeighborIndexFromDepth(_xmlData->getFirstElement("Depth")->getDouble());
-    }
-    else {
-=======
         maxNeighborIndex = boundaryStrategy->getMaxNeighborIndexFromDepth(
                 _xmlData->getFirstElement("Depth")->getDouble());
     } else {
->>>>>>> 6ed90e64
         if (_xmlData->getFirstElement("NeighborOrder")) {
 
             maxNeighborIndex = boundaryStrategy->getMaxNeighborIndexFromNeighborOrder(
@@ -391,11 +336,7 @@
         }
 
     }
-<<<<<<< HEAD
-    Log(LOG_DEBUG) << "Contact maxNeighborIndex=" << maxNeighborIndex;
-=======
     CC3D_Log(LOG_DEBUG) << "Contact maxNeighborIndex=" << maxNeighborIndex;
->>>>>>> 6ed90e64
 
 }
 
