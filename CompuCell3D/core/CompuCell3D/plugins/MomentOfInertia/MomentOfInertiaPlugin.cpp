--- conflicted
+++ resolved
@@ -24,22 +24,6 @@
 
 #include <CompuCell3D/CC3D.h>
 
-<<<<<<< HEAD
-// // // #include <CompuCell3D/Simulator.h>
-// // // #include <CompuCell3D/ClassRegistry.h>
-// // // #include <CompuCell3D/Field3D/Field3D.h>
-// // // #include <CompuCell3D/Potts3D/Potts3D.h>
-// // // #include <CompuCell3D/Potts3D/Cell.h>
-// // // #include <CompuCell3D/Boundary/BoundaryStrategy.h>
-// // // #include <PublicUtilities/NumericalUtils.h>
-// // // #include <complex>
-// // // #include <algorithm>
-
-// // // #include <CompuCell3D/Potts3D/CellInventory.h>
-
-
-=======
->>>>>>> e45c73e6
 using namespace CompuCell3D;
 
 #include "MomentOfInertiaPlugin.h"
