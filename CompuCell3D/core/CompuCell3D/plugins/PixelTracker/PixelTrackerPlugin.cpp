/*************************************************************************
 *    CompuCell - A software framework for multimodel simulations of     *
 * biocomplexity problems Copyright (C) 2003 University of Notre Dame,   *
 *                             Indiana                                   *
 *                                                                       *
 * This program is free software; IF YOU AGREE TO CITE USE OF CompuCell  *
 *  IN ALL RELATED RESEARCH PUBLICATIONS according to the terms of the   *
 *  CompuCell GNU General Public License RIDER you can redistribute it   *
 * and/or modify it under the terms of the GNU General Public License as *
 *  published by the Free Software Foundation; either version 2 of the   *
 *         License, or (at your option) any later version.               *
 *                                                                       *
 * This program is distributed in the hope that it will be useful, but   *
 *      WITHOUT ANY WARRANTY; without even the implied warranty of       *
 *  MERCHANTABILITY or FITNESS FOR A PARTICULAR PURPOSE.  See the GNU    *
 *             General Public License for more details.                  *
 *                                                                       *
 *  You should have received a copy of the GNU General Public License    *
 *     along with this program; if not, write to the Free Software       *
 *      Foundation, Inc., 675 Mass Ave, Cambridge, MA 02139, USA.        *
 *************************************************************************/


#include <CompuCell3D/CC3D.h>

using namespace CompuCell3D;

using namespace std;

#include "PixelTrackerPlugin.h"


PixelTrackerPlugin::PixelTrackerPlugin():
<<<<<<< HEAD
simulator(0),potts(0)    
{
	fullInitAtStart = false;
	fullInitState = false;
=======
simulator(0),potts(0), pUtils(0)
{
>>>>>>> e45c73e6
	trackMedium = false;
}

PixelTrackerPlugin::~PixelTrackerPlugin() {
	pUtils->destroyLock(lockPtr);
	delete lockPtr;
	lockPtr = 0;
}




void PixelTrackerPlugin::init(Simulator *_simulator, CC3DXMLElement *_xmlData) {


  simulator=_simulator;
  potts = simulator->getPotts();
  pUtils = simulator->getParallelUtils();
  lockPtr = new ParallelUtilsOpenMP::OpenMPLock_t;
  pUtils->initLock(lockPtr);



  ///will register PixelTracker here
  BasicClassAccessorBase * cellPixelTrackerAccessorPtr=&pixelTrackerAccessor;
   ///************************************************************************************************  
  ///REMARK. HAVE TO USE THE SAME BASIC CLASS ACCESSOR INSTANCE THAT WAS USED TO REGISTER WITH FACTORY
   ///************************************************************************************************  
  potts->getCellFactoryGroupPtr()->registerClass(cellPixelTrackerAccessorPtr);

  potts->registerCellGChangeWatcher(this);
  
<<<<<<< HEAD
  if (_xmlData) { 
	  trackMedium = _xmlData->findElement("TrackMedium");
	  fullInitAtStart = _xmlData->findElement("FullInitAtStart");
  }
  
=======
  if (_xmlData) {
	  trackMedium = _xmlData->findElement("TrackMedium");
  }

}
>>>>>>> e45c73e6

void PixelTrackerPlugin::extraInit(Simulator *simulator) {
	if (trackMedium) {
		
		mediumTrackerDataInit();

	}
}

///////////////////////////////////////////////////////////////////////////////////////////////////////////////////////////////////////////

void PixelTrackerPlugin::field3DChange(const Point3D &pt, CellG *newCell,CellG *oldCell) {
	if (newCell==oldCell) //this may happen if you are trying to assign same cell to one pixel twice 
		return;

<<<<<<< HEAD
	if (fullInitAtStart) {
		fullTrackerDataInit(pt, oldCell);
		fullInitAtStart = false;
	}

	if(newCell){
		std::set<PixelTrackerData > & pixelSetRef=pixelTrackerAccessor.get(newCell->extraAttribPtr)->pixelSet;
		std::set<PixelTrackerData >::iterator sitr=pixelSetRef.find(PixelTrackerData(pt));
		pixelSetRef.insert(PixelTrackerData(pt));
	}
	else if (trackMedium) { mediumPixelSet.insert(PixelTrackerData(pt)); }

	std::set<PixelTrackerData >::iterator sitr;
	if(oldCell){
		std::set<PixelTrackerData > & pixelSetRef=pixelTrackerAccessor.get(oldCell->extraAttribPtr)->pixelSet;
		sitr=pixelSetRef.find(PixelTrackerData(pt));
=======
	if (newCell) {
		std::set<PixelTrackerData > & pixelSetRef = pixelTrackerAccessor.get(newCell->extraAttribPtr)->pixelSet;
		std::set<PixelTrackerData >::iterator sitr = pixelSetRef.find(PixelTrackerData(pt));
		pixelSetRef.insert(PixelTrackerData(pt));
	}
	else if (trackMedium) {
		unsigned int workNodeNum = pUtils->getCurrentWorkNodeNumber();
		unsigned int partitionNum = getParitionNumber(pt, workNodeNum);
		mediumPixelSet[partitionNum].insert(PixelTrackerData(pt));
	}

	std::set<PixelTrackerData >::iterator sitr;
	if (oldCell) {
		std::set<PixelTrackerData > & pixelSetRef = pixelTrackerAccessor.get(oldCell->extraAttribPtr)->pixelSet;
		sitr = pixelSetRef.find(PixelTrackerData(pt));
>>>>>>> e45c73e6

		ASSERT_OR_THROW("Could not find point:" + pt + " inside cell of id: " + BasicString(oldCell->id) + " type: " + BasicString((int)oldCell->type),
			sitr != pixelSetRef.end());

		pixelSetRef.erase(sitr);
	}
	else if (trackMedium) {
<<<<<<< HEAD
		sitr = mediumPixelSet.find(PixelTrackerData(pt));

		ASSERT_OR_THROW("Could not find point:" + pt + " in medium.", sitr != mediumPixelSet.end());

		mediumPixelSet.erase(sitr);
	}
=======
		unsigned int workNodeNum = pUtils->getCurrentWorkNodeNumber();
		unsigned int partitionNum = getParitionNumber(pt, workNodeNum);
		sitr = mediumPixelSet[partitionNum].find(PixelTrackerData(pt));

		ASSERT_OR_THROW("Could not find point:" + pt + " in medium", sitr != mediumPixelSet[partitionNum].end());

		mediumPixelSet[partitionNum].erase(sitr);
	}

>>>>>>> e45c73e6
   
}


///////////////////////////////////////////////////////////////////////////////////////////////////////////////////////////////////////////
void PixelTrackerPlugin::handleEvent(CC3DEvent & _event){
	if (_event.id == CHANGE_NUMBER_OF_WORK_NODES) {

		mediumTrackerDataInit();

	}
	else if (_event.id!=LATTICE_RESIZE){
		return;
	}

	CC3DEventLatticeResize ev = static_cast<CC3DEventLatticeResize&>(_event);

	Dim3D shiftVec=ev.shiftVec;

    CellInventory &cellInventory = potts->getCellInventory();
    CellInventory::cellInventoryIterator cInvItr;
    CellG * cell;
        
    for(cInvItr=cellInventory.cellInventoryBegin() ; cInvItr !=cellInventory.cellInventoryEnd() ;++cInvItr )
    {
		cell=cInvItr->second;
		std::set<PixelTrackerData > & pixelSetRef=pixelTrackerAccessor.get(cell->extraAttribPtr)->pixelSet;
		for (set<PixelTrackerData >::iterator sitr=pixelSetRef.begin() ; sitr != pixelSetRef.end() ; ++sitr ){
                        Point3D & pixel=const_cast<Point3D&>(sitr->pixel);
                        pixel.x+=shiftVec.x;
                        pixel.y+=shiftVec.y;
                        pixel.z+=shiftVec.z;
                        
// 			sitr->pixel.x+=shiftVec.x;
// 			sitr->pixel.y+=shiftVec.y;
// 			sitr->pixel.z+=shiftVec.z;
		}



    }

<<<<<<< HEAD
	if (trackMedium) { 

		for (set<PixelTrackerData >::iterator sitr = mediumPixelSet.begin(); sitr != mediumPixelSet.end(); ++sitr) {
			Point3D & pixel = const_cast<Point3D&>(sitr->pixel);
			pixel.x += shiftVec.x;
			pixel.y += shiftVec.y;
			pixel.z += shiftVec.z;
		}

	}

	fullInitState = false;

=======
	if (trackMedium) {
		for (unsigned int p = 0; p < mediumPixelSet.size(); ++p) {
			for (set<PixelTrackerData >::iterator sitr = mediumPixelSet[p].begin(); sitr != mediumPixelSet[p].end(); ++sitr) {
				Point3D & pixel = const_cast<Point3D&>(sitr->pixel);
				pixel.x += shiftVec.x;
				pixel.y += shiftVec.y;
				pixel.z += shiftVec.z;
			}
		}
	}

>>>>>>> e45c73e6
}


////////////////////////////////////////////////////////////////////////////////////////////////////////////////////////////////////////////

std::string PixelTrackerPlugin::toString(){
	return "PixelTracker";
}

<<<<<<< HEAD
void PixelTrackerPlugin::fullTrackerDataInit(Point3D ptChange, CellG *oldCell) {

	CellInventory &cellInventory = potts->getCellInventory();
	CellG *cell;
	for (CellInventory::cellInventoryIterator cInvItr = cellInventory.cellInventoryBegin(); cInvItr != cellInventory.cellInventoryEnd(); ++cInvItr) {
		cell = cInvItr->second;
		pixelTrackerAccessor.get(cell->extraAttribPtr)->pixelSet.clear();
	}

	WatchableField3D<CellG *> *cellFieldG = (WatchableField3D<CellG *>*) potts->getCellFieldG();
	Dim3D fieldDim = cellFieldG->getDim();
	mediumPixelSet.clear();
=======
void PixelTrackerPlugin::mediumTrackerDataInit() {

	pUtils->setLock(lockPtr);

	Field3DImpl<CellG *> *cellFieldG = (Field3DImpl<CellG *> *)potts->getCellFieldG();
	Dim3D fieldDim = cellFieldG->getDim();

	unsigned int numSubSecs = pUtils->getNumberOfSubgridSectionsPotts();
	unsigned int numWorkers = pUtils->getNumberOfWorkNodesPotts();
	
	std::vector<pair<Dim3D, Dim3D> > sectionDimsVecShared;
	for (unsigned int n = 0; n < numWorkers; ++n)
		for (unsigned int s = 0; s < numSubSecs; ++s) {
			pair<Dim3D, Dim3D> pottsSection = pUtils->getPottsSection(n, s);
			if (pottsSection.first.x < pottsSection.second.x ||
				pottsSection.first.y < pottsSection.second.y ||
				pottsSection.first.z < pottsSection.second.z) {
				sectionDimsVecShared.push_back(pottsSection);
			}
		}
	sectionDimsVec.clear();
	sectionDimsVec.assign(numWorkers, sectionDimsVecShared);

	mediumPixelSet.clear();
	mediumPixelSet.assign(sectionDimsVecShared.size(), std::set<PixelTrackerData>());

>>>>>>> e45c73e6
	for (short z = 0; z < fieldDim.z; ++z)
		for (short y = 0; y < fieldDim.y; ++y)
			for (short x = 0; x < fieldDim.x; ++x) {
				Point3D pt = Point3D(x, y, z);
<<<<<<< HEAD
				if (pt == ptChange) { cell = oldCell; } else { cell = cellFieldG->get(pt); }
				if (cell) { pixelTrackerAccessor.get(cell->extraAttribPtr)->pixelSet.insert(PixelTrackerData(pt)); }
				else if (trackMedium) { mediumPixelSet.insert(PixelTrackerData(pt)); }
			}

	fullInitState = true;

}

void PixelTrackerPlugin::fullMediumTrackerDataInit() {
	mediumPixelSet.clear();
	WatchableField3D<CellG *> *cellFieldG = (WatchableField3D<CellG *>*) potts->getCellFieldG();
	Dim3D fieldDim = cellFieldG->getDim();
	for (short z = 0; z < fieldDim.z; ++z)
		for (short y = 0; y < fieldDim.y; ++y)
			for (short x = 0; x < fieldDim.x; ++x) {
				Point3D pt = Point3D(x, y, z);
				CellG * cell = cellFieldG->get(pt);
				if (cell == 0) { mediumPixelSet.insert(PixelTrackerData(pt)); }
			}

=======
				CellG * cell = cellFieldG->get(pt);
				if (cell == 0) { 
					unsigned int partitionNumber = getParitionNumber(pt);
					mediumPixelSet[partitionNumber].insert(PixelTrackerData(pt));
				}
			}

	pUtils->unsetLock(lockPtr);

}

unsigned int PixelTrackerPlugin::getParitionNumber(const Point3D &_pt, unsigned int _workerNum) {

	std::vector<pair<Dim3D, Dim3D> > workerSectionDimsVec = sectionDimsVec[_workerNum];
	for (unsigned int p = 0; p < workerSectionDimsVec.size(); ++p) {
		Dim3D fieldDimMin = workerSectionDimsVec[p].first;
		Dim3D fieldDimMax = workerSectionDimsVec[p].second;
		if ((_pt.x >= fieldDimMin.x && _pt.y >= fieldDimMin.y && _pt.z >= fieldDimMin.z) && 
			(_pt.x < fieldDimMax.x && _pt.y < fieldDimMax.y && _pt.z < fieldDimMax.z)) {
			return p;
		}
	}

	ASSERT_OR_THROW("Could not find partition for point:" + _pt, false);
}

// Not thread-safe
std::set<PixelTrackerData> PixelTrackerPlugin::getMediumPixelSet() {

	std::set<PixelTrackerData> mediumPixelSetCombined;
	for (unsigned int p = 0; p < mediumPixelSet.size(); ++p){
//		for each (PixelTrackerData ptd in mediumPixelSet[p])
        for (auto ptd: mediumPixelSet[p]){
            mediumPixelSetCombined.insert(ptd);
        }
    }

	return mediumPixelSetCombined;
>>>>>>> e45c73e6
}<|MERGE_RESOLUTION|>--- conflicted
+++ resolved
@@ -31,15 +31,8 @@
 
 
 PixelTrackerPlugin::PixelTrackerPlugin():
-<<<<<<< HEAD
 simulator(0),potts(0)    
 {
-	fullInitAtStart = false;
-	fullInitState = false;
-=======
-simulator(0),potts(0), pUtils(0)
-{
->>>>>>> e45c73e6
 	trackMedium = false;
 }
 
@@ -72,23 +65,15 @@
 
   potts->registerCellGChangeWatcher(this);
   
-<<<<<<< HEAD
-  if (_xmlData) { 
-	  trackMedium = _xmlData->findElement("TrackMedium");
-	  fullInitAtStart = _xmlData->findElement("FullInitAtStart");
-  }
-  
-=======
   if (_xmlData) {
 	  trackMedium = _xmlData->findElement("TrackMedium");
   }
 
 }
->>>>>>> e45c73e6
 
 void PixelTrackerPlugin::extraInit(Simulator *simulator) {
 	if (trackMedium) {
-		
+
 		mediumTrackerDataInit();
 
 	}
@@ -100,24 +85,6 @@
 	if (newCell==oldCell) //this may happen if you are trying to assign same cell to one pixel twice 
 		return;
 
-<<<<<<< HEAD
-	if (fullInitAtStart) {
-		fullTrackerDataInit(pt, oldCell);
-		fullInitAtStart = false;
-	}
-
-	if(newCell){
-		std::set<PixelTrackerData > & pixelSetRef=pixelTrackerAccessor.get(newCell->extraAttribPtr)->pixelSet;
-		std::set<PixelTrackerData >::iterator sitr=pixelSetRef.find(PixelTrackerData(pt));
-		pixelSetRef.insert(PixelTrackerData(pt));
-	}
-	else if (trackMedium) { mediumPixelSet.insert(PixelTrackerData(pt)); }
-
-	std::set<PixelTrackerData >::iterator sitr;
-	if(oldCell){
-		std::set<PixelTrackerData > & pixelSetRef=pixelTrackerAccessor.get(oldCell->extraAttribPtr)->pixelSet;
-		sitr=pixelSetRef.find(PixelTrackerData(pt));
-=======
 	if (newCell) {
 		std::set<PixelTrackerData > & pixelSetRef = pixelTrackerAccessor.get(newCell->extraAttribPtr)->pixelSet;
 		std::set<PixelTrackerData >::iterator sitr = pixelSetRef.find(PixelTrackerData(pt));
@@ -133,7 +100,6 @@
 	if (oldCell) {
 		std::set<PixelTrackerData > & pixelSetRef = pixelTrackerAccessor.get(oldCell->extraAttribPtr)->pixelSet;
 		sitr = pixelSetRef.find(PixelTrackerData(pt));
->>>>>>> e45c73e6
 
 		ASSERT_OR_THROW("Could not find point:" + pt + " inside cell of id: " + BasicString(oldCell->id) + " type: " + BasicString((int)oldCell->type),
 			sitr != pixelSetRef.end());
@@ -141,14 +107,6 @@
 		pixelSetRef.erase(sitr);
 	}
 	else if (trackMedium) {
-<<<<<<< HEAD
-		sitr = mediumPixelSet.find(PixelTrackerData(pt));
-
-		ASSERT_OR_THROW("Could not find point:" + pt + " in medium.", sitr != mediumPixelSet.end());
-
-		mediumPixelSet.erase(sitr);
-	}
-=======
 		unsigned int workNodeNum = pUtils->getCurrentWorkNodeNumber();
 		unsigned int partitionNum = getParitionNumber(pt, workNodeNum);
 		sitr = mediumPixelSet[partitionNum].find(PixelTrackerData(pt));
@@ -158,7 +116,6 @@
 		mediumPixelSet[partitionNum].erase(sitr);
 	}
 
->>>>>>> e45c73e6
    
 }
 
@@ -201,21 +158,6 @@
 
     }
 
-<<<<<<< HEAD
-	if (trackMedium) { 
-
-		for (set<PixelTrackerData >::iterator sitr = mediumPixelSet.begin(); sitr != mediumPixelSet.end(); ++sitr) {
-			Point3D & pixel = const_cast<Point3D&>(sitr->pixel);
-			pixel.x += shiftVec.x;
-			pixel.y += shiftVec.y;
-			pixel.z += shiftVec.z;
-		}
-
-	}
-
-	fullInitState = false;
-
-=======
 	if (trackMedium) {
 		for (unsigned int p = 0; p < mediumPixelSet.size(); ++p) {
 			for (set<PixelTrackerData >::iterator sitr = mediumPixelSet[p].begin(); sitr != mediumPixelSet[p].end(); ++sitr) {
@@ -227,7 +169,6 @@
 		}
 	}
 
->>>>>>> e45c73e6
 }
 
 
@@ -237,20 +178,6 @@
 	return "PixelTracker";
 }
 
-<<<<<<< HEAD
-void PixelTrackerPlugin::fullTrackerDataInit(Point3D ptChange, CellG *oldCell) {
-
-	CellInventory &cellInventory = potts->getCellInventory();
-	CellG *cell;
-	for (CellInventory::cellInventoryIterator cInvItr = cellInventory.cellInventoryBegin(); cInvItr != cellInventory.cellInventoryEnd(); ++cInvItr) {
-		cell = cInvItr->second;
-		pixelTrackerAccessor.get(cell->extraAttribPtr)->pixelSet.clear();
-	}
-
-	WatchableField3D<CellG *> *cellFieldG = (WatchableField3D<CellG *>*) potts->getCellFieldG();
-	Dim3D fieldDim = cellFieldG->getDim();
-	mediumPixelSet.clear();
-=======
 void PixelTrackerPlugin::mediumTrackerDataInit() {
 
 	pUtils->setLock(lockPtr);
@@ -260,7 +187,7 @@
 
 	unsigned int numSubSecs = pUtils->getNumberOfSubgridSectionsPotts();
 	unsigned int numWorkers = pUtils->getNumberOfWorkNodesPotts();
-	
+
 	std::vector<pair<Dim3D, Dim3D> > sectionDimsVecShared;
 	for (unsigned int n = 0; n < numWorkers; ++n)
 		for (unsigned int s = 0; s < numSubSecs; ++s) {
@@ -277,36 +204,12 @@
 	mediumPixelSet.clear();
 	mediumPixelSet.assign(sectionDimsVecShared.size(), std::set<PixelTrackerData>());
 
->>>>>>> e45c73e6
-	for (short z = 0; z < fieldDim.z; ++z)
-		for (short y = 0; y < fieldDim.y; ++y)
-			for (short x = 0; x < fieldDim.x; ++x) {
-				Point3D pt = Point3D(x, y, z);
-<<<<<<< HEAD
-				if (pt == ptChange) { cell = oldCell; } else { cell = cellFieldG->get(pt); }
-				if (cell) { pixelTrackerAccessor.get(cell->extraAttribPtr)->pixelSet.insert(PixelTrackerData(pt)); }
-				else if (trackMedium) { mediumPixelSet.insert(PixelTrackerData(pt)); }
-			}
-
-	fullInitState = true;
-
-}
-
-void PixelTrackerPlugin::fullMediumTrackerDataInit() {
-	mediumPixelSet.clear();
-	WatchableField3D<CellG *> *cellFieldG = (WatchableField3D<CellG *>*) potts->getCellFieldG();
-	Dim3D fieldDim = cellFieldG->getDim();
 	for (short z = 0; z < fieldDim.z; ++z)
 		for (short y = 0; y < fieldDim.y; ++y)
 			for (short x = 0; x < fieldDim.x; ++x) {
 				Point3D pt = Point3D(x, y, z);
 				CellG * cell = cellFieldG->get(pt);
-				if (cell == 0) { mediumPixelSet.insert(PixelTrackerData(pt)); }
-			}
-
-=======
-				CellG * cell = cellFieldG->get(pt);
-				if (cell == 0) { 
+				if (cell == 0) {
 					unsigned int partitionNumber = getParitionNumber(pt);
 					mediumPixelSet[partitionNumber].insert(PixelTrackerData(pt));
 				}
@@ -322,7 +225,7 @@
 	for (unsigned int p = 0; p < workerSectionDimsVec.size(); ++p) {
 		Dim3D fieldDimMin = workerSectionDimsVec[p].first;
 		Dim3D fieldDimMax = workerSectionDimsVec[p].second;
-		if ((_pt.x >= fieldDimMin.x && _pt.y >= fieldDimMin.y && _pt.z >= fieldDimMin.z) && 
+		if ((_pt.x >= fieldDimMin.x && _pt.y >= fieldDimMin.y && _pt.z >= fieldDimMin.z) &&
 			(_pt.x < fieldDimMax.x && _pt.y < fieldDimMax.y && _pt.z < fieldDimMax.z)) {
 			return p;
 		}
@@ -343,5 +246,4 @@
     }
 
 	return mediumPixelSetCombined;
->>>>>>> e45c73e6
 }