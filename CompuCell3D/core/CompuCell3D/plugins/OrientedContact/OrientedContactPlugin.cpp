--- conflicted
+++ resolved
@@ -435,12 +435,12 @@
       //if distance is 0 then the neighbor returned is invalid
       continue;
       }
-      
+
       nCell = fieldG->get(neighbor.pt);
       if(nCell!=oldCell){
          if(!nCell) {
             energy -= orientedContactEnergy(oldCell, nCell)*getMediumOrientation(pt,oldCell,nCell);
-               
+
          }
          else {
             energy -= orientedContactEnergy(oldCell, nCell)+getOrientation(pt,oldCell,nCell);
@@ -470,28 +470,11 @@
 
 void OrientedContactPlugin::setOrientedContactEnergy(const string typeName1, const string typeName2, const double energy) {
                     
-<<<<<<< HEAD
    unsigned char type1 = automaton->getTypeId(typeName1);
    unsigned char type2 = automaton->getTypeId(typeName2);
-      
+
    orientedContactEnergyArray[type1][type2] = energy;
    orientedContactEnergyArray[type2][type1] = energy;
-=======
-  char type1 = automaton->getTypeId(typeName1);
-  char type2 = automaton->getTypeId(typeName2);
-    
-  int index = getIndex(type1, type2);
-
-  orientedContactEnergies_t::iterator it = orientedContactEnergies.find(index);
-  if (it != orientedContactEnergies.end()) throw CC3DException(string("OrientedOrientedContact energy for ") + typeName1 + " " + typeName2 + " already set!");
-
-  orientedContactEnergies[index] = energy;
-}
-
-int OrientedContactPlugin::getIndex(const int type1, const int type2) const {
-  if (type1 < type2) return ((type1 + 1) | ((type2 + 1) << 16));
-  else return ((type2 + 1) | ((type1 + 1) << 16));
->>>>>>> 52aeeb34
 }
 
 
@@ -510,14 +493,10 @@
 void OrientedContactPlugin::update(CC3DXMLElement *_xmlData, bool _fullInitFlag){
 
 	automaton = potts->getAutomaton();
-<<<<<<< HEAD
-	ASSERT_OR_THROW("CELL TYPE PLUGIN WAS NOT PROPERLY INITIALIZED YET. MAKE SURE THIS IS THE FIRST PLUGIN THAT YOU SET", automaton);
-=======
 	if (!automaton) throw CC3DException("CELL TYPE PLUGIN WAS NOT PROPERLY INITIALIZED YET. MAKE SURE THIS IS THE FIRST PLUGIN THAT YOU SET");
->>>>>>> 52aeeb34
-   set<unsigned char> cellTypesSet;
-
-   orientedContactEnergyArray.clear();
+    set<unsigned char> cellTypesSet;
+
+    orientedContactEnergyArray.clear();
 
 	CC3DXMLElementList energyVec=_xmlData->getElements("Energy");
 
@@ -541,7 +520,7 @@
       for(auto& j : cellTypesSet){
       
          cerr<<"contact["<<to_string(i)<<"]["<<to_string(j)<<"]="<<orientedContactEnergyArray[i][j]<<endl;
-         
+
       }
    
    //Here I initialize max neighbor index for direct acces to the list of neighbors 
@@ -556,7 +535,7 @@
       //cerr<<"got here will do neighbor order"<<endl;
       if(_xmlData->getFirstElement("NeighborOrder")){
 
-         maxNeighborIndex=boundaryStrategy->getMaxNeighborIndexFromNeighborOrder(_xmlData->getFirstElement("NeighborOrder")->getUInt());	
+         maxNeighborIndex=boundaryStrategy->getMaxNeighborIndexFromNeighborOrder(_xmlData->getFirstElement("NeighborOrder")->getUInt());
       }else{
          maxNeighborIndex=boundaryStrategy->getMaxNeighborIndexFromNeighborOrder(1);
 
