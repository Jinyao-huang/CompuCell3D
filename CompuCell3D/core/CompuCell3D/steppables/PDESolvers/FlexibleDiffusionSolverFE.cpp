
//Maciej Swat

#include <CompuCell3D/Simulator.h>
#include <CompuCell3D/Automaton/Automaton.h>
#include <CompuCell3D/Potts3D/Potts3D.h>
#include <CompuCell3D/Potts3D/CellInventory.h>
#include <CompuCell3D/Field3D/WatchableField3D.h>
#include <CompuCell3D/Field3D/Field3DImpl.h>
#include <CompuCell3D/Field3D/Field3D.h>
#include <CompuCell3D/Field3D/Field3DIO.h>
#include <CompuCell3D/steppables/BoxWatcher/BoxWatcher.h>

#include <PublicUtilities/StringUtils.h>
#include <PublicUtilities/ParallelUtilsOpenMP.h>

#include <string>
#include <cmath>
#include <iostream>
#include <fstream>
#include <sstream>
#include <omp.h>
<<<<<<< HEAD
#include<core/CompuCell3D/CC3DLogger.h>
=======
#include <PublicUtilities/CC3DLogger.h>
>>>>>>> 6ed90e64
//#define NUMBER_OF_THREADS 4

//////////////////////////////////////////////////////////////////////////////////////////////////////////////////////////////////////////
// std::ostream & operator<<(std::ostream & out,CompuCell3D::DiffusionData & diffData){
//
//
// }

using namespace CompuCell3D;
using namespace std;


#include "FlexibleDiffusionSolverFE.h"

//////////////////////////////////////////////////////////////////////////////////////////////////////////////////////////////////////////
void FlexibleDiffusionSolverSerializer::serialize() {

    for (size_t i = 0; i < solverPtr->diffSecrFieldTuppleVec.size(); ++i) {
        ostringstream outName;

        outName << solverPtr->diffSecrFieldTuppleVec[i].diffData.fieldName << "_" << currentStep << "."
                << serializedFileExtension;
        ofstream outStream(outName.str().c_str());
        solverPtr->outputField(outStream, solverPtr->concentrationFieldVector[i]);
    }
}

//////////////////////////////////////////////////////////////////////////////////////////////////////////////////////////////////////////
<<<<<<< HEAD
void FlexibleDiffusionSolverSerializer::readFromFile(){
	try{
		for(size_t i = 0 ; i < solverPtr->diffSecrFieldTuppleVec.size() ; ++i){
			ostringstream inName;
			inName<<solverPtr->diffSecrFieldTuppleVec[i].diffData.fieldName<<"."<<serializedFileExtension;

			solverPtr->readConcentrationField(inName.str().c_str(),solverPtr->concentrationFieldVector[i]);;
		}
	} catch (BasicException &e) {
		Log(LOG_DEBUG) << "COULD NOT FIND ONE OF THE FILES";
		throw BasicException("Error in reading diffusion fields from file",e);
	}
=======
void FlexibleDiffusionSolverSerializer::readFromFile() {
    try {
        for (size_t i = 0; i < solverPtr->diffSecrFieldTuppleVec.size(); ++i) {
            ostringstream inName;
            inName << solverPtr->diffSecrFieldTuppleVec[i].diffData.fieldName << "." << serializedFileExtension;

            solverPtr->readConcentrationField(inName.str().c_str(), solverPtr->concentrationFieldVector[i]);;
        }
    } catch (CC3DException &e) {
        CC3D_Log(LOG_DEBUG) << "COULD NOT FIND ONE OF THE FILES";
        throw CC3DException("Error in reading diffusion fields from file", e);
    }
>>>>>>> 6ed90e64
}

//////////////////////////////////////////////////////////////////////////////////////////////////////////////////////////////////////////
FlexibleDiffusionSolverFE::FlexibleDiffusionSolverFE()
        : DiffusableVectorCommon<float, Array3DContiguous>(), deltaX(1.0), deltaT(1.0) {
    serializerPtr = 0;
    pUtils = 0;
    serializeFlag = false;
    readFromFileFlag = false;
    haveCouplingTerms = false;
    serializeFrequency = 0;
    boxWatcherSteppable = 0;
    diffusionLatticeScalingFactor = 1.0;
    autoscaleDiffusion = false;
}

//////////////////////////////////////////////////////////////////////////////////////////////////////////////////////////////////////////
FlexibleDiffusionSolverFE::~FlexibleDiffusionSolverFE() {
    if (serializerPtr) {
        delete serializerPtr;
        serializerPtr = 0;
    }
}

//////////////////////////////////////////////////////////////////////////////////////////////////////////////////////////////////////////
void FlexibleDiffusionSolverFE::init(Simulator *_simulator, CC3DXMLElement *_xmlData) {

    simPtr = _simulator;
    simulator = _simulator;
    potts = _simulator->getPotts();
    automaton = potts->getAutomaton();

    ///getting cell inventory
    cellInventoryPtr = &potts->getCellInventory();

    ///getting field ptr from Potts3D
    ///**
    //   cellFieldG=potts->getCellFieldG();
    cellFieldG = (WatchableField3D < CellG * > *)
    potts->getCellFieldG();
    fieldDim = cellFieldG->getDim();


	pUtils=simulator->getParallelUtils();
<<<<<<< HEAD
	Log(LOG_DEBUG) << "INSIDE INIT";

	///setting member function pointers
	diffusePtr=&FlexibleDiffusionSolverFE::diffuse;
	secretePtr=&FlexibleDiffusionSolverFE::secrete;
=======
	CC3D_Log(LOG_DEBUG) << "INSIDE INIT";

    ///setting member function pointers
    diffusePtr = &FlexibleDiffusionSolverFE::diffuse;
    secretePtr = &FlexibleDiffusionSolverFE::secrete;
>>>>>>> 6ed90e64

    update(_xmlData, true);

    numberOfFields = diffSecrFieldTuppleVec.size();

	vector<string> concentrationFieldNameVectorTmp; //temporary vector for field names
	///assign vector of field names
	concentrationFieldNameVectorTmp.assign(diffSecrFieldTuppleVec.size(),string(""));
<<<<<<< HEAD
	Log(LOG_DEBUG) << "diffSecrFieldTuppleVec.size()="<<diffSecrFieldTuppleVec.size();

	for(unsigned int i = 0 ; i < diffSecrFieldTuppleVec.size() ; ++i){
		Log(LOG_DEBUG) << " concentrationFieldNameVector[i]="<<diffDataVec[i].fieldName<<endl;
		//       concentrationFieldNameVector.push_back(diffDataVec[i].fieldName);
		concentrationFieldNameVectorTmp[i] = diffSecrFieldTuppleVec[i].diffData.fieldName;
		Log(LOG_DEBUG) << " concentrationFieldNameVector[i]="<<concentrationFieldNameVectorTmp[i];
	}
=======
	CC3D_Log(LOG_DEBUG) << "diffSecrFieldTuppleVec.size()="<<diffSecrFieldTuppleVec.size();

    for (unsigned int i = 0; i < diffSecrFieldTuppleVec.size(); ++i) {
		concentrationFieldNameVectorTmp[i] = diffSecrFieldTuppleVec[i].diffData.fieldName;
		CC3D_Log(LOG_DEBUG) << " concentrationFieldNameVector[i]="<<concentrationFieldNameVectorTmp[i];
    }
>>>>>>> 6ed90e64

    //setting up couplingData - field-field interaction terms
    vector<CouplingData>::iterator pos;

    for (unsigned int i = 0; i < diffSecrFieldTuppleVec.size(); ++i) {
        pos = diffSecrFieldTuppleVec[i].diffData.couplingDataVec.begin();
        for (size_t j = 0; j < diffSecrFieldTuppleVec[i].diffData.couplingDataVec.size(); ++j) {

            for (size_t idx = 0; idx < concentrationFieldNameVectorTmp.size(); ++idx) {
                if (concentrationFieldNameVectorTmp[idx] ==
                    diffSecrFieldTuppleVec[i].diffData.couplingDataVec[j].intrFieldName) {
                    diffSecrFieldTuppleVec[i].diffData.couplingDataVec[j].fieldIdx = idx;
                    haveCouplingTerms = true; //if this is called at list once we have already coupling terms and need to proceed differently with scratch field initialization
                    break;
                }
                //this means that required interacting field name has not been found
                if (idx == concentrationFieldNameVectorTmp.size() - 1) {
                    //remove this interacting term
                    //                pos=&(diffDataVec[i].degradationDataVec[j]);
                    diffSecrFieldTuppleVec[i].diffData.couplingDataVec.erase(pos);
                }
            }
            ++pos;
        }
    }

<<<<<<< HEAD
	Log(LOG_DEBUG) << "FIELDS THAT I HAVE";
	for(unsigned int i = 0 ; i < diffSecrFieldTuppleVec.size() ; ++i){
		Log(LOG_DEBUG) << "Field "<<i<<" name: "<<concentrationFieldNameVectorTmp[i];
	}
	Log(LOG_DEBUG) << "FlexibleDiffusionSolverFE: extra Init in read XML";
=======
    //haveCouplingTerms flag is set only when user defines coupling terms AND does not use extraTimesPerMCS - haveCouplingTerms option is kept only for legacy reasons
    //it it best to start using ReactionDiffusionSolver instead
    for (unsigned int i = 0; i < diffSecrFieldTuppleVec.size(); ++i) {

        if (diffSecrFieldTuppleVec[i].diffData.extraTimesPerMCS != 0) {

            haveCouplingTerms = false;
            break;
        }
    }
>>>>>>> 6ed90e64

	CC3D_Log(LOG_DEBUG) << "FIELDS THAT I HAVE";
    for (unsigned int i = 0; i < diffSecrFieldTuppleVec.size(); ++i) {
        CC3D_Log(LOG_DEBUG) << "Field "<<i<<" name: "<<concentrationFieldNameVectorTmp[i];
	}
	CC3D_Log(LOG_DEBUG) << "FlexibleDiffusionSolverFE: extra Init in read XML";

    ///allocate fields including scrartch field
    allocateDiffusableFieldVector(diffSecrFieldTuppleVec.size(), fieldDim);
    workFieldDim = concentrationFieldVector[0]->getInternalDim();

    //if(!haveCouplingTerms){
    //	allocateDiffusableFieldVector(diffSecrFieldTuppleVec.size()+1,workFieldDim); //+1 is for additional scratch field
    //}else{
    //	allocateDiffusableFieldVector(2*diffSecrFieldTuppleVec.size(),workFieldDim); //with coupling terms every field need to have its own scratch field
    //}

    //here I need to copy field names from concentrationFieldNameVectorTmp to concentrationFieldNameVector
    //because concentrationFieldNameVector is reallocated with default values once I call allocateDiffusableFieldVector

<<<<<<< HEAD
	//register fields once they have been allocated
	for(unsigned int i = 0 ; i < diffSecrFieldTuppleVec.size() ; ++i){
		simPtr->registerConcentrationField(concentrationFieldNameVector[i] , concentrationFieldVector[i]);
		Log(LOG_DEBUG) << "registring field: "<<concentrationFieldNameVector[i]<<" field address="<<concentrationFieldVector[i];
	}
=======
    for (unsigned int i = 0; i < concentrationFieldNameVectorTmp.size(); ++i) {
        concentrationFieldNameVector[i] = concentrationFieldNameVectorTmp[i];
    }
>>>>>>> 6ed90e64

    //register fields once they have been allocated
    for (unsigned int i = 0; i < diffSecrFieldTuppleVec.size(); ++i) {
        simPtr->registerConcentrationField(concentrationFieldNameVector[i], concentrationFieldVector[i]);
        CC3D_Log(LOG_DEBUG) << "registring field: "<<concentrationFieldNameVector[i]<<" field address="<<concentrationFieldVector[i];
    }

    //    exit(0);

    periodicBoundaryCheckVector.assign(3, false);
    string boundaryName;
    boundaryName = potts->getBoundaryXName();
    changeToLower(boundaryName);
    if (boundaryName == "periodic") {
        periodicBoundaryCheckVector[0] = true;
    }
    boundaryName = potts->getBoundaryYName();
    changeToLower(boundaryName);
    if (boundaryName == "periodic") {
        periodicBoundaryCheckVector[1] = true;
    }

    boundaryName = potts->getBoundaryZName();
    changeToLower(boundaryName);
    if (boundaryName == "periodic") {
        periodicBoundaryCheckVector[2] = true;
    }


    //determining latticeType and setting diffusionLatticeScalingFactor
    //When you evaluate div asa flux through the surface divided bby volume those scaling factors appear automatically. On cartesian lattife everythink is one so this is easy to forget that on different lattices they are not1
    if (boundaryStrategy->getLatticeType() == HEXAGONAL_LATTICE) {
        if (fieldDim.x == 1 || fieldDim.y == 1 || fieldDim.z ==
                                                  1) { //2D simulation we ignore 1D simulations in CC3D they make no sense and we assume users will not attempt to run 1D simulations with CC3D
            diffusionLatticeScalingFactor = 1.0f / sqrt(3.0f);// (2/3)/dL^2 dL=sqrt(2/sqrt(3)) so (2/3)/dL^2=1/sqrt(3)
        } else {//3D simulation
            diffusionLatticeScalingFactor = pow(2.0f, -4.0f /
                                                      3.0f); //(1/2)/dL^2 dL dL^2=2**(1/3) so (1/2)/dL^2=1/(2.0*2^(1/3))=2^(-4/3)
        }

    }

    //we only autoscale diffusion when user requests it explicitely
    if (!autoscaleDiffusion) {
        diffusionLatticeScalingFactor = 1.0;
    }

    simulator->registerSteerableObject(this);
}


//////////////////////////////////////////////////////////////////////////////////////////////////////////////////////////////////////////
void FlexibleDiffusionSolverFE::extraInit(Simulator *simulator) {

    if ((serializeFlag || readFromFileFlag) && !serializerPtr) {
        serializerPtr = new FlexibleDiffusionSolverSerializer();
        serializerPtr->solverPtr = this;
    }

    if (serializeFlag) {
        simulator->registerSerializer(serializerPtr);
    }

    bool useBoxWatcher = false;
    for (size_t i = 0; i < diffSecrFieldTuppleVec.size(); ++i) {
        if (diffSecrFieldTuppleVec[i].diffData.useBoxWatcher) {
            useBoxWatcher = true;
            break;
        }
    }
    bool steppableAlreadyRegisteredFlag;
    if (useBoxWatcher) {
        boxWatcherSteppable = (BoxWatcher *) Simulator::steppableManager.get("BoxWatcher",
                                                                             &steppableAlreadyRegisteredFlag);
        if (!steppableAlreadyRegisteredFlag)
            boxWatcherSteppable->init(simulator);
    }
}

//////////////////////////////////////////////////////////////////////////////////////////////////////////////////////////////////////////
<<<<<<< HEAD
void FlexibleDiffusionSolverFE::handleEvent(CC3DEvent & _event){
	Log(LOG_DEBUG) << "\n\n\n\n FlexibleDiffusionSolverFE::handleEvent";
	if (_event.id!=LATTICE_RESIZE){
		return;
	}
	
    cellFieldG=(WatchableField3D<CellG *> *)potts->getCellFieldG();
    
	CC3DEventLatticeResize ev = static_cast<CC3DEventLatticeResize&>(_event);
	
    for (size_t i =0 ;   i < concentrationFieldVector.size() ; ++i){
        concentrationFieldVector[i]->resizeAndShift(ev.newDim,ev.shiftVec);
=======
void FlexibleDiffusionSolverFE::handleEvent(CC3DEvent &_event) {
    CC3D_Log(LOG_DEBUG) << "FlexibleDiffusionSolverFE::handleEvent";
    if (_event.id != LATTICE_RESIZE) {
        return;
>>>>>>> 6ed90e64
    }

    cellFieldG = (WatchableField3D < CellG * > *)
    potts->getCellFieldG();

    CC3DEventLatticeResize ev = static_cast<CC3DEventLatticeResize &>(_event);

    for (size_t i = 0; i < concentrationFieldVector.size(); ++i) {
        concentrationFieldVector[i]->resizeAndShift(ev.newDim, ev.shiftVec);
    }

    fieldDim = cellFieldG->getDim();
    workFieldDim = concentrationFieldVector[0]->getInternalDim();

}


//////////////////////////////////////////////////////////////////////////////////////////////////////////////////////////////////////////
void FlexibleDiffusionSolverFE::start() {
	//     if(diffConst> (1.0/6.0-0.05) ){ //hard coded condtion for stability of the solutions - assume dt=1 dx=dy=dz=1
<<<<<<< HEAD
	//	Log(LOG_TRACE) << "CANNOT SOLVE DIFFUSION EQUATION: STABILITY PROBLEM - DIFFUSION CONSTANT TOO LARGE. EXITING...";
	//       exit(0);
	//
	//    }
=======
	//	CC3D_Log(LOG_TRACE) << "CANNOT SOLVE DIFFUSION EQUATION: STABILITY PROBLEM - DIFFUSION CONSTANT TOO LARGE. EXITING...";
    //       exit(0);
    //
    //    }
>>>>>>> 6ed90e64

    dt_dx2 = deltaT / (deltaX * deltaX);

    if (simPtr->getRestartEnabled()) {
        return;  // we will not initialize cells if restart flag is on
    }

    if (readFromFileFlag) {
        try {
            serializerPtr->readFromFile();

<<<<<<< HEAD
		} catch (BasicException &){
			Log(LOG_DEBUG) << "Going to fail-safe initialization";
			initializeConcentration(); //if there was error, initialize using failsafe defaults
		}
=======
        } catch (CC3DException &) {
            CC3D_Log(LOG_DEBUG) << "Going to fail-safe initialization";
            initializeConcentration(); //if there was error, initialize using failsafe defaults
        }
>>>>>>> 6ed90e64

    } else {
        initializeConcentration();//Normal reading from User specified files
    }
}
//////////////////////////////////////////////////////////////////////////////////////////////////////////////////////////////////////////

<<<<<<< HEAD
void FlexibleDiffusionSolverFE::initializeConcentration()
{
	for(unsigned int i = 0 ; i <diffSecrFieldTuppleVec.size() ; ++i)
	{
		Log(LOG_TRACE) << "EXPRESSION TO EVALUATE "<<diffSecrFieldTuppleVec[i].diffData.initialConcentrationExpression;
		if(!diffSecrFieldTuppleVec[i].diffData.initialConcentrationExpression.empty()){
			initializeFieldUsingEquation(concentrationFieldVector[i],diffSecrFieldTuppleVec[i].diffData.initialConcentrationExpression);
			continue;
		}
		if(diffSecrFieldTuppleVec[i].diffData.concentrationFileName.empty()) continue;
		Log(LOG_DEBUG) << "fail-safe initialization " << diffSecrFieldTuppleVec[i].diffData.concentrationFileName;
		readConcentrationField(diffSecrFieldTuppleVec[i].diffData.concentrationFileName,concentrationFieldVector[i]);
	}
=======
void FlexibleDiffusionSolverFE::initializeConcentration() {
    for (unsigned int i = 0; i < diffSecrFieldTuppleVec.size(); ++i) {
        CC3D_Log(LOG_DEBUG) << "EXPRESSION TO EVALUATE " << diffSecrFieldTuppleVec[i].diffData.initialConcentrationExpression;
        if (!diffSecrFieldTuppleVec[i].diffData.initialConcentrationExpression.empty()) {
            initializeFieldUsingEquation(concentrationFieldVector[i],
                                         diffSecrFieldTuppleVec[i].diffData.initialConcentrationExpression);
            continue;
        }
        if (diffSecrFieldTuppleVec[i].diffData.concentrationFileName.empty()) continue;
        CC3D_Log(LOG_DEBUG) << "fail-safe initialization " << diffSecrFieldTuppleVec[i].diffData.concentrationFileName;
        readConcentrationField(diffSecrFieldTuppleVec[i].diffData.concentrationFileName, concentrationFieldVector[i]);
    }
>>>>>>> 6ed90e64
}

//////////////////////////////////////////////////////////////////////////////////////////////////////////////////////////////////////////
void FlexibleDiffusionSolverFE::step(const unsigned int _currentStep) {

    currentStep = _currentStep;

    (this->*secretePtr)();

    (this->*diffusePtr)();

    if (serializeFrequency > 0 && serializeFlag && !(_currentStep % serializeFrequency)) {
        serializerPtr->setCurrentStep(currentStep);
        serializerPtr->serialize();
    }
}
//////////////////////////////////////////////////////////////////////////////////////////////////////////////////////////////////////////

void FlexibleDiffusionSolverFE::secreteOnContactSingleField(unsigned int idx) {

    SecretionData &secrData = diffSecrFieldTuppleVec[idx].secrData;

    std::map<unsigned char, SecretionOnContactData>::iterator mitrShared;
    std::map<unsigned char, SecretionOnContactData>::iterator end_mitr = secrData.typeIdSecrOnContactDataMap.end();


    ConcentrationField_t &concentrationField = *concentrationFieldVector[idx];
    //Array3D_t & concentrationArray = concentrationFieldPtr->getContainer();


    std::map<unsigned char, float> *contactCellMapMediumPtr;
    std::map<unsigned char, float> *contactCellMapPtr;


    bool secreteInMedium = false;
    //the assumption is that medium has type ID 0
    mitrShared = secrData.typeIdSecrOnContactDataMap.find(automaton->getTypeId("Medium"));

    if (mitrShared != end_mitr) {
        secreteInMedium = true;
        contactCellMapMediumPtr = &(mitrShared->second.contactCellMap);
    }


    //HAVE TO WATCH OUT FOR SHARED/PRIVATE VARIABLES
    DiffusionData &diffData = diffSecrFieldTuppleVec[idx].diffData;

    if (diffData.useBoxWatcher) {

<<<<<<< HEAD
		Dim3D minDimBW;		
		Dim3D maxDimBW;
		Point3D minCoordinates=*(boxWatcherSteppable->getMinCoordinatesPtr());
		Point3D maxCoordinates=*(boxWatcherSteppable->getMaxCoordinatesPtr());
		Log(LOG_TRACE) << "FLEXIBLE DIFF SOLVER maxCoordinates="<<maxCoordinates<<" minCoordinates="<<minCoordinates;
		x_min=minCoordinates.x+1;
		x_max=maxCoordinates.x+1;
		y_min=minCoordinates.y+1;
		y_max=maxCoordinates.y+1;
		z_min=minCoordinates.z+1;
		z_max=maxCoordinates.z+1;
=======
        unsigned x_min = 1, x_max = fieldDim.x + 1;
        unsigned y_min = 1, y_max = fieldDim.y + 1;
        unsigned z_min = 1, z_max = fieldDim.z + 1;
>>>>>>> 6ed90e64

        Dim3D minDimBW;
        Dim3D maxDimBW;
        Point3D minCoordinates = *(boxWatcherSteppable->getMinCoordinatesPtr());
        Point3D maxCoordinates = *(boxWatcherSteppable->getMaxCoordinatesPtr());
        CC3D_Log(LOG_TRACE) << "FLEXIBLE DIFF SOLVER maxCoordinates="<<maxCoordinates<<" minCoordinates="<<minCoordinates;
        x_min = minCoordinates.x + 1;
        x_max = maxCoordinates.x + 1;
        y_min = minCoordinates.y + 1;
        y_max = maxCoordinates.y + 1;
        z_min = minCoordinates.z + 1;
        z_max = maxCoordinates.z + 1;

        minDimBW = Dim3D(x_min, y_min, z_min);
        maxDimBW = Dim3D(x_max, y_max, z_max);
        pUtils->calculateFESolverPartitionWithBoxWatcher(minDimBW, maxDimBW);

    }


    pUtils->prepareParallelRegionFESolvers(diffData.useBoxWatcher);
#pragma omp parallel
    {

        std::map<unsigned char, SecretionOnContactData>::iterator mitr;
        std::map<unsigned char, float>::iterator mitrTypeConst;

        float currentConcentration;
        float secrConst;
        float secrConstMedium = 0.0;

        CellG *currentCellPtr;
        Point3D pt;
        Neighbor n;
        CellG *nCell = 0;
        WatchableField3D < CellG * > *fieldG = (WatchableField3D < CellG * > *)
        potts->getCellFieldG();
        unsigned char type;

        int threadNumber = pUtils->getCurrentWorkNodeNumber();

        Dim3D minDim;
        Dim3D maxDim;

        if (diffData.useBoxWatcher) {
            minDim = pUtils->getFESolverPartitionWithBoxWatcher(threadNumber).first;
            maxDim = pUtils->getFESolverPartitionWithBoxWatcher(threadNumber).second;

        } else {
            minDim = pUtils->getFESolverPartition(threadNumber).first;
            maxDim = pUtils->getFESolverPartition(threadNumber).second;
        }


        for (int z = minDim.z; z < maxDim.z; z++)
            for (int y = minDim.y; y < maxDim.y; y++)
                for (int x = minDim.x; x < maxDim.x; x++) {
                    pt = Point3D(x - 1, y - 1, z - 1);
                    ///**
                    currentCellPtr = cellFieldG->getQuick(pt);
                    //             currentCellPtr=cellFieldG->get(pt);
                    currentConcentration = concentrationField.getDirect(x, y, z);

                    if (secreteInMedium && !currentCellPtr) {
                        for (unsigned int i = 0; i <= maxNeighborIndex/*offsetVec.size()*/ ; ++i) {
                            n = boundaryStrategy->getNeighborDirect(pt, i);
                            if (!n.distance)//not a valid neighbor
                                continue;
                            ///**
                            nCell = fieldG->get(n.pt);
                            //                      nCell = fieldG->get(n.pt);
                            if (nCell)
                                type = nCell->type;
                            else
                                type = 0;

                            mitrTypeConst = contactCellMapMediumPtr->find(type);

                            if (mitrTypeConst != contactCellMapMediumPtr->end()) {//OK to secrete, contact detected
                                secrConstMedium = mitrTypeConst->second;

                                concentrationField.setDirect(x, y, z, currentConcentration + secrConstMedium);
                            }
                        }
                        continue;
                    }

                    if (currentCellPtr) {
                        mitr = secrData.typeIdSecrOnContactDataMap.find(currentCellPtr->type);
                        if (mitr != end_mitr) {

                            contactCellMapPtr = &(mitr->second.contactCellMap);

                            for (unsigned int i = 0; i <= maxNeighborIndex/*offsetVec.size() */; ++i) {

                                n = boundaryStrategy->getNeighborDirect(pt, i);
                                if (!n.distance)//not a valid neighbor
                                    continue;
                                ///**
                                nCell = fieldG->get(n.pt);
                                //                      nCell = fieldG->get(n.pt);
                                if (nCell)
                                    type = nCell->type;
                                else
                                    type = 0;

                                if (currentCellPtr == nCell)
                                    continue; //skip secretion in pixels belongin to the same cell

                                mitrTypeConst = contactCellMapPtr->find(type);
                                if (mitrTypeConst != contactCellMapPtr->end()) {//OK to secrete, contact detected
                                    secrConst = mitrTypeConst->second;
                                    //                         concentrationField->set(pt,currentConcentration+secrConst);
                                    concentrationField.setDirect(x, y, z, currentConcentration + secrConst);
                                }
                            }
                        }
                    }
                }
    }
}

//////////////////////////////////////////////////////////////////////////////////////////////////////////////////////////////////////////
void FlexibleDiffusionSolverFE::secreteSingleField(unsigned int idx) {

    SecretionData &secrData = diffSecrFieldTuppleVec[idx].secrData;

    float maxUptakeInMedium = 0.0;
    float relativeUptakeRateInMedium = 0.0;
    float secrConstMedium = 0.0;

    std::map<unsigned char, float>::iterator mitrShared;
    std::map<unsigned char, float>::iterator end_mitr = secrData.typeIdSecrConstMap.end();
    std::map<unsigned char, UptakeData>::iterator mitrUptakeShared;
    std::map<unsigned char, UptakeData>::iterator end_mitrUptake = secrData.typeIdUptakeDataMap.end();



    //ConcentrationField_t & concentrationField=*concentrationFieldVector[idx];

    ConcentrationField_t &concentrationField = *concentrationFieldVector[idx];
    //Array3D_t & concentrationArray = concentrationFieldPtr->getContainer();

    bool doUptakeFlag = false;
    bool uptakeInMediumFlag = false;
    bool secreteInMedium = false;
    //the assumption is that medium has type ID 0
    mitrShared = secrData.typeIdSecrConstMap.find(automaton->getTypeId("Medium"));

    if (mitrShared != end_mitr) {
        secreteInMedium = true;
        secrConstMedium = mitrShared->second;
    }

    //uptake for medium setup
    if (secrData.typeIdUptakeDataMap.size()) {
        doUptakeFlag = true;
    }
    //uptake for medium setup
    if (doUptakeFlag) {
        mitrUptakeShared = secrData.typeIdUptakeDataMap.find(automaton->getTypeId("Medium"));
        if (mitrUptakeShared != end_mitrUptake) {
            maxUptakeInMedium = mitrUptakeShared->second.maxUptake;
            relativeUptakeRateInMedium = mitrUptakeShared->second.relativeUptakeRate;
            uptakeInMediumFlag = true;

        }
    }



    //HAVE TO WATCH OUT FOR SHARED/PRIVATE VARIABLES
    DiffusionData &diffData = diffSecrFieldTuppleVec[idx].diffData;
    if (diffData.useBoxWatcher) {

        unsigned x_min = 1, x_max = fieldDim.x + 1;
        unsigned y_min = 1, y_max = fieldDim.y + 1;
        unsigned z_min = 1, z_max = fieldDim.z + 1;

<<<<<<< HEAD
		Dim3D minDimBW;		
		Dim3D maxDimBW;
		Point3D minCoordinates=*(boxWatcherSteppable->getMinCoordinatesPtr());
		Point3D maxCoordinates=*(boxWatcherSteppable->getMaxCoordinatesPtr());
		Log(LOG_TRACE) << "FLEXIBLE DIFF SOLVER maxCoordinates="<<maxCoordinates<<" minCoordinates="<<minCoordinates;
		x_min=minCoordinates.x+1;
		x_max=maxCoordinates.x+1;
		y_min=minCoordinates.y+1;
		y_max=maxCoordinates.y+1;
		z_min=minCoordinates.z+1;
		z_max=maxCoordinates.z+1;
=======
        Dim3D minDimBW;
        Dim3D maxDimBW;
        Point3D minCoordinates = *(boxWatcherSteppable->getMinCoordinatesPtr());
        Point3D maxCoordinates = *(boxWatcherSteppable->getMaxCoordinatesPtr());
        CC3D_Log(LOG_TRACE) << "FLEXIBLE DIFF SOLVER maxCoordinates="<<maxCoordinates<<" minCoordinates="<<minCoordinates;
        x_min = minCoordinates.x + 1;
        x_max = maxCoordinates.x + 1;
        y_min = minCoordinates.y + 1;
        y_max = maxCoordinates.y + 1;
        z_min = minCoordinates.z + 1;
        z_max = maxCoordinates.z + 1;
>>>>>>> 6ed90e64

        minDimBW = Dim3D(x_min, y_min, z_min);
        maxDimBW = Dim3D(x_max, y_max, z_max);
        pUtils->calculateFESolverPartitionWithBoxWatcher(minDimBW, maxDimBW);

	}
<<<<<<< HEAD
	Log(LOG_TRACE) << "SECRETE SINGLE FIELD";;
=======
	CC3D_Log(LOG_TRACE) << "SECRETE SINGLE FIELD";;

>>>>>>> 6ed90e64

    pUtils->prepareParallelRegionFESolvers(diffData.useBoxWatcher);


#pragma omp parallel
    {

        CellG *currentCellPtr;
        //Field3DImpl<float> * concentrationField=concentrationFieldVector[idx];
        float currentConcentration;
        float secrConst;


        std::map<unsigned char, float>::iterator mitr;
        std::map<unsigned char, UptakeData>::iterator mitrUptake;

        Point3D pt;
        int threadNumber = pUtils->getCurrentWorkNodeNumber();


        Dim3D minDim;
        Dim3D maxDim;

        if (diffData.useBoxWatcher) {
            minDim = pUtils->getFESolverPartitionWithBoxWatcher(threadNumber).first;
            maxDim = pUtils->getFESolverPartitionWithBoxWatcher(threadNumber).second;

        } else {
            minDim = pUtils->getFESolverPartition(threadNumber).first;
            maxDim = pUtils->getFESolverPartition(threadNumber).second;
        }

        for (int z = minDim.z; z < maxDim.z; z++)
            for (int y = minDim.y; y < maxDim.y; y++)
                for (int x = minDim.x; x < maxDim.x; x++) {

					pt=Point3D(x-1,y-1,z-1);
					///**
					currentCellPtr=cellFieldG->getQuick(pt);
					//             currentCellPtr=cellFieldG->get(pt);

					//             if(currentCellPtr)
					//currentConcentration = concentrationField.getDirect(x,y,z);

<<<<<<< HEAD
					currentConcentration = concentrationField.getDirect(x,y,z);

					if(secreteInMedium && ! currentCellPtr){
						concentrationField.setDirect(x,y,z,currentConcentration+secrConstMedium);
					}

					if(currentCellPtr){											
						mitr=secrData.typeIdSecrConstMap.find(currentCellPtr->type);
						if(mitr!=end_mitr){
							secrConst=mitr->second;
							concentrationField.setDirect(x,y,z,currentConcentration+secrConst);

						}
					}

					if(doUptakeFlag){

						if(uptakeInMediumFlag && ! currentCellPtr){						
							if(currentConcentration*relativeUptakeRateInMedium>maxUptakeInMedium){
								concentrationField.setDirect(x,y,z,concentrationField.getDirect(x,y,z)-maxUptakeInMedium);
							}else{
								concentrationField.setDirect(x,y,z,concentrationField.getDirect(x,y,z) - currentConcentration*relativeUptakeRateInMedium);
							}
						}
						if(currentCellPtr){

							mitrUptake=secrData.typeIdUptakeDataMap.find(currentCellPtr->type);
							if(mitrUptake!=end_mitrUptake){								
								if(currentConcentration*mitrUptake->second.relativeUptakeRate > mitrUptake->second.maxUptake){
									concentrationField.setDirect(x,y,z,concentrationField.getDirect(x,y,z)-mitrUptake->second.maxUptake);
									Log(LOG_TRACE) << " uptake concentration="<< currentConcentration<<" relativeUptakeRate="<<mitrUptake->second.relativeUptakeRate<<" subtract="<<mitrUptake->second.maxUptake;
								}else{
									concentrationField.setDirect(x,y,z,concentrationField.getDirect(x,y,z)-currentConcentration*mitrUptake->second.relativeUptakeRate);
									Log(LOG_TRACE) << "concentration="<< currentConconcentrationField.getDirect(x,y,z)- currentConcentration*mitrUptake->second.relativeUptakeRate;
								}
							}
						}
					}
				}
	}
=======
                    currentConcentration = concentrationField.getDirect(x, y, z);

                    if (secreteInMedium && !currentCellPtr) {
                        concentrationField.setDirect(x, y, z, currentConcentration + secrConstMedium);
                    }

                    if (currentCellPtr) {
                        mitr = secrData.typeIdSecrConstMap.find(currentCellPtr->type);
                        if (mitr != end_mitr) {
                            secrConst = mitr->second;
                            concentrationField.setDirect(x, y, z, currentConcentration + secrConst);

                        }
                    }

                    if (doUptakeFlag) {

                        if (uptakeInMediumFlag && !currentCellPtr) {
                            if (currentConcentration * relativeUptakeRateInMedium > maxUptakeInMedium) {
                                concentrationField.setDirect(x, y, z,
                                                             concentrationField.getDirect(x, y, z) - maxUptakeInMedium);
                            } else {
                                concentrationField.setDirect(x, y, z, concentrationField.getDirect(x, y, z) -
                                                                      currentConcentration *
                                                                      relativeUptakeRateInMedium);
                            }
                        }
                        if (currentCellPtr) {

                            mitrUptake = secrData.typeIdUptakeDataMap.find(currentCellPtr->type);
                            if (mitrUptake != end_mitrUptake) {
                                if (currentConcentration * mitrUptake->second.relativeUptakeRate >
                                    mitrUptake->second.maxUptake) {
                                    concentrationField.setDirect(x, y, z, concentrationField.getDirect(x, y, z) -
                                                                          mitrUptake->second.maxUptake);
                                    CC3D_Log(LOG_TRACE) << " uptake concentration="<< currentConcentration<<" relativeUptakeRate="<<mitrUptake->second.relativeUptakeRate<<" subtract="<<mitrUptake->second.maxUptake;
                                } else {
                                    concentrationField.setDirect(x, y, z, concentrationField.getDirect(x, y, z) -
                                                                          currentConcentration *
                                                                          mitrUptake->second.relativeUptakeRate);
                                    CC3D_Log(LOG_TRACE) << "concentration="<< concentrationField.getDirect(x,y,z)- currentConcentration*mitrUptake->second.relativeUptakeRate;
                                }
                            }
                        }
                    }
                }
    }
>>>>>>> 6ed90e64
}

//////////////////////////////////////////////////////////////////////////////////////////////////////////////////////////////////////////
void FlexibleDiffusionSolverFE::secreteConstantConcentrationSingleField(unsigned int idx) {

    SecretionData &secrData = diffSecrFieldTuppleVec[idx].secrData;

    std::map<unsigned char, float>::iterator mitrShared;
    std::map<unsigned char, float>::iterator end_mitr = secrData.typeIdSecrConstConstantConcentrationMap.end();


    float secrConstMedium = 0.0;

    ConcentrationField_t &concentrationField = *concentrationFieldVector[idx];
    //Array3D_t & concentrationArray = concentrationFieldPtr->getContainer();

    bool secreteInMedium = false;
    //the assumption is that medium has type ID 0
    mitrShared = secrData.typeIdSecrConstConstantConcentrationMap.find(automaton->getTypeId("Medium"));

    if (mitrShared != end_mitr) {
        secreteInMedium = true;
        secrConstMedium = mitrShared->second;
    }


    //HAVE TO WATCH OUT FOR SHARED/PRIVATE VARIABLES
    DiffusionData &diffData = diffSecrFieldTuppleVec[idx].diffData;
    if (diffData.useBoxWatcher) {

        unsigned x_min = 1, x_max = fieldDim.x + 1;
        unsigned y_min = 1, y_max = fieldDim.y + 1;
        unsigned z_min = 1, z_max = fieldDim.z + 1;

<<<<<<< HEAD
		Dim3D minDimBW;		
		Dim3D maxDimBW;
		Point3D minCoordinates=*(boxWatcherSteppable->getMinCoordinatesPtr());
		Point3D maxCoordinates=*(boxWatcherSteppable->getMaxCoordinatesPtr());
		Log(LOG_TRACE) << "FLEXIBLE DIFF SOLVER maxCoordinates="<<maxCoordinates<<" minCoordinates="<<minCoordinates;
		x_min=minCoordinates.x+1;
		x_max=maxCoordinates.x+1;
		y_min=minCoordinates.y+1;
		y_max=maxCoordinates.y+1;
		z_min=minCoordinates.z+1;
		z_max=maxCoordinates.z+1;
=======
        Dim3D minDimBW;
        Dim3D maxDimBW;
        Point3D minCoordinates = *(boxWatcherSteppable->getMinCoordinatesPtr());
        Point3D maxCoordinates = *(boxWatcherSteppable->getMaxCoordinatesPtr());
        CC3D_Log(LOG_TRACE) << "FLEXIBLE DIFF SOLVER maxCoordinates="<<maxCoordinates<<" minCoordinates="<<minCoordinates;
        x_min = minCoordinates.x + 1;
        x_max = maxCoordinates.x + 1;
        y_min = minCoordinates.y + 1;
        y_max = maxCoordinates.y + 1;
        z_min = minCoordinates.z + 1;
        z_max = maxCoordinates.z + 1;
>>>>>>> 6ed90e64

        minDimBW = Dim3D(x_min, y_min, z_min);
        maxDimBW = Dim3D(x_max, y_max, z_max);
        pUtils->calculateFESolverPartitionWithBoxWatcher(minDimBW, maxDimBW);

    }

    pUtils->prepareParallelRegionFESolvers(diffData.useBoxWatcher);

#pragma omp parallel
    {

        CellG *currentCellPtr;
        //Field3DImpl<float> * concentrationField=concentrationFieldVector[idx];
//		float currentConcentration;
        float secrConst;

        std::map<unsigned char, float>::iterator mitr;

        Point3D pt;
        int threadNumber = pUtils->getCurrentWorkNodeNumber();

        Dim3D minDim;
        Dim3D maxDim;

        if (diffData.useBoxWatcher) {
            minDim = pUtils->getFESolverPartitionWithBoxWatcher(threadNumber).first;
            maxDim = pUtils->getFESolverPartitionWithBoxWatcher(threadNumber).second;

        } else {
            minDim = pUtils->getFESolverPartition(threadNumber).first;
            maxDim = pUtils->getFESolverPartition(threadNumber).second;
        }

        for (int z = minDim.z; z < maxDim.z; z++)
            for (int y = minDim.y; y < maxDim.y; y++)
                for (int x = minDim.x; x < maxDim.x; x++) {

					pt=Point3D(x-1,y-1,z-1);
					///**
					currentCellPtr=cellFieldG->getQuick(pt);
					//             currentCellPtr=cellFieldG->get(pt);

					//             if(currentCellPtr)
					//currentConcentration = concentrationArray[x][y][z];

                    if (secreteInMedium && !currentCellPtr) {
                        concentrationField.setDirect(x, y, z, secrConstMedium);
                    }

                    if (currentCellPtr) {
                        mitr = secrData.typeIdSecrConstConstantConcentrationMap.find(currentCellPtr->type);
                        if (mitr != end_mitr) {
                            secrConst = mitr->second;
                            concentrationField.setDirect(x, y, z, secrConst);
                        }
                    }
                }
    }
}

//////////////////////////////////////////////////////////////////////////////////////////////////////////////////////////////////////////
void FlexibleDiffusionSolverFE::secrete() {

    for (unsigned int i = 0; i < diffSecrFieldTuppleVec.size(); ++i) {

        for (unsigned int j = 0; j < diffSecrFieldTuppleVec[i].secrData.secretionFcnPtrVec.size(); ++j) {
            (this->*diffSecrFieldTuppleVec[i].secrData.secretionFcnPtrVec[j])(i);

            //          (this->*secrDataVec[i].secretionFcnPtrVec[j])(i);
        }

    }
}

//////////////////////////////////////////////////////////////////////////////////////////////////////////////////////////////////////////
float FlexibleDiffusionSolverFE::couplingTerm(Point3D &_pt, std::vector <CouplingData> &_couplDataVec,
                                              float _currentConcentration) {

    float couplingTerm = 0.0;
    float coupledConcentration;
    for (size_t i = 0; i < _couplDataVec.size(); ++i) {
        coupledConcentration = concentrationFieldVector[_couplDataVec[i].fieldIdx]->get(_pt);
        couplingTerm += _couplDataVec[i].couplingCoef * _currentConcentration * coupledConcentration;
    }

    return couplingTerm;
}

//////////////////////////////////////////////////////////////////////////////////////////////////////////////////////////////////////////
void FlexibleDiffusionSolverFE::boundaryConditionInit(int idx) {

    ConcentrationField_t &_array = *concentrationFieldVector[idx];
    bool detailedBCFlag = bcSpecFlagVec[idx];
    BoundaryConditionSpecifier &bcSpec = bcSpecVec[idx];
    DiffusionData &diffData = diffSecrFieldTuppleVec[idx].diffData;
    float deltaX = diffData.deltaX;

    //ConcentrationField_t & _array=*concentrationField;
    if (!detailedBCFlag) {
        //dealing with periodic boundary condition in x direction
        //have to use internalDim-1 in the for loop as max index because otherwise with extra shitf if we used internalDim we run outside the lattice
        if (fieldDim.x > 1) {
            if (periodicBoundaryCheckVector[0]) {//periodic boundary conditions were set in x direction
                //x - periodic
                int x = 0;
                for (int y = 0; y < workFieldDim.y - 1; ++y)
                    for (int z = 0; z < workFieldDim.z - 1; ++z) {
                        _array.setDirect(x, y, z, _array.getDirect(fieldDim.x, y, z));
                    }

                x = fieldDim.x + 1;
                for (int y = 0; y < workFieldDim.y - 1; ++y)
                    for (int z = 0; z < workFieldDim.z - 1; ++z) {
                        _array.setDirect(x, y, z, _array.getDirect(1, y, z));
                    }
            }
            else {//noFlux BC
                int x = 0;
                for (int y = 0; y < workFieldDim.y - 1; ++y)
                    for (int z = 0; z < workFieldDim.z - 1; ++z) {
                        _array.setDirect(x, y, z, _array.getDirect(x + 1, y, z));
                    }

                x = fieldDim.x + 1;
                for (int y = 0; y < workFieldDim.y - 1; ++y)
                    for (int z = 0; z < workFieldDim.z - 1; ++z) {
                        _array.setDirect(x, y, z, _array.getDirect(x - 1, y, z));
                    }
            }
        }

        //dealing with periodic boundary condition in y direction
        if (fieldDim.y > 1) {
            if (periodicBoundaryCheckVector[1]) {//periodic boundary conditions were set in x direction
                int y = 0;
                for (int x = 0; x < workFieldDim.x - 1; ++x)
                    for (int z = 0; z < workFieldDim.z - 1; ++z) {
                        _array.setDirect(x, y, z, _array.getDirect(x, fieldDim.y, z));
                    }

                y = fieldDim.y + 1;
                for (int x = 0; x < workFieldDim.x - 1; ++x)
                    for (int z = 0; z < workFieldDim.z - 1; ++z) {
                        _array.setDirect(x, y, z, _array.getDirect(x, 1, z));
                    }
            }
            else {//NoFlux BC
                int y = 0;
                for (int x = 0; x < workFieldDim.x - 1; ++x)
                    for (int z = 0; z < workFieldDim.z - 1; ++z) {
                        _array.setDirect(x, y, z, _array.getDirect(x, y + 1, z));
                    }

                y = fieldDim.y + 1;
                for (int x = 0; x < workFieldDim.x - 1; ++x)
                    for (int z = 0; z < workFieldDim.z - 1; ++z) {
                        _array.setDirect(x, y, z, _array.getDirect(x, y - 1, z));
                    }
            }
        }
        //dealing with periodic boundary condition in z direction
        if (fieldDim.z > 1) {
            if (periodicBoundaryCheckVector[2]) {//periodic boundary conditions were set in x direction
                int z = 0;
                for (int x = 0; x < workFieldDim.x - 1; ++x)
                    for (int y = 0; y < workFieldDim.y - 1; ++y) {
                        _array.setDirect(x, y, z, _array.getDirect(x, y, fieldDim.z));
                    }

                z = fieldDim.z + 1;
                for (int x = 0; x < workFieldDim.x - 1; ++x)
                    for (int y = 0; y < workFieldDim.y - 1; ++y) {
                        _array.setDirect(x, y, z, _array.getDirect(x, y, 1));
                    }
            }
            else {//Noflux BC
                int z = 0;
                for (int x = 0; x < workFieldDim.x - 1; ++x)
                    for (int y = 0; y < workFieldDim.y - 1; ++y) {
                        _array.setDirect(x, y, z, _array.getDirect(x, y, z + 1));
                    }

                z = fieldDim.z + 1;
                for (int x = 0; x < workFieldDim.x - 1; ++x)
                    for (int y = 0; y < workFieldDim.y - 1; ++y) {
                        _array.setDirect(x, y, z, _array.getDirect(x, y, z - 1));
                    }
            }
        }
    } else {
        //detailed specification of boundary conditions
        // X axis
        if (fieldDim.x > 1) {
            if (bcSpec.planePositions[0] == BoundaryConditionSpecifier::PERIODIC ||
                bcSpec.planePositions[1] == BoundaryConditionSpecifier::PERIODIC) {
                int x = 0;
                for (int y = 0; y < workFieldDim.y - 1; ++y)
                    for (int z = 0; z < workFieldDim.z - 1; ++z) {
                        _array.setDirect(x, y, z, _array.getDirect(fieldDim.x, y, z));
                    }

                x = fieldDim.x + 1;
                for (int y = 0; y < workFieldDim.y - 1; ++y)
                    for (int z = 0; z < workFieldDim.z - 1; ++z) {
                        _array.setDirect(x, y, z, _array.getDirect(1, y, z));
                    }

            }
            else {

                if (bcSpec.planePositions[0] == BoundaryConditionSpecifier::CONSTANT_VALUE) {
                    float cValue = static_cast<float>(bcSpec.values[0]);
                    int x = 0;
                    for (int y = 0; y < workFieldDim.y - 1; ++y)
                        for (int z = 0; z < workFieldDim.z - 1; ++z) {
                            _array.setDirect(x, y, z, cValue);
                        }

                }
                else if (bcSpec.planePositions[0] == BoundaryConditionSpecifier::CONSTANT_DERIVATIVE) {
                    float cdValue = static_cast<float>(bcSpec.values[0]);
                    int x = 0;

                    for (int y = 0; y < workFieldDim.y - 1; ++y)
                        for (int z = 0; z < workFieldDim.z - 1; ++z) {
                            _array.setDirect(x, y, z, _array.getDirect(1, y, z) - cdValue * deltaX);
                        }

                }

                if (bcSpec.planePositions[1] == BoundaryConditionSpecifier::CONSTANT_VALUE) {
                    float cValue = static_cast<float>(bcSpec.values[1]);
                    int x = fieldDim.x + 1;
                    for (int y = 0; y < workFieldDim.y - 1; ++y)
                        for (int z = 0; z < workFieldDim.z - 1; ++z) {
                            _array.setDirect(x, y, z, cValue);
                        }

<<<<<<< HEAD
void FlexibleDiffusionSolverFE::diffuseSingleField(unsigned int idx){

	// OPTIMIZATIONS - Maciej Swat
	// In addition to using contiguous array with scratch area being interlaced with concentration vector further optimizations are possible
	// In the most innner loop iof the FE solver one can replace maxNeighborIndex with hard coded number. Also instead of 
	// Using boundary strategy to get offset array it is best to hard code offsets and access them directly
	// The downside is that in such a case one woudl have to write separate diffuseSingleField functions fdor 2D, 3D and for hex and square lattices. 
	// However speedups may be worth extra effort.   
	// Log(LOG_TRACE) << "shiftArray="<<concentrationField.getShiftArray()<<" shiftSwap="<<concentrationField.getShiftSwap();
	//hard coded offsets for 3D square lattice
	//Point3D offsetArray[6];
	//offsetArray[0]=Point3D(0,0,1);
	//offsetArray[1]=Point3D(0,1,0);
	//offsetArray[2]=Point3D(1,0,0);
	//offsetArray[3]=Point3D(0,0,-1);
	//offsetArray[4]=Point3D(0,-1,0);
	//offsetArray[5]=Point3D(-1,0,0);


	/// 'n' denotes neighbor

	///this is the diffusion equation
	///C_{xx}+C_{yy}+C_{zz}=(1/a)*C_{t}
	///a - diffusivity - diffConst

	///Finite difference method:
	///T_{0,\delta \tau}=F*\sum_{i=1}^N T_{i}+(1-N*F)*T_{0}
	///N - number of neighbors
	///will have to double check this formula



	//HAVE TO WATCH OUT FOR SHARED/PRIVATE VARIABLES
	Log(LOG_TRACE) << "Diffusion step";
	DiffusionData & diffData = diffSecrFieldTuppleVec[idx].diffData;
	float diffConst=diffData.diffConst;
	float decayConst=diffData.decayConst;
	float deltaT=diffData.deltaT;
	float deltaX=diffData.deltaX;
	float dt_dx2=deltaT/(deltaX*deltaX);
	

	if(diffSecrFieldTuppleVec[idx].diffData.diffConst==0.0 && diffSecrFieldTuppleVec[idx].diffData.decayConst==0.0){
		return; //skip solving of the equation if diffusion and decay constants are 0
	}
=======
                }
                else if (bcSpec.planePositions[1] == BoundaryConditionSpecifier::CONSTANT_DERIVATIVE) {
                    float cdValue = static_cast<float>(bcSpec.values[1]);
                    int x = fieldDim.x + 1;
>>>>>>> 6ed90e64

                    for (int y = 0; y < workFieldDim.y - 1; ++y)
                        for (int z = 0; z < workFieldDim.z - 1; ++z) {
                            _array.setDirect(x, y, z, _array.getDirect(x - 1, y, z) + cdValue * deltaX);
                        }

                }

            }
        }
        //detailed specification of boundary conditions
        // Y axis
        if (fieldDim.y > 1) {
            if (bcSpec.planePositions[2] == BoundaryConditionSpecifier::PERIODIC ||
                bcSpec.planePositions[3] == BoundaryConditionSpecifier::PERIODIC) {
                int y = 0;
                for (int x = 0; x < workFieldDim.x - 1; ++x)
                    for (int z = 0; z < workFieldDim.z - 1; ++z) {
                        _array.setDirect(x, y, z, _array.getDirect(x, fieldDim.y, z));
                    }

                y = fieldDim.y + 1;
                for (int x = 0; x < workFieldDim.x - 1; ++x)
                    for (int z = 0; z < workFieldDim.z - 1; ++z) {
                        _array.setDirect(x, y, z, _array.getDirect(x, 1, z));
                    }

            }
            else {

                if (bcSpec.planePositions[2] == BoundaryConditionSpecifier::CONSTANT_VALUE) {
                    float cValue = static_cast<float>(bcSpec.values[2]);
                    int y = 0;
                    for (int x = 0; x < workFieldDim.x - 1; ++x)
                        for (int z = 0; z < workFieldDim.z - 1; ++z) {
                            _array.setDirect(x, y, z, cValue);
                        }

                }
                else if (bcSpec.planePositions[2] == BoundaryConditionSpecifier::CONSTANT_DERIVATIVE) {
                    float cdValue = static_cast<float>(bcSpec.values[2]);
                    int y = 0;

                    for (int x = 0; x < workFieldDim.x - 1; ++x)
                        for (int z = 0; z < workFieldDim.z - 1; ++z) {
                            _array.setDirect(x, y, z, _array.getDirect(x, 1, z) - cdValue * deltaX);
                        }

                }

                if (bcSpec.planePositions[3] == BoundaryConditionSpecifier::CONSTANT_VALUE) {
                    float cValue = static_cast<float>(bcSpec.values[3]);
                    int y = fieldDim.y + 1;
                    for (int x = 0; x < workFieldDim.x - 1; ++x)
                        for (int z = 0; z < workFieldDim.z - 1; ++z) {
                            _array.setDirect(x, y, z, cValue);
                        }

                }
                else if (bcSpec.planePositions[3] == BoundaryConditionSpecifier::CONSTANT_DERIVATIVE) {
                    float cdValue = static_cast<float>(bcSpec.values[3]);
                    int y = fieldDim.y + 1;

                    for (int x = 0; x < workFieldDim.x - 1; ++x)
                        for (int z = 0; z < workFieldDim.z - 1; ++z) {
                            _array.setDirect(x, y, z, _array.getDirect(x, y - 1, z) + cdValue * deltaX);
                        }
                }

            }
        }
        //detailed specification of boundary conditions
        // Z axis
        if (fieldDim.z > 1) {
            if (bcSpec.planePositions[4] == BoundaryConditionSpecifier::PERIODIC ||
                bcSpec.planePositions[5] == BoundaryConditionSpecifier::PERIODIC) {
                int z = 0;
                for (int x = 0; x < workFieldDim.x - 1; ++x)
                    for (int y = 0; y < workFieldDim.y - 1; ++y) {
                        _array.setDirect(x, y, z, _array.getDirect(x, y, fieldDim.z));
                    }

<<<<<<< HEAD
		Dim3D minDimBW;		
		Dim3D maxDimBW;
		Point3D minCoordinates=*(boxWatcherSteppable->getMinCoordinatesPtr());
		Point3D maxCoordinates=*(boxWatcherSteppable->getMaxCoordinatesPtr());
		Log(LOG_TRACE) << "FLEXIBLE DIFF SOLVER maxCoordinates="<<maxCoordinates<<" minCoordinates="<<minCoordinates;
		x_min=minCoordinates.x+1;
		x_max=maxCoordinates.x+1;
		y_min=minCoordinates.y+1;
		y_max=maxCoordinates.y+1;
		z_min=minCoordinates.z+1;
		z_max=maxCoordinates.z+1;
=======
                z = fieldDim.z + 1;
                for (int x = 0; x < workFieldDim.x - 1; ++x)
                    for (int y = 0; y < workFieldDim.y - 1; ++y) {
                        _array.setDirect(x, y, z, _array.getDirect(x, y, 1));
                    }
>>>>>>> 6ed90e64

            }
            else {

                if (bcSpec.planePositions[4] == BoundaryConditionSpecifier::CONSTANT_VALUE) {
                    float cValue = static_cast<float>(bcSpec.values[4]);
                    int z = 0;
                    for (int x = 0; x < workFieldDim.x - 1; ++x)
                        for (int y = 0; y < workFieldDim.y - 1; ++y) {
                            _array.setDirect(x, y, z, cValue);
                        }

                }
                else if (bcSpec.planePositions[4] == BoundaryConditionSpecifier::CONSTANT_DERIVATIVE) {
                    float cdValue = static_cast<float>(bcSpec.values[4]);
                    int z = 0;

                    for (int x = 0; x < workFieldDim.x - 1; ++x)
                        for (int y = 0; y < workFieldDim.y - 1; ++y) {
                            _array.setDirect(x, y, z, _array.getDirect(x, y, 1) - cdValue * deltaX);
                        }

                }

                if (bcSpec.planePositions[5] == BoundaryConditionSpecifier::CONSTANT_VALUE) {
                    float cValue = static_cast<float>(bcSpec.values[5]);
                    int z = fieldDim.z + 1;
                    for (int x = 0; x < workFieldDim.x - 1; ++x)
                        for (int y = 0; y < workFieldDim.y - 1; ++y) {
                            _array.setDirect(x, y, z, cValue);
                        }

                }
                else if (bcSpec.planePositions[5] == BoundaryConditionSpecifier::CONSTANT_DERIVATIVE) {
                    float cdValue = static_cast<float>(bcSpec.values[5]);
                    int z = fieldDim.z + 1;

                    for (int x = 0; x < workFieldDim.x - 1; ++x)
                        for (int y = 0; y < workFieldDim.y - 1; ++y) {
                            _array.setDirect(x, y, z, _array.getDirect(x, y, z - 1) + cdValue * deltaX);
                        }
                }

            }
        }
    }
}
//////////////////////////////////////////////////////////////////////////////////////////////////////////////////////////////////////////

void FlexibleDiffusionSolverFE::diffuseSingleField(unsigned int idx) {

    // OPTIMIZATIONS - Maciej Swat
    // In addition to using contiguous array with scratch area being interlaced with concentration vector further optimizations are possible
    // In the most innner loop iof the FE solver one can replace maxNeighborIndex with hard coded number. Also instead of
    // Using boundary strategy to get offset array it is best to hard code offsets and access them directly
    // The downside is that in such a case one woudl have to write separate diffuseSingleField functions fdor 2D, 3D and for hex and square lattices.
    // However speedups may be worth extra effort.
    // CC3D_Log(LOG_TRACE) << "shiftArray="<<concentrationField.getShiftArray()<<" shiftSwap="<<concentrationField.getShiftSwap();
    //hard coded offsets for 3D square lattice
    //Point3D offsetArray[6];
    //offsetArray[0]=Point3D(0,0,1);
    //offsetArray[1]=Point3D(0,1,0);
    //offsetArray[2]=Point3D(1,0,0);
    //offsetArray[3]=Point3D(0,0,-1);
    //offsetArray[4]=Point3D(0,-1,0);
    //offsetArray[5]=Point3D(-1,0,0);


    /// 'n' denotes neighbor

    ///this is the diffusion equation
    ///C_{xx}+C_{yy}+C_{zz}=(1/a)*C_{t}
    ///a - diffusivity - diffConst

    ///Finite difference method:
    ///T_{0,\delta \tau}=F*\sum_{i=1}^N T_{i}+(1-N*F)*T_{0}
    ///N - number of neighbors
    ///will have to double check this formula



    //HAVE TO WATCH OUT FOR SHARED/PRIVATE VARIABLES
    CC3D_Log(LOG_TRACE) << "Diffusion step";
    DiffusionData &diffData = diffSecrFieldTuppleVec[idx].diffData;
    float diffConst = diffData.diffConst;
    float decayConst = diffData.decayConst;
    float deltaT = diffData.deltaT;
    float deltaX = diffData.deltaX;
    float dt_dx2 = deltaT / (deltaX * deltaX);

    if (diffSecrFieldTuppleVec[idx].diffData.diffConst == 0.0 &&
        diffSecrFieldTuppleVec[idx].diffData.decayConst == 0.0) {
        return; //skip solving of the equation if diffusion and decay constants are 0
    }

    Automaton *automaton = potts->getAutomaton();


    ConcentrationField_t &concentrationField = *concentrationFieldVector[idx];
    ConcentrationField_t *concentrationFieldPtr = concentrationFieldVector[idx];

    boundaryConditionInit(idx);//initializing boundary conditions
    //boundaryConditionInit(concentrationFieldPtr);//initializing boundary conditions

<<<<<<< HEAD
		//#pragma omp critical
		//		{
		// 			Log(LOG_TRACE) << "threadNumber="<<threadNumber;
		//		}
=======
>>>>>>> 6ed90e64

    std::set<unsigned char>::iterator end_sitr = diffData.avoidTypeIdSet.end();
    std::set<unsigned char>::iterator end_sitr_decay = diffData.avoidDecayInIdSet.end();

    bool avoidMedium = false;
    bool avoidDecayInMedium = false;
    //the assumption is that medium has type ID 0
    if (diffData.avoidTypeIdSet.find(automaton->getTypeId("Medium")) != end_sitr) {
        avoidMedium = true;
    }

    if (diffData.avoidDecayInIdSet.find(automaton->getTypeId("Medium")) != end_sitr_decay) {
        avoidDecayInMedium = true;
    }


    if (diffData.useBoxWatcher) {

        unsigned x_min = 1, x_max = fieldDim.x + 1;
        unsigned y_min = 1, y_max = fieldDim.y + 1;
        unsigned z_min = 1, z_max = fieldDim.z + 1;

        Dim3D minDimBW;
        Dim3D maxDimBW;
        Point3D minCoordinates = *(boxWatcherSteppable->getMinCoordinatesPtr());
        Point3D maxCoordinates = *(boxWatcherSteppable->getMaxCoordinatesPtr());
        CC3D_Log(LOG_TRACE) << "FLEXIBLE DIFF SOLVER maxCoordinates="<<maxCoordinates<<" minCoordinates="<<minCoordinates;
        x_min = minCoordinates.x + 1;
        x_max = maxCoordinates.x + 1;
        y_min = minCoordinates.y + 1;
        y_max = maxCoordinates.y + 1;
        z_min = minCoordinates.z + 1;
        z_max = maxCoordinates.z + 1;

        minDimBW = Dim3D(x_min, y_min, z_min);
        maxDimBW = Dim3D(x_max, y_max, z_max);
        pUtils->calculateFESolverPartitionWithBoxWatcher(minDimBW, maxDimBW);


    }


    //managing number of threads has to be done BEFORE parallel section otherwise undefined behavior will occur
    pUtils->prepareParallelRegionFESolvers(diffData.useBoxWatcher);
#pragma omp parallel
    {


        Point3D pt, n;
        CellG *currentCellPtr = 0, *nCell = 0;
        short currentCellType = 0;
        float currentConcentration = 0;
        float updatedConcentration = 0.0;
        float concentrationSum = 0.0;
        short neighborCounter = 0;
        CellG *neighborCellPtr = 0;

        std::set<unsigned char>::iterator sitr;


        int threadNumber = pUtils->getCurrentWorkNodeNumber();

        //#pragma omp critical
        //		{
        // 			CC3D_Log(LOG_TRACE) << "threadNumber="<<threadNumber;
        //		}

        Dim3D minDim;
        Dim3D maxDim;

        if (diffData.useBoxWatcher) {
            minDim = pUtils->getFESolverPartitionWithBoxWatcher(threadNumber).first;
            maxDim = pUtils->getFESolverPartitionWithBoxWatcher(threadNumber).second;

        } else {
            minDim = pUtils->getFESolverPartition(threadNumber).first;
            maxDim = pUtils->getFESolverPartition(threadNumber).second;
        }


        for (int z = minDim.z; z < maxDim.z; z++)
            for (int y = minDim.y; y < maxDim.y; y++)
                for (int x = minDim.x; x < maxDim.x; x++) {
                    currentConcentration = concentrationField.getDirect(x, y, z);

                    pt = Point3D(x - 1, y - 1, z - 1);
                    currentCellPtr = cellFieldG->getQuick(pt);

                    if (avoidMedium && !currentCellPtr) {//if medium is to be avoided
                        if (avoidDecayInMedium) {
                            concentrationField.setDirectSwap(x, y, z, currentConcentration);
                        } else {
                            concentrationField.setDirectSwap(x, y, z, currentConcentration -
                                                                      deltaT * (decayConst * currentConcentration));
                        }
                        continue;
                    }

                    if (currentCellPtr && diffData.avoidTypeIdSet.find(currentCellPtr->type) != end_sitr) {
                        if (diffData.avoidDecayInIdSet.find(currentCellPtr->type) != end_sitr_decay) {
                            concentrationField.setDirectSwap(x, y, z, currentConcentration);
                        } else {
                            concentrationField.setDirectSwap(x, y, z, currentConcentration -
                                                                      deltaT * (decayConst * currentConcentration));
                        }
                        continue; // avoid user defined types
                    }

                    updatedConcentration = 0.0;
                    concentrationSum = 0.0;
                    neighborCounter = 0;

                    //loop over nearest neighbors
                    CellG *neighborCellPtr = 0;


                    const std::vector <Point3D> &offsetVecRef = boundaryStrategy->getOffsetVec(pt);
                    for (register unsigned int i = 0; i <= maxNeighborIndex /*offsetVec.size()*/ ; ++i) {
                        const Point3D &offset = offsetVecRef[i];

                        if (diffData.avoidTypeIdSet.size() ||
                            avoidMedium) { //means user defined types to avoid in terms of the diffusion
                            n = pt + offset;

                            neighborCellPtr = cellFieldG->getQuick(n);
                            if (avoidMedium && !neighborCellPtr) continue; // avoid medium if specified by the user
                            if (neighborCellPtr &&
                                diffData.avoidTypeIdSet.find(neighborCellPtr->type) != end_sitr)
                                continue;//avoid user specified types
                        }
                        concentrationSum += concentrationField.getDirect(x + offset.x, y + offset.y, z + offset.z);

                        ++neighborCounter;
                    }


                    updatedConcentration = dt_dx2 * diffusionLatticeScalingFactor * diffConst *
                                           (concentrationSum - neighborCounter * currentConcentration) +
                                           currentConcentration;


                    //processing decay depandent on type of the current cell
                    if (currentCellPtr) {
                        if (diffData.avoidDecayInIdSet.find(currentCellPtr->type) !=
                            end_sitr_decay) { ;//decay in this type is forbidden
                        } else {
                            updatedConcentration -=
                                    deltaT * (decayConst * currentConcentration);//decay in this type is allowed
                        }
                    } else {
                        if (avoidDecayInMedium) { ;//decay in Medium is forbidden
                        } else {
                            updatedConcentration -=
                                    deltaT * (decayConst * currentConcentration); //decay in Medium is allowed
                        }
                    }


                    if (haveCouplingTerms) {
                        updatedConcentration += couplingTerm(pt, diffData.couplingDataVec, currentConcentration);
                    }

                    //imposing artificial limits on allowed concentration
                    if (diffData.useThresholds) {
                        if (updatedConcentration > diffData.maxConcentration) {
                            updatedConcentration = diffData.maxConcentration;
                        }
                        if (updatedConcentration < diffData.minConcentration) {
                            updatedConcentration = diffData.minConcentration;
                        }
                    }


                    concentrationField.setDirectSwap(x, y, z, updatedConcentration);//updating scratch

                }

         // float totConc=0.0;       
		// for (int z = minDim.z; z < maxDim.z; z++)
			// for (int y = minDim.y; y < maxDim.y; y++)
				// for (int x = minDim.x; x < maxDim.x; x++){
					// totConc += concentrationField.getDirect(x,y,z);
                // }
<<<<<<< HEAD
				// Log(LOG_DEBUG) << "TOTAL CONCENTRATION FLEXIBLE DIFFUSION SOLVER="<<totConc;
	}
		//haveCouplingTerms flag is set only when user defines coupling terms AND does not use extraTimesPerMCS - haveCouplingTerms option is kept only for legacy reasons
		//it it best to start using ReactionDiffusionSolver instead
		if(!haveCouplingTerms){   
=======
				// CC3D_Log(LOG_DEBUG) << "TOTAL CONCENTRATION FLEXIBLE DIFFUSION SOLVER="<<totConc;
    }
    //haveCouplingTerms flag is set only when user defines coupling terms AND does not use extraTimesPerMCS - haveCouplingTerms option is kept only for legacy reasons
    //it it best to start using ReactionDiffusionSolver instead
    if (!haveCouplingTerms) {
>>>>>>> 6ed90e64

        concentrationField.swapArrays();
    }
}

//////////////////////////////////////////////////////////////////////////////////////////////////////////////////////////////////////////
bool FlexibleDiffusionSolverFE::isBoudaryRegion(int x, int y, int z, Dim3D dim) {
    if (x < 2 || x > dim.x - 3 || y < 2 || y > dim.y - 3 || z < 2 || z > dim.z - 3)
        return true;
    else
        return false;
}

//////////////////////////////////////////////////////////////////////////////////////////////////////////////////////////////////////////
void FlexibleDiffusionSolverFE::diffuse() {

    for (unsigned int i = 0; i < diffSecrFieldTuppleVec.size(); ++i) {
        int extraTimesPerMCS = diffSecrFieldTuppleVec[i].diffData.extraTimesPerMCS;
        for (int idx = 0; idx < extraTimesPerMCS + 1; ++idx) {
            diffuseSingleField(i);
        }
        //if(!haveCouplingTerms){ //without coupling terms field swap takes place immediately aftera given field has been diffused
        //	ConcentrationField_t & concentrationField = *concentrationFieldVector[i];
        //	//ConcentrationField_t * scratchField=concentrationFieldVector[diffSecrFieldTuppleVec.size()];
        //	//copy updated values from scratch to concentration fiel
        //	//scrarch2Concentration(scratchField,concentrationField);
        //	concentrationField.swapArrays();
        //}

        //haveCouplingTerms flag is set only when user defines coupling terms AND does not use extraTimesPerMCS - haveCouplingTerms option is kept only for legacy reasons
        //it it best to start using ReactionDiffusionSolver instead
        if (haveCouplingTerms) {
            ConcentrationField_t &concentrationField = *concentrationFieldVector[i];
            concentrationField.swapArrays();
        }
    }

    //if(haveCouplingTerms){  //with coupling terms we swap scratch and concentration field after all fields have been diffused
    //	for(unsigned int i = 0 ; i < diffSecrFieldTuppleVec.size() ; ++i ){
    //		ConcentrationField_t * concentrationField=concentrationFieldVector[i];
    //		ConcentrationField_t * scratchField=concentrationFieldVector[diffSecrFieldTuppleVec.size()+i];
    //		scrarch2Concentration(scratchField,concentrationField);
    //	}
    //}
}

//////////////////////////////////////////////////////////////////////////////////////////////////////////////////////////////////////////
void FlexibleDiffusionSolverFE::scrarch2Concentration(ConcentrationField_t *scratchField,
                                                      ConcentrationField_t *concentrationField) {
    //scratchField->switchContainersQuick(*(concentrationField));
}

//////////////////////////////////////////////////////////////////////////////////////////////////////////////////////////////////////////
void FlexibleDiffusionSolverFE::outputField(std::ostream &_out, ConcentrationField_t *_concentrationField) {
    Point3D pt;
    float tempValue;

    for (pt.z = 0; pt.z < fieldDim.z; pt.z++)
        for (pt.y = 0; pt.y < fieldDim.y; pt.y++)
            for (pt.x = 0; pt.x < fieldDim.x; pt.x++) {
                tempValue = _concentrationField->get(pt);
                _out << pt.x << " " << pt.y << " " << pt.z << " " << tempValue << endl;
            }
}

//////////////////////////////////////////////////////////////////////////////////////////////////////////////////////////////////////////
void FlexibleDiffusionSolverFE::readConcentrationField(std::string fileName, ConcentrationField_t *concentrationField) {

    std::string basePath = simulator->getBasePath();
    std::string fn = fileName;
    if (basePath != "") {
        fn = basePath + "/" + fileName;
    }

    ifstream in(fn.c_str());

    if (!in.is_open()) throw CC3DException(string("Could not open chemical concentration file '") + fn + "'!");

<<<<<<< HEAD
	Point3D pt;
	float c;
	//Zero entire field
	for (pt.z = 0; pt.z < fieldDim.z; pt.z++)
		for (pt.y = 0; pt.y < fieldDim.y; pt.y++)
			for (pt.x = 0; pt.x < fieldDim.x; pt.x++){
				concentrationField->set(pt,0);
=======
    Point3D pt;
    float c;
    //Zero entire field
    for (pt.z = 0; pt.z < fieldDim.z; pt.z++)
        for (pt.y = 0; pt.y < fieldDim.y; pt.y++)
            for (pt.x = 0; pt.x < fieldDim.x; pt.x++) {
                concentrationField->set(pt,0);
>>>>>>> 6ed90e64
			}

    while (!in.eof()) {
        in >> pt.x >> pt.y >> pt.z >> c;
        if (!in.fail())
            concentrationField->set(pt, c);
    }
}
//////////////////////////////////////////////////////////////////////////////////////////////////////////////////////////////////////////

void FlexibleDiffusionSolverFE::update(CC3DXMLElement *_xmlData, bool _fullInitFlag) {

    //notice, limited steering is enabled for PDE solvers - changing diffusion constants, do -not-diffuse to types etc...
    // Coupling coefficients cannot be changed and also there is no way to allocate extra fields while simulation is running

    //if(potts->getDisplayUnitsFlag()){
    //	Unit diffConstUnit=powerUnit(potts->getLengthUnit(),2)/potts->getTimeUnit();
    //	Unit decayConstUnit=1/potts->getTimeUnit();
    //	Unit secretionConstUnit=1/potts->getTimeUnit();

    //	if (_xmlData->getFirstElement("AutoscaleDiffusion")){
    //		autoscaleDiffusion=true;
    //	}

    //	CC3DXMLElement * unitsElem=_xmlData->getFirstElement("Units");
    //	if (!unitsElem){ //add Units element
    //		unitsElem=_xmlData->attachElement("Units");
    //	}

    //	if(unitsElem->getFirstElement("DiffusionConstantUnit")){
    //		unitsElem->getFirstElement("DiffusionConstantUnit")->updateElementValue(diffConstUnit.toString());
    //	}else{
    //		unitsElem->attachElement("DiffusionConstantUnit",diffConstUnit.toString());
    //	}

    //	if(unitsElem->getFirstElement("DecayConstantUnit")){
    //		unitsElem->getFirstElement("DecayConstantUnit")->updateElementValue(decayConstUnit.toString());
    //	}else{
    //		unitsElem->attachElement("DecayConstantUnit",decayConstUnit.toString());
    //	}

    //	if(unitsElem->getFirstElement("DeltaXUnit")){
    //		unitsElem->getFirstElement("DeltaXUnit")->updateElementValue(potts->getLengthUnit().toString());
    //	}else{
    //		unitsElem->attachElement("DeltaXUnit",potts->getLengthUnit().toString());
    //	}

    //	if(unitsElem->getFirstElement("DeltaTUnit")){
    //		unitsElem->getFirstElement("DeltaTUnit")->updateElementValue(potts->getTimeUnit().toString());
    //	}else{
    //		unitsElem->attachElement("DeltaTUnit",potts->getTimeUnit().toString());
    //	}

    //	if(unitsElem->getFirstElement("CouplingCoefficientUnit")){
    //		unitsElem->getFirstElement("CouplingCoefficientUnit")->updateElementValue(decayConstUnit.toString());
    //	}else{
    //		unitsElem->attachElement("CouplingCoefficientUnit",decayConstUnit.toString());
    //	}



    //	if(unitsElem->getFirstElement("SecretionUnit")){
    //		unitsElem->getFirstElement("SecretionUnit")->updateElementValue(secretionConstUnit.toString());
    //	}else{
    //		unitsElem->attachElement("SecretionUnit",secretionConstUnit.toString());
    //	}

    //	if(unitsElem->getFirstElement("SecretionOnContactUnit")){
    //		unitsElem->getFirstElement("SecretionOnContactUnit")->updateElementValue(secretionConstUnit.toString());
    //	}else{
    //		unitsElem->attachElement("SecretionOnContactUnit",secretionConstUnit.toString());
    //	}

    //	if(unitsElem->getFirstElement("ConstantConcentrationUnit")){
    //		unitsElem->getFirstElement("ConstantConcentrationUnit")->updateElementValue(secretionConstUnit.toString());
    //	}else{
    //		unitsElem->attachElement("ConstantConcentrationUnit",secretionConstUnit.toString());
    //	}

    //	if(unitsElem->getFirstElement("DecayConstantUnit")){
    //		unitsElem->getFirstElement("DecayConstantUnit")->updateElementValue(decayConstUnit.toString());
    //	}else{
    //		unitsElem->attachElement("DecayConstantUnit",decayConstUnit.toString());
    //	}

    //	if(unitsElem->getFirstElement("DeltaXUnit")){
    //		unitsElem->getFirstElement("DeltaXUnit")->updateElementValue(potts->getLengthUnit().toString());
    //	}else{
    //		unitsElem->attachElement("DeltaXUnit",potts->getLengthUnit().toString());
    //	}

    //	if(unitsElem->getFirstElement("DeltaTUnit")){
    //		unitsElem->getFirstElement("DeltaTUnit")->updateElementValue(potts->getTimeUnit().toString());
    //	}else{
    //		unitsElem->attachElement("DeltaTUnit",potts->getTimeUnit().toString());
    //	}

    //	if(unitsElem->getFirstElement("CouplingCoefficientUnit")){
    //		unitsElem->getFirstElement("CouplingCoefficientUnit")->updateElementValue(decayConstUnit.toString());
    //	}else{
    //		unitsElem->attachElement("CouplingCoefficientUnit",decayConstUnit.toString());
    //	}

    //	if(unitsElem->getFirstElement("UptakeUnit")){
    //		unitsElem->getFirstElement("UptakeUnit")->updateElementValue(decayConstUnit.toString());
    //	}else{
    //		unitsElem->attachElement("UptakeUnit",decayConstUnit.toString());
    //	}

    //	if(unitsElem->getFirstElement("RelativeUptakeUnit")){
    //		unitsElem->getFirstElement("RelativeUptakeUnit")->updateElementValue(decayConstUnit.toString());
    //	}else{
    //		unitsElem->attachElement("RelativeUptakeUnit",decayConstUnit.toString());
    //	}

    //	if(unitsElem->getFirstElement("MaxUptakeUnit")){
    //		unitsElem->getFirstElement("MaxUptakeUnit")->updateElementValue(decayConstUnit.toString());
    //	}else{
    //		unitsElem->attachElement("MaxUptakeUnit",decayConstUnit.toString());
    //	}



    //}


    diffSecrFieldTuppleVec.clear();
    bcSpecVec.clear();
    bcSpecFlagVec.clear();

    CC3DXMLElementList diffFieldXMLVec = _xmlData->getElements("DiffusionField");
    for (unsigned int i = 0; i < diffFieldXMLVec.size(); ++i) {
        diffSecrFieldTuppleVec.push_back(DiffusionSecretionFlexFieldTupple());
        DiffusionData &diffData = diffSecrFieldTuppleVec[diffSecrFieldTuppleVec.size() - 1].diffData;
        SecretionData &secrData = diffSecrFieldTuppleVec[diffSecrFieldTuppleVec.size() - 1].secrData;

        if (diffFieldXMLVec[i]->findAttribute("Name")) {
            diffData.fieldName = diffFieldXMLVec[i]->getAttribute("Name");
        }

        if (diffFieldXMLVec[i]->findElement("DiffusionData"))
            diffData.update(diffFieldXMLVec[i]->getFirstElement("DiffusionData"));

        if (diffFieldXMLVec[i]->findElement("SecretionData"))
            secrData.update(diffFieldXMLVec[i]->getFirstElement("SecretionData"));

        if (diffFieldXMLVec[i]->findElement("ReadFromFile"))
            readFromFileFlag = true;

        //boundary conditions parsing
        bcSpecFlagVec.push_back(false);
        bcSpecVec.push_back(BoundaryConditionSpecifier());

        if (diffFieldXMLVec[i]->findElement("BoundaryConditions")) {
            bcSpecFlagVec[bcSpecFlagVec.size() - 1] = true;
            BoundaryConditionSpecifier &bcSpec = bcSpecVec[bcSpecVec.size() - 1];

            CC3DXMLElement *bcSpecElem = diffFieldXMLVec[i]->getFirstElement("BoundaryConditions");
            CC3DXMLElementList planeVec = bcSpecElem->getElements("Plane");


            for (unsigned int ip = 0; ip < planeVec.size(); ++ip) {
                if (!planeVec[ip]->findAttribute("Axis"))
                    throw CC3DException("Boundary Condition specification Plane element is missing Axis attribute");
                string axisName = planeVec[ip]->getAttribute("Axis");
                int index = 0;
                if (axisName == "x" || axisName == "X") {
                    index = 0;
                }
                if (axisName == "y" || axisName == "Y") {
                    index = 2;
                }
                if (axisName == "z" || axisName == "Z") {
                    index = 4;
                }

                if (planeVec[ip]->findElement("Periodic")) {
                    bcSpec.planePositions[index] = BoundaryConditionSpecifier::PERIODIC;
                    bcSpec.planePositions[index + 1] = BoundaryConditionSpecifier::PERIODIC;
                } else {
                    //if (planeVec[ip]->findElement("ConstantValue")){
                    CC3DXMLElementList cvVec = planeVec[ip]->getElements("ConstantValue");
                    CC3DXMLElementList cdVec = planeVec[ip]->getElements("ConstantDerivative");

                    for (unsigned int v = 0; v < cvVec.size(); ++v) {
                        string planePos = cvVec[v]->getAttribute("PlanePosition");
                        double value = cvVec[v]->getAttributeAsDouble("Value");
                        changeToLower(planePos);
                        if (planePos == "min") {
                            bcSpec.planePositions[index] = BoundaryConditionSpecifier::CONSTANT_VALUE;
                            bcSpec.values[index] = value;

                        } else if (planePos == "max") {
                            bcSpec.planePositions[index + 1] = BoundaryConditionSpecifier::CONSTANT_VALUE;
                            bcSpec.values[index + 1] = value;
                        } else {
                            throw CC3DException("PlanePosition attribute has to be either max on min");
                        }

                    }
                    if (cvVec.size() <= 1) {
                        for (unsigned int d = 0; d < cdVec.size(); ++d) {
                            string planePos = cdVec[d]->getAttribute("PlanePosition");
                            double value = cdVec[d]->getAttributeAsDouble("Value");
                            changeToLower(planePos);
                            if (planePos == "min") {
                                bcSpec.planePositions[index] = BoundaryConditionSpecifier::CONSTANT_DERIVATIVE;
                                bcSpec.values[index] = value;

                            } else if (planePos == "max") {
                                bcSpec.planePositions[index + 1] = BoundaryConditionSpecifier::CONSTANT_DERIVATIVE;
                                bcSpec.values[index + 1] = value;
                            } else {
                                throw CC3DException("PlanePosition attribute has to be either max on min");
                            }

                        }
                    }

                }

            }


            if (boundaryStrategy->getLatticeType() == HEXAGONAL_LATTICE) {
                // static_cast<Cruncher*>(this)->getBoundaryStrategy()->getLatticeType();
                if (bcSpec.planePositions[BoundaryConditionSpecifier::MIN_Z] == BoundaryConditionSpecifier::PERIODIC ||
                    bcSpec.planePositions[BoundaryConditionSpecifier::MAX_Z] == BoundaryConditionSpecifier::PERIODIC) {
                    if (fieldDim.z > 1 && fieldDim.z % 3) {
                        throw CC3DException(
                                "For Periodic Boundary Conditions On Hex Lattice the Z Dimension Has To Be Divisible By 3");
                    }
<<<<<<< HEAD
                }                
            }            
		}
	}
	if(_xmlData->findElement("Serialize")){
		serializeFlag=true;
		if(_xmlData->getFirstElement("Serialize")->findAttribute("Frequency")){
			serializeFrequency=_xmlData->getFirstElement("Serialize")->getAttributeAsUInt("Frequency");
		}
		Log(LOG_DEBUG) << "serialize Flag="<<serializeFlag;
	}

	if(_xmlData->findElement("ReadFromFile")){
		readFromFileFlag=true;
		Log(LOG_DEBUG) << "readFromFileFlag="<<readFromFileFlag;
	}
=======
                }

                if (bcSpec.planePositions[BoundaryConditionSpecifier::MIN_X] == BoundaryConditionSpecifier::PERIODIC ||
                    bcSpec.planePositions[BoundaryConditionSpecifier::MAX_X] == BoundaryConditionSpecifier::PERIODIC) {
                    if (fieldDim.x % 2) {
                        throw CC3DException(
                                "For Periodic Boundary Conditions On Hex Lattice the X Dimension Has To Be Divisible By 2 ");
                    }
                }
>>>>>>> 6ed90e64

                if (bcSpec.planePositions[BoundaryConditionSpecifier::MIN_Y] == BoundaryConditionSpecifier::PERIODIC ||
                    bcSpec.planePositions[BoundaryConditionSpecifier::MAX_Y] == BoundaryConditionSpecifier::PERIODIC) {
                    if (fieldDim.y % 2) {
                        throw CC3DException(
                                "For Periodic Boundary Conditions On Hex Lattice the Y Dimension Has To Be Divisible By 2 ");
                    }
                }
            }
        }
    }
    if (_xmlData->findElement("Serialize")) {
        serializeFlag = true;
        if (_xmlData->getFirstElement("Serialize")->findAttribute("Frequency")) {
            serializeFrequency = _xmlData->getFirstElement("Serialize")->getAttributeAsUInt("Frequency");
        }
        CC3D_Log(LOG_DEBUG) << "serialize Flag="<<serializeFlag;
    }

    if (_xmlData->findElement("ReadFromFile")) {
        readFromFileFlag = true;
        CC3D_Log(LOG_DEBUG) << "readFromFileFlag="<<readFromFileFlag;
    }

    for (size_t i = 0; i < diffSecrFieldTuppleVec.size(); ++i) {
        diffSecrFieldTuppleVec[i].diffData.setAutomaton(automaton);
        diffSecrFieldTuppleVec[i].secrData.setAutomaton(automaton);
        diffSecrFieldTuppleVec[i].diffData.initialize(automaton);
        diffSecrFieldTuppleVec[i].secrData.initialize(automaton);
    }

    ///assigning member method ptrs to the vector
    for (size_t i = 0; i < diffSecrFieldTuppleVec.size(); ++i) {

        diffSecrFieldTuppleVec[i].secrData.secretionFcnPtrVec.assign(
                diffSecrFieldTuppleVec[i].secrData.secrTypesNameSet.size(), 0);
        unsigned int j = 0;
        for (set<string>::iterator sitr = diffSecrFieldTuppleVec[i].secrData.secrTypesNameSet.begin();
             sitr != diffSecrFieldTuppleVec[i].secrData.secrTypesNameSet.end(); ++sitr) {

            if ((*sitr) == "Secretion") {
                diffSecrFieldTuppleVec[i].secrData.secretionFcnPtrVec[j] = &FlexibleDiffusionSolverFE::secreteSingleField;
                ++j;
            } else if ((*sitr) == "SecretionOnContact") {
                diffSecrFieldTuppleVec[i].secrData.secretionFcnPtrVec[j] = &FlexibleDiffusionSolverFE::secreteOnContactSingleField;
                ++j;
            } else if ((*sitr) == "ConstantConcentration") {
                diffSecrFieldTuppleVec[i].secrData.secretionFcnPtrVec[j] = &FlexibleDiffusionSolverFE::secreteConstantConcentrationSingleField;
                ++j;
            }
        }
    }
}

std::string FlexibleDiffusionSolverFE::toString() {
    return "FlexibleDiffusionSolverFE";
}


std::string FlexibleDiffusionSolverFE::steerableName() {
    return toString();
}
<|MERGE_RESOLUTION|>--- conflicted
+++ resolved
@@ -1,2017 +1,1723 @@
-
-//Maciej Swat
-
-#include <CompuCell3D/Simulator.h>
-#include <CompuCell3D/Automaton/Automaton.h>
-#include <CompuCell3D/Potts3D/Potts3D.h>
-#include <CompuCell3D/Potts3D/CellInventory.h>
-#include <CompuCell3D/Field3D/WatchableField3D.h>
-#include <CompuCell3D/Field3D/Field3DImpl.h>
-#include <CompuCell3D/Field3D/Field3D.h>
-#include <CompuCell3D/Field3D/Field3DIO.h>
-#include <CompuCell3D/steppables/BoxWatcher/BoxWatcher.h>
-
-#include <PublicUtilities/StringUtils.h>
-#include <PublicUtilities/ParallelUtilsOpenMP.h>
-
-#include <string>
-#include <cmath>
-#include <iostream>
-#include <fstream>
-#include <sstream>
-#include <omp.h>
-<<<<<<< HEAD
-#include<core/CompuCell3D/CC3DLogger.h>
-=======
-#include <PublicUtilities/CC3DLogger.h>
->>>>>>> 6ed90e64
-//#define NUMBER_OF_THREADS 4
-
-//////////////////////////////////////////////////////////////////////////////////////////////////////////////////////////////////////////
-// std::ostream & operator<<(std::ostream & out,CompuCell3D::DiffusionData & diffData){
-//
-//
-// }
-
-using namespace CompuCell3D;
-using namespace std;
-
-
-#include "FlexibleDiffusionSolverFE.h"
-
-//////////////////////////////////////////////////////////////////////////////////////////////////////////////////////////////////////////
-void FlexibleDiffusionSolverSerializer::serialize() {
-
-    for (size_t i = 0; i < solverPtr->diffSecrFieldTuppleVec.size(); ++i) {
-        ostringstream outName;
-
-        outName << solverPtr->diffSecrFieldTuppleVec[i].diffData.fieldName << "_" << currentStep << "."
-                << serializedFileExtension;
-        ofstream outStream(outName.str().c_str());
-        solverPtr->outputField(outStream, solverPtr->concentrationFieldVector[i]);
-    }
-}
-
-//////////////////////////////////////////////////////////////////////////////////////////////////////////////////////////////////////////
-<<<<<<< HEAD
-void FlexibleDiffusionSolverSerializer::readFromFile(){
-	try{
-		for(size_t i = 0 ; i < solverPtr->diffSecrFieldTuppleVec.size() ; ++i){
-			ostringstream inName;
-			inName<<solverPtr->diffSecrFieldTuppleVec[i].diffData.fieldName<<"."<<serializedFileExtension;
-
-			solverPtr->readConcentrationField(inName.str().c_str(),solverPtr->concentrationFieldVector[i]);;
-		}
-	} catch (BasicException &e) {
-		Log(LOG_DEBUG) << "COULD NOT FIND ONE OF THE FILES";
-		throw BasicException("Error in reading diffusion fields from file",e);
-	}
-=======
-void FlexibleDiffusionSolverSerializer::readFromFile() {
-    try {
-        for (size_t i = 0; i < solverPtr->diffSecrFieldTuppleVec.size(); ++i) {
-            ostringstream inName;
-            inName << solverPtr->diffSecrFieldTuppleVec[i].diffData.fieldName << "." << serializedFileExtension;
-
-            solverPtr->readConcentrationField(inName.str().c_str(), solverPtr->concentrationFieldVector[i]);;
-        }
-    } catch (CC3DException &e) {
-        CC3D_Log(LOG_DEBUG) << "COULD NOT FIND ONE OF THE FILES";
-        throw CC3DException("Error in reading diffusion fields from file", e);
-    }
->>>>>>> 6ed90e64
-}
-
-//////////////////////////////////////////////////////////////////////////////////////////////////////////////////////////////////////////
-FlexibleDiffusionSolverFE::FlexibleDiffusionSolverFE()
-        : DiffusableVectorCommon<float, Array3DContiguous>(), deltaX(1.0), deltaT(1.0) {
-    serializerPtr = 0;
-    pUtils = 0;
-    serializeFlag = false;
-    readFromFileFlag = false;
-    haveCouplingTerms = false;
-    serializeFrequency = 0;
-    boxWatcherSteppable = 0;
-    diffusionLatticeScalingFactor = 1.0;
-    autoscaleDiffusion = false;
-}
-
-//////////////////////////////////////////////////////////////////////////////////////////////////////////////////////////////////////////
-FlexibleDiffusionSolverFE::~FlexibleDiffusionSolverFE() {
-    if (serializerPtr) {
-        delete serializerPtr;
-        serializerPtr = 0;
-    }
-}
-
-//////////////////////////////////////////////////////////////////////////////////////////////////////////////////////////////////////////
-void FlexibleDiffusionSolverFE::init(Simulator *_simulator, CC3DXMLElement *_xmlData) {
-
-    simPtr = _simulator;
-    simulator = _simulator;
-    potts = _simulator->getPotts();
-    automaton = potts->getAutomaton();
-
-    ///getting cell inventory
-    cellInventoryPtr = &potts->getCellInventory();
-
-    ///getting field ptr from Potts3D
-    ///**
-    //   cellFieldG=potts->getCellFieldG();
-    cellFieldG = (WatchableField3D < CellG * > *)
-    potts->getCellFieldG();
-    fieldDim = cellFieldG->getDim();
-
-
-	pUtils=simulator->getParallelUtils();
-<<<<<<< HEAD
-	Log(LOG_DEBUG) << "INSIDE INIT";
-
-	///setting member function pointers
-	diffusePtr=&FlexibleDiffusionSolverFE::diffuse;
-	secretePtr=&FlexibleDiffusionSolverFE::secrete;
-=======
-	CC3D_Log(LOG_DEBUG) << "INSIDE INIT";
-
-    ///setting member function pointers
-    diffusePtr = &FlexibleDiffusionSolverFE::diffuse;
-    secretePtr = &FlexibleDiffusionSolverFE::secrete;
->>>>>>> 6ed90e64
-
-    update(_xmlData, true);
-
-    numberOfFields = diffSecrFieldTuppleVec.size();
-
-	vector<string> concentrationFieldNameVectorTmp; //temporary vector for field names
-	///assign vector of field names
-	concentrationFieldNameVectorTmp.assign(diffSecrFieldTuppleVec.size(),string(""));
-<<<<<<< HEAD
-	Log(LOG_DEBUG) << "diffSecrFieldTuppleVec.size()="<<diffSecrFieldTuppleVec.size();
-
-	for(unsigned int i = 0 ; i < diffSecrFieldTuppleVec.size() ; ++i){
-		Log(LOG_DEBUG) << " concentrationFieldNameVector[i]="<<diffDataVec[i].fieldName<<endl;
-		//       concentrationFieldNameVector.push_back(diffDataVec[i].fieldName);
-		concentrationFieldNameVectorTmp[i] = diffSecrFieldTuppleVec[i].diffData.fieldName;
-		Log(LOG_DEBUG) << " concentrationFieldNameVector[i]="<<concentrationFieldNameVectorTmp[i];
-	}
-=======
-	CC3D_Log(LOG_DEBUG) << "diffSecrFieldTuppleVec.size()="<<diffSecrFieldTuppleVec.size();
-
-    for (unsigned int i = 0; i < diffSecrFieldTuppleVec.size(); ++i) {
-		concentrationFieldNameVectorTmp[i] = diffSecrFieldTuppleVec[i].diffData.fieldName;
-		CC3D_Log(LOG_DEBUG) << " concentrationFieldNameVector[i]="<<concentrationFieldNameVectorTmp[i];
-    }
->>>>>>> 6ed90e64
-
-    //setting up couplingData - field-field interaction terms
-    vector<CouplingData>::iterator pos;
-
-    for (unsigned int i = 0; i < diffSecrFieldTuppleVec.size(); ++i) {
-        pos = diffSecrFieldTuppleVec[i].diffData.couplingDataVec.begin();
-        for (size_t j = 0; j < diffSecrFieldTuppleVec[i].diffData.couplingDataVec.size(); ++j) {
-
-            for (size_t idx = 0; idx < concentrationFieldNameVectorTmp.size(); ++idx) {
-                if (concentrationFieldNameVectorTmp[idx] ==
-                    diffSecrFieldTuppleVec[i].diffData.couplingDataVec[j].intrFieldName) {
-                    diffSecrFieldTuppleVec[i].diffData.couplingDataVec[j].fieldIdx = idx;
-                    haveCouplingTerms = true; //if this is called at list once we have already coupling terms and need to proceed differently with scratch field initialization
-                    break;
-                }
-                //this means that required interacting field name has not been found
-                if (idx == concentrationFieldNameVectorTmp.size() - 1) {
-                    //remove this interacting term
-                    //                pos=&(diffDataVec[i].degradationDataVec[j]);
-                    diffSecrFieldTuppleVec[i].diffData.couplingDataVec.erase(pos);
-                }
-            }
-            ++pos;
-        }
-    }
-
-<<<<<<< HEAD
-	Log(LOG_DEBUG) << "FIELDS THAT I HAVE";
-	for(unsigned int i = 0 ; i < diffSecrFieldTuppleVec.size() ; ++i){
-		Log(LOG_DEBUG) << "Field "<<i<<" name: "<<concentrationFieldNameVectorTmp[i];
-	}
-	Log(LOG_DEBUG) << "FlexibleDiffusionSolverFE: extra Init in read XML";
-=======
-    //haveCouplingTerms flag is set only when user defines coupling terms AND does not use extraTimesPerMCS - haveCouplingTerms option is kept only for legacy reasons
-    //it it best to start using ReactionDiffusionSolver instead
-    for (unsigned int i = 0; i < diffSecrFieldTuppleVec.size(); ++i) {
-
-        if (diffSecrFieldTuppleVec[i].diffData.extraTimesPerMCS != 0) {
-
-            haveCouplingTerms = false;
-            break;
-        }
-    }
->>>>>>> 6ed90e64
-
-	CC3D_Log(LOG_DEBUG) << "FIELDS THAT I HAVE";
-    for (unsigned int i = 0; i < diffSecrFieldTuppleVec.size(); ++i) {
-        CC3D_Log(LOG_DEBUG) << "Field "<<i<<" name: "<<concentrationFieldNameVectorTmp[i];
-	}
-	CC3D_Log(LOG_DEBUG) << "FlexibleDiffusionSolverFE: extra Init in read XML";
-
-    ///allocate fields including scrartch field
-    allocateDiffusableFieldVector(diffSecrFieldTuppleVec.size(), fieldDim);
-    workFieldDim = concentrationFieldVector[0]->getInternalDim();
-
-    //if(!haveCouplingTerms){
-    //	allocateDiffusableFieldVector(diffSecrFieldTuppleVec.size()+1,workFieldDim); //+1 is for additional scratch field
-    //}else{
-    //	allocateDiffusableFieldVector(2*diffSecrFieldTuppleVec.size(),workFieldDim); //with coupling terms every field need to have its own scratch field
-    //}
-
-    //here I need to copy field names from concentrationFieldNameVectorTmp to concentrationFieldNameVector
-    //because concentrationFieldNameVector is reallocated with default values once I call allocateDiffusableFieldVector
-
-<<<<<<< HEAD
-	//register fields once they have been allocated
-	for(unsigned int i = 0 ; i < diffSecrFieldTuppleVec.size() ; ++i){
-		simPtr->registerConcentrationField(concentrationFieldNameVector[i] , concentrationFieldVector[i]);
-		Log(LOG_DEBUG) << "registring field: "<<concentrationFieldNameVector[i]<<" field address="<<concentrationFieldVector[i];
-	}
-=======
-    for (unsigned int i = 0; i < concentrationFieldNameVectorTmp.size(); ++i) {
-        concentrationFieldNameVector[i] = concentrationFieldNameVectorTmp[i];
-    }
->>>>>>> 6ed90e64
-
-    //register fields once they have been allocated
-    for (unsigned int i = 0; i < diffSecrFieldTuppleVec.size(); ++i) {
-        simPtr->registerConcentrationField(concentrationFieldNameVector[i], concentrationFieldVector[i]);
-        CC3D_Log(LOG_DEBUG) << "registring field: "<<concentrationFieldNameVector[i]<<" field address="<<concentrationFieldVector[i];
-    }
-
-    //    exit(0);
-
-    periodicBoundaryCheckVector.assign(3, false);
-    string boundaryName;
-    boundaryName = potts->getBoundaryXName();
-    changeToLower(boundaryName);
-    if (boundaryName == "periodic") {
-        periodicBoundaryCheckVector[0] = true;
-    }
-    boundaryName = potts->getBoundaryYName();
-    changeToLower(boundaryName);
-    if (boundaryName == "periodic") {
-        periodicBoundaryCheckVector[1] = true;
-    }
-
-    boundaryName = potts->getBoundaryZName();
-    changeToLower(boundaryName);
-    if (boundaryName == "periodic") {
-        periodicBoundaryCheckVector[2] = true;
-    }
-
-
-    //determining latticeType and setting diffusionLatticeScalingFactor
-    //When you evaluate div asa flux through the surface divided bby volume those scaling factors appear automatically. On cartesian lattife everythink is one so this is easy to forget that on different lattices they are not1
-    if (boundaryStrategy->getLatticeType() == HEXAGONAL_LATTICE) {
-        if (fieldDim.x == 1 || fieldDim.y == 1 || fieldDim.z ==
-                                                  1) { //2D simulation we ignore 1D simulations in CC3D they make no sense and we assume users will not attempt to run 1D simulations with CC3D
-            diffusionLatticeScalingFactor = 1.0f / sqrt(3.0f);// (2/3)/dL^2 dL=sqrt(2/sqrt(3)) so (2/3)/dL^2=1/sqrt(3)
-        } else {//3D simulation
-            diffusionLatticeScalingFactor = pow(2.0f, -4.0f /
-                                                      3.0f); //(1/2)/dL^2 dL dL^2=2**(1/3) so (1/2)/dL^2=1/(2.0*2^(1/3))=2^(-4/3)
-        }
-
-    }
-
-    //we only autoscale diffusion when user requests it explicitely
-    if (!autoscaleDiffusion) {
-        diffusionLatticeScalingFactor = 1.0;
-    }
-
-    simulator->registerSteerableObject(this);
-}
-
-
-//////////////////////////////////////////////////////////////////////////////////////////////////////////////////////////////////////////
-void FlexibleDiffusionSolverFE::extraInit(Simulator *simulator) {
-
-    if ((serializeFlag || readFromFileFlag) && !serializerPtr) {
-        serializerPtr = new FlexibleDiffusionSolverSerializer();
-        serializerPtr->solverPtr = this;
-    }
-
-    if (serializeFlag) {
-        simulator->registerSerializer(serializerPtr);
-    }
-
-    bool useBoxWatcher = false;
-    for (size_t i = 0; i < diffSecrFieldTuppleVec.size(); ++i) {
-        if (diffSecrFieldTuppleVec[i].diffData.useBoxWatcher) {
-            useBoxWatcher = true;
-            break;
-        }
-    }
-    bool steppableAlreadyRegisteredFlag;
-    if (useBoxWatcher) {
-        boxWatcherSteppable = (BoxWatcher *) Simulator::steppableManager.get("BoxWatcher",
-                                                                             &steppableAlreadyRegisteredFlag);
-        if (!steppableAlreadyRegisteredFlag)
-            boxWatcherSteppable->init(simulator);
-    }
-}
-
-//////////////////////////////////////////////////////////////////////////////////////////////////////////////////////////////////////////
-<<<<<<< HEAD
-void FlexibleDiffusionSolverFE::handleEvent(CC3DEvent & _event){
-	Log(LOG_DEBUG) << "\n\n\n\n FlexibleDiffusionSolverFE::handleEvent";
-	if (_event.id!=LATTICE_RESIZE){
-		return;
-	}
-	
-    cellFieldG=(WatchableField3D<CellG *> *)potts->getCellFieldG();
-    
-	CC3DEventLatticeResize ev = static_cast<CC3DEventLatticeResize&>(_event);
-	
-    for (size_t i =0 ;   i < concentrationFieldVector.size() ; ++i){
-        concentrationFieldVector[i]->resizeAndShift(ev.newDim,ev.shiftVec);
-=======
-void FlexibleDiffusionSolverFE::handleEvent(CC3DEvent &_event) {
-    CC3D_Log(LOG_DEBUG) << "FlexibleDiffusionSolverFE::handleEvent";
-    if (_event.id != LATTICE_RESIZE) {
-        return;
->>>>>>> 6ed90e64
-    }
-
-    cellFieldG = (WatchableField3D < CellG * > *)
-    potts->getCellFieldG();
-
-    CC3DEventLatticeResize ev = static_cast<CC3DEventLatticeResize &>(_event);
-
-    for (size_t i = 0; i < concentrationFieldVector.size(); ++i) {
-        concentrationFieldVector[i]->resizeAndShift(ev.newDim, ev.shiftVec);
-    }
-
-    fieldDim = cellFieldG->getDim();
-    workFieldDim = concentrationFieldVector[0]->getInternalDim();
-
-}
-
-
-//////////////////////////////////////////////////////////////////////////////////////////////////////////////////////////////////////////
-void FlexibleDiffusionSolverFE::start() {
-	//     if(diffConst> (1.0/6.0-0.05) ){ //hard coded condtion for stability of the solutions - assume dt=1 dx=dy=dz=1
-<<<<<<< HEAD
-	//	Log(LOG_TRACE) << "CANNOT SOLVE DIFFUSION EQUATION: STABILITY PROBLEM - DIFFUSION CONSTANT TOO LARGE. EXITING...";
-	//       exit(0);
-	//
-	//    }
-=======
-	//	CC3D_Log(LOG_TRACE) << "CANNOT SOLVE DIFFUSION EQUATION: STABILITY PROBLEM - DIFFUSION CONSTANT TOO LARGE. EXITING...";
-    //       exit(0);
-    //
-    //    }
->>>>>>> 6ed90e64
-
-    dt_dx2 = deltaT / (deltaX * deltaX);
-
-    if (simPtr->getRestartEnabled()) {
-        return;  // we will not initialize cells if restart flag is on
-    }
-
-    if (readFromFileFlag) {
-        try {
-            serializerPtr->readFromFile();
-
-<<<<<<< HEAD
-		} catch (BasicException &){
-			Log(LOG_DEBUG) << "Going to fail-safe initialization";
-			initializeConcentration(); //if there was error, initialize using failsafe defaults
-		}
-=======
-        } catch (CC3DException &) {
-            CC3D_Log(LOG_DEBUG) << "Going to fail-safe initialization";
-            initializeConcentration(); //if there was error, initialize using failsafe defaults
-        }
->>>>>>> 6ed90e64
-
-    } else {
-        initializeConcentration();//Normal reading from User specified files
-    }
-}
-//////////////////////////////////////////////////////////////////////////////////////////////////////////////////////////////////////////
-
-<<<<<<< HEAD
-void FlexibleDiffusionSolverFE::initializeConcentration()
-{
-	for(unsigned int i = 0 ; i <diffSecrFieldTuppleVec.size() ; ++i)
-	{
-		Log(LOG_TRACE) << "EXPRESSION TO EVALUATE "<<diffSecrFieldTuppleVec[i].diffData.initialConcentrationExpression;
-		if(!diffSecrFieldTuppleVec[i].diffData.initialConcentrationExpression.empty()){
-			initializeFieldUsingEquation(concentrationFieldVector[i],diffSecrFieldTuppleVec[i].diffData.initialConcentrationExpression);
-			continue;
-		}
-		if(diffSecrFieldTuppleVec[i].diffData.concentrationFileName.empty()) continue;
-		Log(LOG_DEBUG) << "fail-safe initialization " << diffSecrFieldTuppleVec[i].diffData.concentrationFileName;
-		readConcentrationField(diffSecrFieldTuppleVec[i].diffData.concentrationFileName,concentrationFieldVector[i]);
-	}
-=======
-void FlexibleDiffusionSolverFE::initializeConcentration() {
-    for (unsigned int i = 0; i < diffSecrFieldTuppleVec.size(); ++i) {
-        CC3D_Log(LOG_DEBUG) << "EXPRESSION TO EVALUATE " << diffSecrFieldTuppleVec[i].diffData.initialConcentrationExpression;
-        if (!diffSecrFieldTuppleVec[i].diffData.initialConcentrationExpression.empty()) {
-            initializeFieldUsingEquation(concentrationFieldVector[i],
-                                         diffSecrFieldTuppleVec[i].diffData.initialConcentrationExpression);
-            continue;
-        }
-        if (diffSecrFieldTuppleVec[i].diffData.concentrationFileName.empty()) continue;
-        CC3D_Log(LOG_DEBUG) << "fail-safe initialization " << diffSecrFieldTuppleVec[i].diffData.concentrationFileName;
-        readConcentrationField(diffSecrFieldTuppleVec[i].diffData.concentrationFileName, concentrationFieldVector[i]);
-    }
->>>>>>> 6ed90e64
-}
-
-//////////////////////////////////////////////////////////////////////////////////////////////////////////////////////////////////////////
-void FlexibleDiffusionSolverFE::step(const unsigned int _currentStep) {
-
-    currentStep = _currentStep;
-
-    (this->*secretePtr)();
-
-    (this->*diffusePtr)();
-
-    if (serializeFrequency > 0 && serializeFlag && !(_currentStep % serializeFrequency)) {
-        serializerPtr->setCurrentStep(currentStep);
-        serializerPtr->serialize();
-    }
-}
-//////////////////////////////////////////////////////////////////////////////////////////////////////////////////////////////////////////
-
-void FlexibleDiffusionSolverFE::secreteOnContactSingleField(unsigned int idx) {
-
-    SecretionData &secrData = diffSecrFieldTuppleVec[idx].secrData;
-
-    std::map<unsigned char, SecretionOnContactData>::iterator mitrShared;
-    std::map<unsigned char, SecretionOnContactData>::iterator end_mitr = secrData.typeIdSecrOnContactDataMap.end();
-
-
-    ConcentrationField_t &concentrationField = *concentrationFieldVector[idx];
-    //Array3D_t & concentrationArray = concentrationFieldPtr->getContainer();
-
-
-    std::map<unsigned char, float> *contactCellMapMediumPtr;
-    std::map<unsigned char, float> *contactCellMapPtr;
-
-
-    bool secreteInMedium = false;
-    //the assumption is that medium has type ID 0
-    mitrShared = secrData.typeIdSecrOnContactDataMap.find(automaton->getTypeId("Medium"));
-
-    if (mitrShared != end_mitr) {
-        secreteInMedium = true;
-        contactCellMapMediumPtr = &(mitrShared->second.contactCellMap);
-    }
-
-
-    //HAVE TO WATCH OUT FOR SHARED/PRIVATE VARIABLES
-    DiffusionData &diffData = diffSecrFieldTuppleVec[idx].diffData;
-
-    if (diffData.useBoxWatcher) {
-
-<<<<<<< HEAD
-		Dim3D minDimBW;		
-		Dim3D maxDimBW;
-		Point3D minCoordinates=*(boxWatcherSteppable->getMinCoordinatesPtr());
-		Point3D maxCoordinates=*(boxWatcherSteppable->getMaxCoordinatesPtr());
-		Log(LOG_TRACE) << "FLEXIBLE DIFF SOLVER maxCoordinates="<<maxCoordinates<<" minCoordinates="<<minCoordinates;
-		x_min=minCoordinates.x+1;
-		x_max=maxCoordinates.x+1;
-		y_min=minCoordinates.y+1;
-		y_max=maxCoordinates.y+1;
-		z_min=minCoordinates.z+1;
-		z_max=maxCoordinates.z+1;
-=======
-        unsigned x_min = 1, x_max = fieldDim.x + 1;
-        unsigned y_min = 1, y_max = fieldDim.y + 1;
-        unsigned z_min = 1, z_max = fieldDim.z + 1;
->>>>>>> 6ed90e64
-
-        Dim3D minDimBW;
-        Dim3D maxDimBW;
-        Point3D minCoordinates = *(boxWatcherSteppable->getMinCoordinatesPtr());
-        Point3D maxCoordinates = *(boxWatcherSteppable->getMaxCoordinatesPtr());
-        CC3D_Log(LOG_TRACE) << "FLEXIBLE DIFF SOLVER maxCoordinates="<<maxCoordinates<<" minCoordinates="<<minCoordinates;
-        x_min = minCoordinates.x + 1;
-        x_max = maxCoordinates.x + 1;
-        y_min = minCoordinates.y + 1;
-        y_max = maxCoordinates.y + 1;
-        z_min = minCoordinates.z + 1;
-        z_max = maxCoordinates.z + 1;
-
-        minDimBW = Dim3D(x_min, y_min, z_min);
-        maxDimBW = Dim3D(x_max, y_max, z_max);
-        pUtils->calculateFESolverPartitionWithBoxWatcher(minDimBW, maxDimBW);
-
-    }
-
-
-    pUtils->prepareParallelRegionFESolvers(diffData.useBoxWatcher);
-#pragma omp parallel
-    {
-
-        std::map<unsigned char, SecretionOnContactData>::iterator mitr;
-        std::map<unsigned char, float>::iterator mitrTypeConst;
-
-        float currentConcentration;
-        float secrConst;
-        float secrConstMedium = 0.0;
-
-        CellG *currentCellPtr;
-        Point3D pt;
-        Neighbor n;
-        CellG *nCell = 0;
-        WatchableField3D < CellG * > *fieldG = (WatchableField3D < CellG * > *)
-        potts->getCellFieldG();
-        unsigned char type;
-
-        int threadNumber = pUtils->getCurrentWorkNodeNumber();
-
-        Dim3D minDim;
-        Dim3D maxDim;
-
-        if (diffData.useBoxWatcher) {
-            minDim = pUtils->getFESolverPartitionWithBoxWatcher(threadNumber).first;
-            maxDim = pUtils->getFESolverPartitionWithBoxWatcher(threadNumber).second;
-
-        } else {
-            minDim = pUtils->getFESolverPartition(threadNumber).first;
-            maxDim = pUtils->getFESolverPartition(threadNumber).second;
-        }
-
-
-        for (int z = minDim.z; z < maxDim.z; z++)
-            for (int y = minDim.y; y < maxDim.y; y++)
-                for (int x = minDim.x; x < maxDim.x; x++) {
-                    pt = Point3D(x - 1, y - 1, z - 1);
-                    ///**
-                    currentCellPtr = cellFieldG->getQuick(pt);
-                    //             currentCellPtr=cellFieldG->get(pt);
-                    currentConcentration = concentrationField.getDirect(x, y, z);
-
-                    if (secreteInMedium && !currentCellPtr) {
-                        for (unsigned int i = 0; i <= maxNeighborIndex/*offsetVec.size()*/ ; ++i) {
-                            n = boundaryStrategy->getNeighborDirect(pt, i);
-                            if (!n.distance)//not a valid neighbor
-                                continue;
-                            ///**
-                            nCell = fieldG->get(n.pt);
-                            //                      nCell = fieldG->get(n.pt);
-                            if (nCell)
-                                type = nCell->type;
-                            else
-                                type = 0;
-
-                            mitrTypeConst = contactCellMapMediumPtr->find(type);
-
-                            if (mitrTypeConst != contactCellMapMediumPtr->end()) {//OK to secrete, contact detected
-                                secrConstMedium = mitrTypeConst->second;
-
-                                concentrationField.setDirect(x, y, z, currentConcentration + secrConstMedium);
-                            }
-                        }
-                        continue;
-                    }
-
-                    if (currentCellPtr) {
-                        mitr = secrData.typeIdSecrOnContactDataMap.find(currentCellPtr->type);
-                        if (mitr != end_mitr) {
-
-                            contactCellMapPtr = &(mitr->second.contactCellMap);
-
-                            for (unsigned int i = 0; i <= maxNeighborIndex/*offsetVec.size() */; ++i) {
-
-                                n = boundaryStrategy->getNeighborDirect(pt, i);
-                                if (!n.distance)//not a valid neighbor
-                                    continue;
-                                ///**
-                                nCell = fieldG->get(n.pt);
-                                //                      nCell = fieldG->get(n.pt);
-                                if (nCell)
-                                    type = nCell->type;
-                                else
-                                    type = 0;
-
-                                if (currentCellPtr == nCell)
-                                    continue; //skip secretion in pixels belongin to the same cell
-
-                                mitrTypeConst = contactCellMapPtr->find(type);
-                                if (mitrTypeConst != contactCellMapPtr->end()) {//OK to secrete, contact detected
-                                    secrConst = mitrTypeConst->second;
-                                    //                         concentrationField->set(pt,currentConcentration+secrConst);
-                                    concentrationField.setDirect(x, y, z, currentConcentration + secrConst);
-                                }
-                            }
-                        }
-                    }
-                }
-    }
-}
-
-//////////////////////////////////////////////////////////////////////////////////////////////////////////////////////////////////////////
-void FlexibleDiffusionSolverFE::secreteSingleField(unsigned int idx) {
-
-    SecretionData &secrData = diffSecrFieldTuppleVec[idx].secrData;
-
-    float maxUptakeInMedium = 0.0;
-    float relativeUptakeRateInMedium = 0.0;
-    float secrConstMedium = 0.0;
-
-    std::map<unsigned char, float>::iterator mitrShared;
-    std::map<unsigned char, float>::iterator end_mitr = secrData.typeIdSecrConstMap.end();
-    std::map<unsigned char, UptakeData>::iterator mitrUptakeShared;
-    std::map<unsigned char, UptakeData>::iterator end_mitrUptake = secrData.typeIdUptakeDataMap.end();
-
-
-
-    //ConcentrationField_t & concentrationField=*concentrationFieldVector[idx];
-
-    ConcentrationField_t &concentrationField = *concentrationFieldVector[idx];
-    //Array3D_t & concentrationArray = concentrationFieldPtr->getContainer();
-
-    bool doUptakeFlag = false;
-    bool uptakeInMediumFlag = false;
-    bool secreteInMedium = false;
-    //the assumption is that medium has type ID 0
-    mitrShared = secrData.typeIdSecrConstMap.find(automaton->getTypeId("Medium"));
-
-    if (mitrShared != end_mitr) {
-        secreteInMedium = true;
-        secrConstMedium = mitrShared->second;
-    }
-
-    //uptake for medium setup
-    if (secrData.typeIdUptakeDataMap.size()) {
-        doUptakeFlag = true;
-    }
-    //uptake for medium setup
-    if (doUptakeFlag) {
-        mitrUptakeShared = secrData.typeIdUptakeDataMap.find(automaton->getTypeId("Medium"));
-        if (mitrUptakeShared != end_mitrUptake) {
-            maxUptakeInMedium = mitrUptakeShared->second.maxUptake;
-            relativeUptakeRateInMedium = mitrUptakeShared->second.relativeUptakeRate;
-            uptakeInMediumFlag = true;
-
-        }
-    }
-
-
-
-    //HAVE TO WATCH OUT FOR SHARED/PRIVATE VARIABLES
-    DiffusionData &diffData = diffSecrFieldTuppleVec[idx].diffData;
-    if (diffData.useBoxWatcher) {
-
-        unsigned x_min = 1, x_max = fieldDim.x + 1;
-        unsigned y_min = 1, y_max = fieldDim.y + 1;
-        unsigned z_min = 1, z_max = fieldDim.z + 1;
-
-<<<<<<< HEAD
-		Dim3D minDimBW;		
-		Dim3D maxDimBW;
-		Point3D minCoordinates=*(boxWatcherSteppable->getMinCoordinatesPtr());
-		Point3D maxCoordinates=*(boxWatcherSteppable->getMaxCoordinatesPtr());
-		Log(LOG_TRACE) << "FLEXIBLE DIFF SOLVER maxCoordinates="<<maxCoordinates<<" minCoordinates="<<minCoordinates;
-		x_min=minCoordinates.x+1;
-		x_max=maxCoordinates.x+1;
-		y_min=minCoordinates.y+1;
-		y_max=maxCoordinates.y+1;
-		z_min=minCoordinates.z+1;
-		z_max=maxCoordinates.z+1;
-=======
-        Dim3D minDimBW;
-        Dim3D maxDimBW;
-        Point3D minCoordinates = *(boxWatcherSteppable->getMinCoordinatesPtr());
-        Point3D maxCoordinates = *(boxWatcherSteppable->getMaxCoordinatesPtr());
-        CC3D_Log(LOG_TRACE) << "FLEXIBLE DIFF SOLVER maxCoordinates="<<maxCoordinates<<" minCoordinates="<<minCoordinates;
-        x_min = minCoordinates.x + 1;
-        x_max = maxCoordinates.x + 1;
-        y_min = minCoordinates.y + 1;
-        y_max = maxCoordinates.y + 1;
-        z_min = minCoordinates.z + 1;
-        z_max = maxCoordinates.z + 1;
->>>>>>> 6ed90e64
-
-        minDimBW = Dim3D(x_min, y_min, z_min);
-        maxDimBW = Dim3D(x_max, y_max, z_max);
-        pUtils->calculateFESolverPartitionWithBoxWatcher(minDimBW, maxDimBW);
-
-	}
-<<<<<<< HEAD
-	Log(LOG_TRACE) << "SECRETE SINGLE FIELD";;
-=======
-	CC3D_Log(LOG_TRACE) << "SECRETE SINGLE FIELD";;
-
->>>>>>> 6ed90e64
-
-    pUtils->prepareParallelRegionFESolvers(diffData.useBoxWatcher);
-
-
-#pragma omp parallel
-    {
-
-        CellG *currentCellPtr;
-        //Field3DImpl<float> * concentrationField=concentrationFieldVector[idx];
-        float currentConcentration;
-        float secrConst;
-
-
-        std::map<unsigned char, float>::iterator mitr;
-        std::map<unsigned char, UptakeData>::iterator mitrUptake;
-
-        Point3D pt;
-        int threadNumber = pUtils->getCurrentWorkNodeNumber();
-
-
-        Dim3D minDim;
-        Dim3D maxDim;
-
-        if (diffData.useBoxWatcher) {
-            minDim = pUtils->getFESolverPartitionWithBoxWatcher(threadNumber).first;
-            maxDim = pUtils->getFESolverPartitionWithBoxWatcher(threadNumber).second;
-
-        } else {
-            minDim = pUtils->getFESolverPartition(threadNumber).first;
-            maxDim = pUtils->getFESolverPartition(threadNumber).second;
-        }
-
-        for (int z = minDim.z; z < maxDim.z; z++)
-            for (int y = minDim.y; y < maxDim.y; y++)
-                for (int x = minDim.x; x < maxDim.x; x++) {
-
-					pt=Point3D(x-1,y-1,z-1);
-					///**
-					currentCellPtr=cellFieldG->getQuick(pt);
-					//             currentCellPtr=cellFieldG->get(pt);
-
-					//             if(currentCellPtr)
-					//currentConcentration = concentrationField.getDirect(x,y,z);
-
-<<<<<<< HEAD
-					currentConcentration = concentrationField.getDirect(x,y,z);
-
-					if(secreteInMedium && ! currentCellPtr){
-						concentrationField.setDirect(x,y,z,currentConcentration+secrConstMedium);
-					}
-
-					if(currentCellPtr){											
-						mitr=secrData.typeIdSecrConstMap.find(currentCellPtr->type);
-						if(mitr!=end_mitr){
-							secrConst=mitr->second;
-							concentrationField.setDirect(x,y,z,currentConcentration+secrConst);
-
-						}
-					}
-
-					if(doUptakeFlag){
-
-						if(uptakeInMediumFlag && ! currentCellPtr){						
-							if(currentConcentration*relativeUptakeRateInMedium>maxUptakeInMedium){
-								concentrationField.setDirect(x,y,z,concentrationField.getDirect(x,y,z)-maxUptakeInMedium);
-							}else{
-								concentrationField.setDirect(x,y,z,concentrationField.getDirect(x,y,z) - currentConcentration*relativeUptakeRateInMedium);
-							}
-						}
-						if(currentCellPtr){
-
-							mitrUptake=secrData.typeIdUptakeDataMap.find(currentCellPtr->type);
-							if(mitrUptake!=end_mitrUptake){								
-								if(currentConcentration*mitrUptake->second.relativeUptakeRate > mitrUptake->second.maxUptake){
-									concentrationField.setDirect(x,y,z,concentrationField.getDirect(x,y,z)-mitrUptake->second.maxUptake);
-									Log(LOG_TRACE) << " uptake concentration="<< currentConcentration<<" relativeUptakeRate="<<mitrUptake->second.relativeUptakeRate<<" subtract="<<mitrUptake->second.maxUptake;
-								}else{
-									concentrationField.setDirect(x,y,z,concentrationField.getDirect(x,y,z)-currentConcentration*mitrUptake->second.relativeUptakeRate);
-									Log(LOG_TRACE) << "concentration="<< currentConconcentrationField.getDirect(x,y,z)- currentConcentration*mitrUptake->second.relativeUptakeRate;
-								}
-							}
-						}
-					}
-				}
-	}
-=======
-                    currentConcentration = concentrationField.getDirect(x, y, z);
-
-                    if (secreteInMedium && !currentCellPtr) {
-                        concentrationField.setDirect(x, y, z, currentConcentration + secrConstMedium);
-                    }
-
-                    if (currentCellPtr) {
-                        mitr = secrData.typeIdSecrConstMap.find(currentCellPtr->type);
-                        if (mitr != end_mitr) {
-                            secrConst = mitr->second;
-                            concentrationField.setDirect(x, y, z, currentConcentration + secrConst);
-
-                        }
-                    }
-
-                    if (doUptakeFlag) {
-
-                        if (uptakeInMediumFlag && !currentCellPtr) {
-                            if (currentConcentration * relativeUptakeRateInMedium > maxUptakeInMedium) {
-                                concentrationField.setDirect(x, y, z,
-                                                             concentrationField.getDirect(x, y, z) - maxUptakeInMedium);
-                            } else {
-                                concentrationField.setDirect(x, y, z, concentrationField.getDirect(x, y, z) -
-                                                                      currentConcentration *
-                                                                      relativeUptakeRateInMedium);
-                            }
-                        }
-                        if (currentCellPtr) {
-
-                            mitrUptake = secrData.typeIdUptakeDataMap.find(currentCellPtr->type);
-                            if (mitrUptake != end_mitrUptake) {
-                                if (currentConcentration * mitrUptake->second.relativeUptakeRate >
-                                    mitrUptake->second.maxUptake) {
-                                    concentrationField.setDirect(x, y, z, concentrationField.getDirect(x, y, z) -
-                                                                          mitrUptake->second.maxUptake);
-                                    CC3D_Log(LOG_TRACE) << " uptake concentration="<< currentConcentration<<" relativeUptakeRate="<<mitrUptake->second.relativeUptakeRate<<" subtract="<<mitrUptake->second.maxUptake;
-                                } else {
-                                    concentrationField.setDirect(x, y, z, concentrationField.getDirect(x, y, z) -
-                                                                          currentConcentration *
-                                                                          mitrUptake->second.relativeUptakeRate);
-                                    CC3D_Log(LOG_TRACE) << "concentration="<< concentrationField.getDirect(x,y,z)- currentConcentration*mitrUptake->second.relativeUptakeRate;
-                                }
-                            }
-                        }
-                    }
-                }
-    }
->>>>>>> 6ed90e64
-}
-
-//////////////////////////////////////////////////////////////////////////////////////////////////////////////////////////////////////////
-void FlexibleDiffusionSolverFE::secreteConstantConcentrationSingleField(unsigned int idx) {
-
-    SecretionData &secrData = diffSecrFieldTuppleVec[idx].secrData;
-
-    std::map<unsigned char, float>::iterator mitrShared;
-    std::map<unsigned char, float>::iterator end_mitr = secrData.typeIdSecrConstConstantConcentrationMap.end();
-
-
-    float secrConstMedium = 0.0;
-
-    ConcentrationField_t &concentrationField = *concentrationFieldVector[idx];
-    //Array3D_t & concentrationArray = concentrationFieldPtr->getContainer();
-
-    bool secreteInMedium = false;
-    //the assumption is that medium has type ID 0
-    mitrShared = secrData.typeIdSecrConstConstantConcentrationMap.find(automaton->getTypeId("Medium"));
-
-    if (mitrShared != end_mitr) {
-        secreteInMedium = true;
-        secrConstMedium = mitrShared->second;
-    }
-
-
-    //HAVE TO WATCH OUT FOR SHARED/PRIVATE VARIABLES
-    DiffusionData &diffData = diffSecrFieldTuppleVec[idx].diffData;
-    if (diffData.useBoxWatcher) {
-
-        unsigned x_min = 1, x_max = fieldDim.x + 1;
-        unsigned y_min = 1, y_max = fieldDim.y + 1;
-        unsigned z_min = 1, z_max = fieldDim.z + 1;
-
-<<<<<<< HEAD
-		Dim3D minDimBW;		
-		Dim3D maxDimBW;
-		Point3D minCoordinates=*(boxWatcherSteppable->getMinCoordinatesPtr());
-		Point3D maxCoordinates=*(boxWatcherSteppable->getMaxCoordinatesPtr());
-		Log(LOG_TRACE) << "FLEXIBLE DIFF SOLVER maxCoordinates="<<maxCoordinates<<" minCoordinates="<<minCoordinates;
-		x_min=minCoordinates.x+1;
-		x_max=maxCoordinates.x+1;
-		y_min=minCoordinates.y+1;
-		y_max=maxCoordinates.y+1;
-		z_min=minCoordinates.z+1;
-		z_max=maxCoordinates.z+1;
-=======
-        Dim3D minDimBW;
-        Dim3D maxDimBW;
-        Point3D minCoordinates = *(boxWatcherSteppable->getMinCoordinatesPtr());
-        Point3D maxCoordinates = *(boxWatcherSteppable->getMaxCoordinatesPtr());
-        CC3D_Log(LOG_TRACE) << "FLEXIBLE DIFF SOLVER maxCoordinates="<<maxCoordinates<<" minCoordinates="<<minCoordinates;
-        x_min = minCoordinates.x + 1;
-        x_max = maxCoordinates.x + 1;
-        y_min = minCoordinates.y + 1;
-        y_max = maxCoordinates.y + 1;
-        z_min = minCoordinates.z + 1;
-        z_max = maxCoordinates.z + 1;
->>>>>>> 6ed90e64
-
-        minDimBW = Dim3D(x_min, y_min, z_min);
-        maxDimBW = Dim3D(x_max, y_max, z_max);
-        pUtils->calculateFESolverPartitionWithBoxWatcher(minDimBW, maxDimBW);
-
-    }
-
-    pUtils->prepareParallelRegionFESolvers(diffData.useBoxWatcher);
-
-#pragma omp parallel
-    {
-
-        CellG *currentCellPtr;
-        //Field3DImpl<float> * concentrationField=concentrationFieldVector[idx];
-//		float currentConcentration;
-        float secrConst;
-
-        std::map<unsigned char, float>::iterator mitr;
-
-        Point3D pt;
-        int threadNumber = pUtils->getCurrentWorkNodeNumber();
-
-        Dim3D minDim;
-        Dim3D maxDim;
-
-        if (diffData.useBoxWatcher) {
-            minDim = pUtils->getFESolverPartitionWithBoxWatcher(threadNumber).first;
-            maxDim = pUtils->getFESolverPartitionWithBoxWatcher(threadNumber).second;
-
-        } else {
-            minDim = pUtils->getFESolverPartition(threadNumber).first;
-            maxDim = pUtils->getFESolverPartition(threadNumber).second;
-        }
-
-        for (int z = minDim.z; z < maxDim.z; z++)
-            for (int y = minDim.y; y < maxDim.y; y++)
-                for (int x = minDim.x; x < maxDim.x; x++) {
-
-					pt=Point3D(x-1,y-1,z-1);
-					///**
-					currentCellPtr=cellFieldG->getQuick(pt);
-					//             currentCellPtr=cellFieldG->get(pt);
-
-					//             if(currentCellPtr)
-					//currentConcentration = concentrationArray[x][y][z];
-
-                    if (secreteInMedium && !currentCellPtr) {
-                        concentrationField.setDirect(x, y, z, secrConstMedium);
-                    }
-
-                    if (currentCellPtr) {
-                        mitr = secrData.typeIdSecrConstConstantConcentrationMap.find(currentCellPtr->type);
-                        if (mitr != end_mitr) {
-                            secrConst = mitr->second;
-                            concentrationField.setDirect(x, y, z, secrConst);
-                        }
-                    }
-                }
-    }
-}
-
-//////////////////////////////////////////////////////////////////////////////////////////////////////////////////////////////////////////
-void FlexibleDiffusionSolverFE::secrete() {
-
-    for (unsigned int i = 0; i < diffSecrFieldTuppleVec.size(); ++i) {
-
-        for (unsigned int j = 0; j < diffSecrFieldTuppleVec[i].secrData.secretionFcnPtrVec.size(); ++j) {
-            (this->*diffSecrFieldTuppleVec[i].secrData.secretionFcnPtrVec[j])(i);
-
-            //          (this->*secrDataVec[i].secretionFcnPtrVec[j])(i);
-        }
-
-    }
-}
-
-//////////////////////////////////////////////////////////////////////////////////////////////////////////////////////////////////////////
-float FlexibleDiffusionSolverFE::couplingTerm(Point3D &_pt, std::vector <CouplingData> &_couplDataVec,
-                                              float _currentConcentration) {
-
-    float couplingTerm = 0.0;
-    float coupledConcentration;
-    for (size_t i = 0; i < _couplDataVec.size(); ++i) {
-        coupledConcentration = concentrationFieldVector[_couplDataVec[i].fieldIdx]->get(_pt);
-        couplingTerm += _couplDataVec[i].couplingCoef * _currentConcentration * coupledConcentration;
-    }
-
-    return couplingTerm;
-}
-
-//////////////////////////////////////////////////////////////////////////////////////////////////////////////////////////////////////////
-void FlexibleDiffusionSolverFE::boundaryConditionInit(int idx) {
-
-    ConcentrationField_t &_array = *concentrationFieldVector[idx];
-    bool detailedBCFlag = bcSpecFlagVec[idx];
-    BoundaryConditionSpecifier &bcSpec = bcSpecVec[idx];
-    DiffusionData &diffData = diffSecrFieldTuppleVec[idx].diffData;
-    float deltaX = diffData.deltaX;
-
-    //ConcentrationField_t & _array=*concentrationField;
-    if (!detailedBCFlag) {
-        //dealing with periodic boundary condition in x direction
-        //have to use internalDim-1 in the for loop as max index because otherwise with extra shitf if we used internalDim we run outside the lattice
-        if (fieldDim.x > 1) {
-            if (periodicBoundaryCheckVector[0]) {//periodic boundary conditions were set in x direction
-                //x - periodic
-                int x = 0;
-                for (int y = 0; y < workFieldDim.y - 1; ++y)
-                    for (int z = 0; z < workFieldDim.z - 1; ++z) {
-                        _array.setDirect(x, y, z, _array.getDirect(fieldDim.x, y, z));
-                    }
-
-                x = fieldDim.x + 1;
-                for (int y = 0; y < workFieldDim.y - 1; ++y)
-                    for (int z = 0; z < workFieldDim.z - 1; ++z) {
-                        _array.setDirect(x, y, z, _array.getDirect(1, y, z));
-                    }
-            }
-            else {//noFlux BC
-                int x = 0;
-                for (int y = 0; y < workFieldDim.y - 1; ++y)
-                    for (int z = 0; z < workFieldDim.z - 1; ++z) {
-                        _array.setDirect(x, y, z, _array.getDirect(x + 1, y, z));
-                    }
-
-                x = fieldDim.x + 1;
-                for (int y = 0; y < workFieldDim.y - 1; ++y)
-                    for (int z = 0; z < workFieldDim.z - 1; ++z) {
-                        _array.setDirect(x, y, z, _array.getDirect(x - 1, y, z));
-                    }
-            }
-        }
-
-        //dealing with periodic boundary condition in y direction
-        if (fieldDim.y > 1) {
-            if (periodicBoundaryCheckVector[1]) {//periodic boundary conditions were set in x direction
-                int y = 0;
-                for (int x = 0; x < workFieldDim.x - 1; ++x)
-                    for (int z = 0; z < workFieldDim.z - 1; ++z) {
-                        _array.setDirect(x, y, z, _array.getDirect(x, fieldDim.y, z));
-                    }
-
-                y = fieldDim.y + 1;
-                for (int x = 0; x < workFieldDim.x - 1; ++x)
-                    for (int z = 0; z < workFieldDim.z - 1; ++z) {
-                        _array.setDirect(x, y, z, _array.getDirect(x, 1, z));
-                    }
-            }
-            else {//NoFlux BC
-                int y = 0;
-                for (int x = 0; x < workFieldDim.x - 1; ++x)
-                    for (int z = 0; z < workFieldDim.z - 1; ++z) {
-                        _array.setDirect(x, y, z, _array.getDirect(x, y + 1, z));
-                    }
-
-                y = fieldDim.y + 1;
-                for (int x = 0; x < workFieldDim.x - 1; ++x)
-                    for (int z = 0; z < workFieldDim.z - 1; ++z) {
-                        _array.setDirect(x, y, z, _array.getDirect(x, y - 1, z));
-                    }
-            }
-        }
-        //dealing with periodic boundary condition in z direction
-        if (fieldDim.z > 1) {
-            if (periodicBoundaryCheckVector[2]) {//periodic boundary conditions were set in x direction
-                int z = 0;
-                for (int x = 0; x < workFieldDim.x - 1; ++x)
-                    for (int y = 0; y < workFieldDim.y - 1; ++y) {
-                        _array.setDirect(x, y, z, _array.getDirect(x, y, fieldDim.z));
-                    }
-
-                z = fieldDim.z + 1;
-                for (int x = 0; x < workFieldDim.x - 1; ++x)
-                    for (int y = 0; y < workFieldDim.y - 1; ++y) {
-                        _array.setDirect(x, y, z, _array.getDirect(x, y, 1));
-                    }
-            }
-            else {//Noflux BC
-                int z = 0;
-                for (int x = 0; x < workFieldDim.x - 1; ++x)
-                    for (int y = 0; y < workFieldDim.y - 1; ++y) {
-                        _array.setDirect(x, y, z, _array.getDirect(x, y, z + 1));
-                    }
-
-                z = fieldDim.z + 1;
-                for (int x = 0; x < workFieldDim.x - 1; ++x)
-                    for (int y = 0; y < workFieldDim.y - 1; ++y) {
-                        _array.setDirect(x, y, z, _array.getDirect(x, y, z - 1));
-                    }
-            }
-        }
-    } else {
-        //detailed specification of boundary conditions
-        // X axis
-        if (fieldDim.x > 1) {
-            if (bcSpec.planePositions[0] == BoundaryConditionSpecifier::PERIODIC ||
-                bcSpec.planePositions[1] == BoundaryConditionSpecifier::PERIODIC) {
-                int x = 0;
-                for (int y = 0; y < workFieldDim.y - 1; ++y)
-                    for (int z = 0; z < workFieldDim.z - 1; ++z) {
-                        _array.setDirect(x, y, z, _array.getDirect(fieldDim.x, y, z));
-                    }
-
-                x = fieldDim.x + 1;
-                for (int y = 0; y < workFieldDim.y - 1; ++y)
-                    for (int z = 0; z < workFieldDim.z - 1; ++z) {
-                        _array.setDirect(x, y, z, _array.getDirect(1, y, z));
-                    }
-
-            }
-            else {
-
-                if (bcSpec.planePositions[0] == BoundaryConditionSpecifier::CONSTANT_VALUE) {
-                    float cValue = static_cast<float>(bcSpec.values[0]);
-                    int x = 0;
-                    for (int y = 0; y < workFieldDim.y - 1; ++y)
-                        for (int z = 0; z < workFieldDim.z - 1; ++z) {
-                            _array.setDirect(x, y, z, cValue);
-                        }
-
-                }
-                else if (bcSpec.planePositions[0] == BoundaryConditionSpecifier::CONSTANT_DERIVATIVE) {
-                    float cdValue = static_cast<float>(bcSpec.values[0]);
-                    int x = 0;
-
-                    for (int y = 0; y < workFieldDim.y - 1; ++y)
-                        for (int z = 0; z < workFieldDim.z - 1; ++z) {
-                            _array.setDirect(x, y, z, _array.getDirect(1, y, z) - cdValue * deltaX);
-                        }
-
-                }
-
-                if (bcSpec.planePositions[1] == BoundaryConditionSpecifier::CONSTANT_VALUE) {
-                    float cValue = static_cast<float>(bcSpec.values[1]);
-                    int x = fieldDim.x + 1;
-                    for (int y = 0; y < workFieldDim.y - 1; ++y)
-                        for (int z = 0; z < workFieldDim.z - 1; ++z) {
-                            _array.setDirect(x, y, z, cValue);
-                        }
-
-<<<<<<< HEAD
-void FlexibleDiffusionSolverFE::diffuseSingleField(unsigned int idx){
-
-	// OPTIMIZATIONS - Maciej Swat
-	// In addition to using contiguous array with scratch area being interlaced with concentration vector further optimizations are possible
-	// In the most innner loop iof the FE solver one can replace maxNeighborIndex with hard coded number. Also instead of 
-	// Using boundary strategy to get offset array it is best to hard code offsets and access them directly
-	// The downside is that in such a case one woudl have to write separate diffuseSingleField functions fdor 2D, 3D and for hex and square lattices. 
-	// However speedups may be worth extra effort.   
-	// Log(LOG_TRACE) << "shiftArray="<<concentrationField.getShiftArray()<<" shiftSwap="<<concentrationField.getShiftSwap();
-	//hard coded offsets for 3D square lattice
-	//Point3D offsetArray[6];
-	//offsetArray[0]=Point3D(0,0,1);
-	//offsetArray[1]=Point3D(0,1,0);
-	//offsetArray[2]=Point3D(1,0,0);
-	//offsetArray[3]=Point3D(0,0,-1);
-	//offsetArray[4]=Point3D(0,-1,0);
-	//offsetArray[5]=Point3D(-1,0,0);
-
-
-	/// 'n' denotes neighbor
-
-	///this is the diffusion equation
-	///C_{xx}+C_{yy}+C_{zz}=(1/a)*C_{t}
-	///a - diffusivity - diffConst
-
-	///Finite difference method:
-	///T_{0,\delta \tau}=F*\sum_{i=1}^N T_{i}+(1-N*F)*T_{0}
-	///N - number of neighbors
-	///will have to double check this formula
-
-
-
-	//HAVE TO WATCH OUT FOR SHARED/PRIVATE VARIABLES
-	Log(LOG_TRACE) << "Diffusion step";
-	DiffusionData & diffData = diffSecrFieldTuppleVec[idx].diffData;
-	float diffConst=diffData.diffConst;
-	float decayConst=diffData.decayConst;
-	float deltaT=diffData.deltaT;
-	float deltaX=diffData.deltaX;
-	float dt_dx2=deltaT/(deltaX*deltaX);
-	
-
-	if(diffSecrFieldTuppleVec[idx].diffData.diffConst==0.0 && diffSecrFieldTuppleVec[idx].diffData.decayConst==0.0){
-		return; //skip solving of the equation if diffusion and decay constants are 0
-	}
-=======
-                }
-                else if (bcSpec.planePositions[1] == BoundaryConditionSpecifier::CONSTANT_DERIVATIVE) {
-                    float cdValue = static_cast<float>(bcSpec.values[1]);
-                    int x = fieldDim.x + 1;
->>>>>>> 6ed90e64
-
-                    for (int y = 0; y < workFieldDim.y - 1; ++y)
-                        for (int z = 0; z < workFieldDim.z - 1; ++z) {
-                            _array.setDirect(x, y, z, _array.getDirect(x - 1, y, z) + cdValue * deltaX);
-                        }
-
-                }
-
-            }
-        }
-        //detailed specification of boundary conditions
-        // Y axis
-        if (fieldDim.y > 1) {
-            if (bcSpec.planePositions[2] == BoundaryConditionSpecifier::PERIODIC ||
-                bcSpec.planePositions[3] == BoundaryConditionSpecifier::PERIODIC) {
-                int y = 0;
-                for (int x = 0; x < workFieldDim.x - 1; ++x)
-                    for (int z = 0; z < workFieldDim.z - 1; ++z) {
-                        _array.setDirect(x, y, z, _array.getDirect(x, fieldDim.y, z));
-                    }
-
-                y = fieldDim.y + 1;
-                for (int x = 0; x < workFieldDim.x - 1; ++x)
-                    for (int z = 0; z < workFieldDim.z - 1; ++z) {
-                        _array.setDirect(x, y, z, _array.getDirect(x, 1, z));
-                    }
-
-            }
-            else {
-
-                if (bcSpec.planePositions[2] == BoundaryConditionSpecifier::CONSTANT_VALUE) {
-                    float cValue = static_cast<float>(bcSpec.values[2]);
-                    int y = 0;
-                    for (int x = 0; x < workFieldDim.x - 1; ++x)
-                        for (int z = 0; z < workFieldDim.z - 1; ++z) {
-                            _array.setDirect(x, y, z, cValue);
-                        }
-
-                }
-                else if (bcSpec.planePositions[2] == BoundaryConditionSpecifier::CONSTANT_DERIVATIVE) {
-                    float cdValue = static_cast<float>(bcSpec.values[2]);
-                    int y = 0;
-
-                    for (int x = 0; x < workFieldDim.x - 1; ++x)
-                        for (int z = 0; z < workFieldDim.z - 1; ++z) {
-                            _array.setDirect(x, y, z, _array.getDirect(x, 1, z) - cdValue * deltaX);
-                        }
-
-                }
-
-                if (bcSpec.planePositions[3] == BoundaryConditionSpecifier::CONSTANT_VALUE) {
-                    float cValue = static_cast<float>(bcSpec.values[3]);
-                    int y = fieldDim.y + 1;
-                    for (int x = 0; x < workFieldDim.x - 1; ++x)
-                        for (int z = 0; z < workFieldDim.z - 1; ++z) {
-                            _array.setDirect(x, y, z, cValue);
-                        }
-
-                }
-                else if (bcSpec.planePositions[3] == BoundaryConditionSpecifier::CONSTANT_DERIVATIVE) {
-                    float cdValue = static_cast<float>(bcSpec.values[3]);
-                    int y = fieldDim.y + 1;
-
-                    for (int x = 0; x < workFieldDim.x - 1; ++x)
-                        for (int z = 0; z < workFieldDim.z - 1; ++z) {
-                            _array.setDirect(x, y, z, _array.getDirect(x, y - 1, z) + cdValue * deltaX);
-                        }
-                }
-
-            }
-        }
-        //detailed specification of boundary conditions
-        // Z axis
-        if (fieldDim.z > 1) {
-            if (bcSpec.planePositions[4] == BoundaryConditionSpecifier::PERIODIC ||
-                bcSpec.planePositions[5] == BoundaryConditionSpecifier::PERIODIC) {
-                int z = 0;
-                for (int x = 0; x < workFieldDim.x - 1; ++x)
-                    for (int y = 0; y < workFieldDim.y - 1; ++y) {
-                        _array.setDirect(x, y, z, _array.getDirect(x, y, fieldDim.z));
-                    }
-
-<<<<<<< HEAD
-		Dim3D minDimBW;		
-		Dim3D maxDimBW;
-		Point3D minCoordinates=*(boxWatcherSteppable->getMinCoordinatesPtr());
-		Point3D maxCoordinates=*(boxWatcherSteppable->getMaxCoordinatesPtr());
-		Log(LOG_TRACE) << "FLEXIBLE DIFF SOLVER maxCoordinates="<<maxCoordinates<<" minCoordinates="<<minCoordinates;
-		x_min=minCoordinates.x+1;
-		x_max=maxCoordinates.x+1;
-		y_min=minCoordinates.y+1;
-		y_max=maxCoordinates.y+1;
-		z_min=minCoordinates.z+1;
-		z_max=maxCoordinates.z+1;
-=======
-                z = fieldDim.z + 1;
-                for (int x = 0; x < workFieldDim.x - 1; ++x)
-                    for (int y = 0; y < workFieldDim.y - 1; ++y) {
-                        _array.setDirect(x, y, z, _array.getDirect(x, y, 1));
-                    }
->>>>>>> 6ed90e64
-
-            }
-            else {
-
-                if (bcSpec.planePositions[4] == BoundaryConditionSpecifier::CONSTANT_VALUE) {
-                    float cValue = static_cast<float>(bcSpec.values[4]);
-                    int z = 0;
-                    for (int x = 0; x < workFieldDim.x - 1; ++x)
-                        for (int y = 0; y < workFieldDim.y - 1; ++y) {
-                            _array.setDirect(x, y, z, cValue);
-                        }
-
-                }
-                else if (bcSpec.planePositions[4] == BoundaryConditionSpecifier::CONSTANT_DERIVATIVE) {
-                    float cdValue = static_cast<float>(bcSpec.values[4]);
-                    int z = 0;
-
-                    for (int x = 0; x < workFieldDim.x - 1; ++x)
-                        for (int y = 0; y < workFieldDim.y - 1; ++y) {
-                            _array.setDirect(x, y, z, _array.getDirect(x, y, 1) - cdValue * deltaX);
-                        }
-
-                }
-
-                if (bcSpec.planePositions[5] == BoundaryConditionSpecifier::CONSTANT_VALUE) {
-                    float cValue = static_cast<float>(bcSpec.values[5]);
-                    int z = fieldDim.z + 1;
-                    for (int x = 0; x < workFieldDim.x - 1; ++x)
-                        for (int y = 0; y < workFieldDim.y - 1; ++y) {
-                            _array.setDirect(x, y, z, cValue);
-                        }
-
-                }
-                else if (bcSpec.planePositions[5] == BoundaryConditionSpecifier::CONSTANT_DERIVATIVE) {
-                    float cdValue = static_cast<float>(bcSpec.values[5]);
-                    int z = fieldDim.z + 1;
-
-                    for (int x = 0; x < workFieldDim.x - 1; ++x)
-                        for (int y = 0; y < workFieldDim.y - 1; ++y) {
-                            _array.setDirect(x, y, z, _array.getDirect(x, y, z - 1) + cdValue * deltaX);
-                        }
-                }
-
-            }
-        }
-    }
-}
-//////////////////////////////////////////////////////////////////////////////////////////////////////////////////////////////////////////
-
-void FlexibleDiffusionSolverFE::diffuseSingleField(unsigned int idx) {
-
-    // OPTIMIZATIONS - Maciej Swat
-    // In addition to using contiguous array with scratch area being interlaced with concentration vector further optimizations are possible
-    // In the most innner loop iof the FE solver one can replace maxNeighborIndex with hard coded number. Also instead of
-    // Using boundary strategy to get offset array it is best to hard code offsets and access them directly
-    // The downside is that in such a case one woudl have to write separate diffuseSingleField functions fdor 2D, 3D and for hex and square lattices.
-    // However speedups may be worth extra effort.
-    // CC3D_Log(LOG_TRACE) << "shiftArray="<<concentrationField.getShiftArray()<<" shiftSwap="<<concentrationField.getShiftSwap();
-    //hard coded offsets for 3D square lattice
-    //Point3D offsetArray[6];
-    //offsetArray[0]=Point3D(0,0,1);
-    //offsetArray[1]=Point3D(0,1,0);
-    //offsetArray[2]=Point3D(1,0,0);
-    //offsetArray[3]=Point3D(0,0,-1);
-    //offsetArray[4]=Point3D(0,-1,0);
-    //offsetArray[5]=Point3D(-1,0,0);
-
-
-    /// 'n' denotes neighbor
-
-    ///this is the diffusion equation
-    ///C_{xx}+C_{yy}+C_{zz}=(1/a)*C_{t}
-    ///a - diffusivity - diffConst
-
-    ///Finite difference method:
-    ///T_{0,\delta \tau}=F*\sum_{i=1}^N T_{i}+(1-N*F)*T_{0}
-    ///N - number of neighbors
-    ///will have to double check this formula
-
-
-
-    //HAVE TO WATCH OUT FOR SHARED/PRIVATE VARIABLES
-    CC3D_Log(LOG_TRACE) << "Diffusion step";
-    DiffusionData &diffData = diffSecrFieldTuppleVec[idx].diffData;
-    float diffConst = diffData.diffConst;
-    float decayConst = diffData.decayConst;
-    float deltaT = diffData.deltaT;
-    float deltaX = diffData.deltaX;
-    float dt_dx2 = deltaT / (deltaX * deltaX);
-
-    if (diffSecrFieldTuppleVec[idx].diffData.diffConst == 0.0 &&
-        diffSecrFieldTuppleVec[idx].diffData.decayConst == 0.0) {
-        return; //skip solving of the equation if diffusion and decay constants are 0
-    }
-
-    Automaton *automaton = potts->getAutomaton();
-
-
-    ConcentrationField_t &concentrationField = *concentrationFieldVector[idx];
-    ConcentrationField_t *concentrationFieldPtr = concentrationFieldVector[idx];
-
-    boundaryConditionInit(idx);//initializing boundary conditions
-    //boundaryConditionInit(concentrationFieldPtr);//initializing boundary conditions
-
-<<<<<<< HEAD
-		//#pragma omp critical
-		//		{
-		// 			Log(LOG_TRACE) << "threadNumber="<<threadNumber;
-		//		}
-=======
->>>>>>> 6ed90e64
-
-    std::set<unsigned char>::iterator end_sitr = diffData.avoidTypeIdSet.end();
-    std::set<unsigned char>::iterator end_sitr_decay = diffData.avoidDecayInIdSet.end();
-
-    bool avoidMedium = false;
-    bool avoidDecayInMedium = false;
-    //the assumption is that medium has type ID 0
-    if (diffData.avoidTypeIdSet.find(automaton->getTypeId("Medium")) != end_sitr) {
-        avoidMedium = true;
-    }
-
-    if (diffData.avoidDecayInIdSet.find(automaton->getTypeId("Medium")) != end_sitr_decay) {
-        avoidDecayInMedium = true;
-    }
-
-
-    if (diffData.useBoxWatcher) {
-
-        unsigned x_min = 1, x_max = fieldDim.x + 1;
-        unsigned y_min = 1, y_max = fieldDim.y + 1;
-        unsigned z_min = 1, z_max = fieldDim.z + 1;
-
-        Dim3D minDimBW;
-        Dim3D maxDimBW;
-        Point3D minCoordinates = *(boxWatcherSteppable->getMinCoordinatesPtr());
-        Point3D maxCoordinates = *(boxWatcherSteppable->getMaxCoordinatesPtr());
-        CC3D_Log(LOG_TRACE) << "FLEXIBLE DIFF SOLVER maxCoordinates="<<maxCoordinates<<" minCoordinates="<<minCoordinates;
-        x_min = minCoordinates.x + 1;
-        x_max = maxCoordinates.x + 1;
-        y_min = minCoordinates.y + 1;
-        y_max = maxCoordinates.y + 1;
-        z_min = minCoordinates.z + 1;
-        z_max = maxCoordinates.z + 1;
-
-        minDimBW = Dim3D(x_min, y_min, z_min);
-        maxDimBW = Dim3D(x_max, y_max, z_max);
-        pUtils->calculateFESolverPartitionWithBoxWatcher(minDimBW, maxDimBW);
-
-
-    }
-
-
-    //managing number of threads has to be done BEFORE parallel section otherwise undefined behavior will occur
-    pUtils->prepareParallelRegionFESolvers(diffData.useBoxWatcher);
-#pragma omp parallel
-    {
-
-
-        Point3D pt, n;
-        CellG *currentCellPtr = 0, *nCell = 0;
-        short currentCellType = 0;
-        float currentConcentration = 0;
-        float updatedConcentration = 0.0;
-        float concentrationSum = 0.0;
-        short neighborCounter = 0;
-        CellG *neighborCellPtr = 0;
-
-        std::set<unsigned char>::iterator sitr;
-
-
-        int threadNumber = pUtils->getCurrentWorkNodeNumber();
-
-        //#pragma omp critical
-        //		{
-        // 			CC3D_Log(LOG_TRACE) << "threadNumber="<<threadNumber;
-        //		}
-
-        Dim3D minDim;
-        Dim3D maxDim;
-
-        if (diffData.useBoxWatcher) {
-            minDim = pUtils->getFESolverPartitionWithBoxWatcher(threadNumber).first;
-            maxDim = pUtils->getFESolverPartitionWithBoxWatcher(threadNumber).second;
-
-        } else {
-            minDim = pUtils->getFESolverPartition(threadNumber).first;
-            maxDim = pUtils->getFESolverPartition(threadNumber).second;
-        }
-
-
-        for (int z = minDim.z; z < maxDim.z; z++)
-            for (int y = minDim.y; y < maxDim.y; y++)
-                for (int x = minDim.x; x < maxDim.x; x++) {
-                    currentConcentration = concentrationField.getDirect(x, y, z);
-
-                    pt = Point3D(x - 1, y - 1, z - 1);
-                    currentCellPtr = cellFieldG->getQuick(pt);
-
-                    if (avoidMedium && !currentCellPtr) {//if medium is to be avoided
-                        if (avoidDecayInMedium) {
-                            concentrationField.setDirectSwap(x, y, z, currentConcentration);
-                        } else {
-                            concentrationField.setDirectSwap(x, y, z, currentConcentration -
-                                                                      deltaT * (decayConst * currentConcentration));
-                        }
-                        continue;
-                    }
-
-                    if (currentCellPtr && diffData.avoidTypeIdSet.find(currentCellPtr->type) != end_sitr) {
-                        if (diffData.avoidDecayInIdSet.find(currentCellPtr->type) != end_sitr_decay) {
-                            concentrationField.setDirectSwap(x, y, z, currentConcentration);
-                        } else {
-                            concentrationField.setDirectSwap(x, y, z, currentConcentration -
-                                                                      deltaT * (decayConst * currentConcentration));
-                        }
-                        continue; // avoid user defined types
-                    }
-
-                    updatedConcentration = 0.0;
-                    concentrationSum = 0.0;
-                    neighborCounter = 0;
-
-                    //loop over nearest neighbors
-                    CellG *neighborCellPtr = 0;
-
-
-                    const std::vector <Point3D> &offsetVecRef = boundaryStrategy->getOffsetVec(pt);
-                    for (register unsigned int i = 0; i <= maxNeighborIndex /*offsetVec.size()*/ ; ++i) {
-                        const Point3D &offset = offsetVecRef[i];
-
-                        if (diffData.avoidTypeIdSet.size() ||
-                            avoidMedium) { //means user defined types to avoid in terms of the diffusion
-                            n = pt + offset;
-
-                            neighborCellPtr = cellFieldG->getQuick(n);
-                            if (avoidMedium && !neighborCellPtr) continue; // avoid medium if specified by the user
-                            if (neighborCellPtr &&
-                                diffData.avoidTypeIdSet.find(neighborCellPtr->type) != end_sitr)
-                                continue;//avoid user specified types
-                        }
-                        concentrationSum += concentrationField.getDirect(x + offset.x, y + offset.y, z + offset.z);
-
-                        ++neighborCounter;
-                    }
-
-
-                    updatedConcentration = dt_dx2 * diffusionLatticeScalingFactor * diffConst *
-                                           (concentrationSum - neighborCounter * currentConcentration) +
-                                           currentConcentration;
-
-
-                    //processing decay depandent on type of the current cell
-                    if (currentCellPtr) {
-                        if (diffData.avoidDecayInIdSet.find(currentCellPtr->type) !=
-                            end_sitr_decay) { ;//decay in this type is forbidden
-                        } else {
-                            updatedConcentration -=
-                                    deltaT * (decayConst * currentConcentration);//decay in this type is allowed
-                        }
-                    } else {
-                        if (avoidDecayInMedium) { ;//decay in Medium is forbidden
-                        } else {
-                            updatedConcentration -=
-                                    deltaT * (decayConst * currentConcentration); //decay in Medium is allowed
-                        }
-                    }
-
-
-                    if (haveCouplingTerms) {
-                        updatedConcentration += couplingTerm(pt, diffData.couplingDataVec, currentConcentration);
-                    }
-
-                    //imposing artificial limits on allowed concentration
-                    if (diffData.useThresholds) {
-                        if (updatedConcentration > diffData.maxConcentration) {
-                            updatedConcentration = diffData.maxConcentration;
-                        }
-                        if (updatedConcentration < diffData.minConcentration) {
-                            updatedConcentration = diffData.minConcentration;
-                        }
-                    }
-
-
-                    concentrationField.setDirectSwap(x, y, z, updatedConcentration);//updating scratch
-
-                }
-
-         // float totConc=0.0;       
-		// for (int z = minDim.z; z < maxDim.z; z++)
-			// for (int y = minDim.y; y < maxDim.y; y++)
-				// for (int x = minDim.x; x < maxDim.x; x++){
-					// totConc += concentrationField.getDirect(x,y,z);
-                // }
-<<<<<<< HEAD
-				// Log(LOG_DEBUG) << "TOTAL CONCENTRATION FLEXIBLE DIFFUSION SOLVER="<<totConc;
-	}
-		//haveCouplingTerms flag is set only when user defines coupling terms AND does not use extraTimesPerMCS - haveCouplingTerms option is kept only for legacy reasons
-		//it it best to start using ReactionDiffusionSolver instead
-		if(!haveCouplingTerms){   
-=======
-				// CC3D_Log(LOG_DEBUG) << "TOTAL CONCENTRATION FLEXIBLE DIFFUSION SOLVER="<<totConc;
-    }
-    //haveCouplingTerms flag is set only when user defines coupling terms AND does not use extraTimesPerMCS - haveCouplingTerms option is kept only for legacy reasons
-    //it it best to start using ReactionDiffusionSolver instead
-    if (!haveCouplingTerms) {
->>>>>>> 6ed90e64
-
-        concentrationField.swapArrays();
-    }
-}
-
-//////////////////////////////////////////////////////////////////////////////////////////////////////////////////////////////////////////
-bool FlexibleDiffusionSolverFE::isBoudaryRegion(int x, int y, int z, Dim3D dim) {
-    if (x < 2 || x > dim.x - 3 || y < 2 || y > dim.y - 3 || z < 2 || z > dim.z - 3)
-        return true;
-    else
-        return false;
-}
-
-//////////////////////////////////////////////////////////////////////////////////////////////////////////////////////////////////////////
-void FlexibleDiffusionSolverFE::diffuse() {
-
-    for (unsigned int i = 0; i < diffSecrFieldTuppleVec.size(); ++i) {
-        int extraTimesPerMCS = diffSecrFieldTuppleVec[i].diffData.extraTimesPerMCS;
-        for (int idx = 0; idx < extraTimesPerMCS + 1; ++idx) {
-            diffuseSingleField(i);
-        }
-        //if(!haveCouplingTerms){ //without coupling terms field swap takes place immediately aftera given field has been diffused
-        //	ConcentrationField_t & concentrationField = *concentrationFieldVector[i];
-        //	//ConcentrationField_t * scratchField=concentrationFieldVector[diffSecrFieldTuppleVec.size()];
-        //	//copy updated values from scratch to concentration fiel
-        //	//scrarch2Concentration(scratchField,concentrationField);
-        //	concentrationField.swapArrays();
-        //}
-
-        //haveCouplingTerms flag is set only when user defines coupling terms AND does not use extraTimesPerMCS - haveCouplingTerms option is kept only for legacy reasons
-        //it it best to start using ReactionDiffusionSolver instead
-        if (haveCouplingTerms) {
-            ConcentrationField_t &concentrationField = *concentrationFieldVector[i];
-            concentrationField.swapArrays();
-        }
-    }
-
-    //if(haveCouplingTerms){  //with coupling terms we swap scratch and concentration field after all fields have been diffused
-    //	for(unsigned int i = 0 ; i < diffSecrFieldTuppleVec.size() ; ++i ){
-    //		ConcentrationField_t * concentrationField=concentrationFieldVector[i];
-    //		ConcentrationField_t * scratchField=concentrationFieldVector[diffSecrFieldTuppleVec.size()+i];
-    //		scrarch2Concentration(scratchField,concentrationField);
-    //	}
-    //}
-}
-
-//////////////////////////////////////////////////////////////////////////////////////////////////////////////////////////////////////////
-void FlexibleDiffusionSolverFE::scrarch2Concentration(ConcentrationField_t *scratchField,
-                                                      ConcentrationField_t *concentrationField) {
-    //scratchField->switchContainersQuick(*(concentrationField));
-}
-
-//////////////////////////////////////////////////////////////////////////////////////////////////////////////////////////////////////////
-void FlexibleDiffusionSolverFE::outputField(std::ostream &_out, ConcentrationField_t *_concentrationField) {
-    Point3D pt;
-    float tempValue;
-
-    for (pt.z = 0; pt.z < fieldDim.z; pt.z++)
-        for (pt.y = 0; pt.y < fieldDim.y; pt.y++)
-            for (pt.x = 0; pt.x < fieldDim.x; pt.x++) {
-                tempValue = _concentrationField->get(pt);
-                _out << pt.x << " " << pt.y << " " << pt.z << " " << tempValue << endl;
-            }
-}
-
-//////////////////////////////////////////////////////////////////////////////////////////////////////////////////////////////////////////
-void FlexibleDiffusionSolverFE::readConcentrationField(std::string fileName, ConcentrationField_t *concentrationField) {
-
-    std::string basePath = simulator->getBasePath();
-    std::string fn = fileName;
-    if (basePath != "") {
-        fn = basePath + "/" + fileName;
-    }
-
-    ifstream in(fn.c_str());
-
-    if (!in.is_open()) throw CC3DException(string("Could not open chemical concentration file '") + fn + "'!");
-
-<<<<<<< HEAD
-	Point3D pt;
-	float c;
-	//Zero entire field
-	for (pt.z = 0; pt.z < fieldDim.z; pt.z++)
-		for (pt.y = 0; pt.y < fieldDim.y; pt.y++)
-			for (pt.x = 0; pt.x < fieldDim.x; pt.x++){
-				concentrationField->set(pt,0);
-=======
-    Point3D pt;
-    float c;
-    //Zero entire field
-    for (pt.z = 0; pt.z < fieldDim.z; pt.z++)
-        for (pt.y = 0; pt.y < fieldDim.y; pt.y++)
-            for (pt.x = 0; pt.x < fieldDim.x; pt.x++) {
-                concentrationField->set(pt,0);
->>>>>>> 6ed90e64
-			}
-
-    while (!in.eof()) {
-        in >> pt.x >> pt.y >> pt.z >> c;
-        if (!in.fail())
-            concentrationField->set(pt, c);
-    }
-}
-//////////////////////////////////////////////////////////////////////////////////////////////////////////////////////////////////////////
-
-void FlexibleDiffusionSolverFE::update(CC3DXMLElement *_xmlData, bool _fullInitFlag) {
-
-    //notice, limited steering is enabled for PDE solvers - changing diffusion constants, do -not-diffuse to types etc...
-    // Coupling coefficients cannot be changed and also there is no way to allocate extra fields while simulation is running
-
-    //if(potts->getDisplayUnitsFlag()){
-    //	Unit diffConstUnit=powerUnit(potts->getLengthUnit(),2)/potts->getTimeUnit();
-    //	Unit decayConstUnit=1/potts->getTimeUnit();
-    //	Unit secretionConstUnit=1/potts->getTimeUnit();
-
-    //	if (_xmlData->getFirstElement("AutoscaleDiffusion")){
-    //		autoscaleDiffusion=true;
-    //	}
-
-    //	CC3DXMLElement * unitsElem=_xmlData->getFirstElement("Units");
-    //	if (!unitsElem){ //add Units element
-    //		unitsElem=_xmlData->attachElement("Units");
-    //	}
-
-    //	if(unitsElem->getFirstElement("DiffusionConstantUnit")){
-    //		unitsElem->getFirstElement("DiffusionConstantUnit")->updateElementValue(diffConstUnit.toString());
-    //	}else{
-    //		unitsElem->attachElement("DiffusionConstantUnit",diffConstUnit.toString());
-    //	}
-
-    //	if(unitsElem->getFirstElement("DecayConstantUnit")){
-    //		unitsElem->getFirstElement("DecayConstantUnit")->updateElementValue(decayConstUnit.toString());
-    //	}else{
-    //		unitsElem->attachElement("DecayConstantUnit",decayConstUnit.toString());
-    //	}
-
-    //	if(unitsElem->getFirstElement("DeltaXUnit")){
-    //		unitsElem->getFirstElement("DeltaXUnit")->updateElementValue(potts->getLengthUnit().toString());
-    //	}else{
-    //		unitsElem->attachElement("DeltaXUnit",potts->getLengthUnit().toString());
-    //	}
-
-    //	if(unitsElem->getFirstElement("DeltaTUnit")){
-    //		unitsElem->getFirstElement("DeltaTUnit")->updateElementValue(potts->getTimeUnit().toString());
-    //	}else{
-    //		unitsElem->attachElement("DeltaTUnit",potts->getTimeUnit().toString());
-    //	}
-
-    //	if(unitsElem->getFirstElement("CouplingCoefficientUnit")){
-    //		unitsElem->getFirstElement("CouplingCoefficientUnit")->updateElementValue(decayConstUnit.toString());
-    //	}else{
-    //		unitsElem->attachElement("CouplingCoefficientUnit",decayConstUnit.toString());
-    //	}
-
-
-
-    //	if(unitsElem->getFirstElement("SecretionUnit")){
-    //		unitsElem->getFirstElement("SecretionUnit")->updateElementValue(secretionConstUnit.toString());
-    //	}else{
-    //		unitsElem->attachElement("SecretionUnit",secretionConstUnit.toString());
-    //	}
-
-    //	if(unitsElem->getFirstElement("SecretionOnContactUnit")){
-    //		unitsElem->getFirstElement("SecretionOnContactUnit")->updateElementValue(secretionConstUnit.toString());
-    //	}else{
-    //		unitsElem->attachElement("SecretionOnContactUnit",secretionConstUnit.toString());
-    //	}
-
-    //	if(unitsElem->getFirstElement("ConstantConcentrationUnit")){
-    //		unitsElem->getFirstElement("ConstantConcentrationUnit")->updateElementValue(secretionConstUnit.toString());
-    //	}else{
-    //		unitsElem->attachElement("ConstantConcentrationUnit",secretionConstUnit.toString());
-    //	}
-
-    //	if(unitsElem->getFirstElement("DecayConstantUnit")){
-    //		unitsElem->getFirstElement("DecayConstantUnit")->updateElementValue(decayConstUnit.toString());
-    //	}else{
-    //		unitsElem->attachElement("DecayConstantUnit",decayConstUnit.toString());
-    //	}
-
-    //	if(unitsElem->getFirstElement("DeltaXUnit")){
-    //		unitsElem->getFirstElement("DeltaXUnit")->updateElementValue(potts->getLengthUnit().toString());
-    //	}else{
-    //		unitsElem->attachElement("DeltaXUnit",potts->getLengthUnit().toString());
-    //	}
-
-    //	if(unitsElem->getFirstElement("DeltaTUnit")){
-    //		unitsElem->getFirstElement("DeltaTUnit")->updateElementValue(potts->getTimeUnit().toString());
-    //	}else{
-    //		unitsElem->attachElement("DeltaTUnit",potts->getTimeUnit().toString());
-    //	}
-
-    //	if(unitsElem->getFirstElement("CouplingCoefficientUnit")){
-    //		unitsElem->getFirstElement("CouplingCoefficientUnit")->updateElementValue(decayConstUnit.toString());
-    //	}else{
-    //		unitsElem->attachElement("CouplingCoefficientUnit",decayConstUnit.toString());
-    //	}
-
-    //	if(unitsElem->getFirstElement("UptakeUnit")){
-    //		unitsElem->getFirstElement("UptakeUnit")->updateElementValue(decayConstUnit.toString());
-    //	}else{
-    //		unitsElem->attachElement("UptakeUnit",decayConstUnit.toString());
-    //	}
-
-    //	if(unitsElem->getFirstElement("RelativeUptakeUnit")){
-    //		unitsElem->getFirstElement("RelativeUptakeUnit")->updateElementValue(decayConstUnit.toString());
-    //	}else{
-    //		unitsElem->attachElement("RelativeUptakeUnit",decayConstUnit.toString());
-    //	}
-
-    //	if(unitsElem->getFirstElement("MaxUptakeUnit")){
-    //		unitsElem->getFirstElement("MaxUptakeUnit")->updateElementValue(decayConstUnit.toString());
-    //	}else{
-    //		unitsElem->attachElement("MaxUptakeUnit",decayConstUnit.toString());
-    //	}
-
-
-
-    //}
-
-
-    diffSecrFieldTuppleVec.clear();
-    bcSpecVec.clear();
-    bcSpecFlagVec.clear();
-
-    CC3DXMLElementList diffFieldXMLVec = _xmlData->getElements("DiffusionField");
-    for (unsigned int i = 0; i < diffFieldXMLVec.size(); ++i) {
-        diffSecrFieldTuppleVec.push_back(DiffusionSecretionFlexFieldTupple());
-        DiffusionData &diffData = diffSecrFieldTuppleVec[diffSecrFieldTuppleVec.size() - 1].diffData;
-        SecretionData &secrData = diffSecrFieldTuppleVec[diffSecrFieldTuppleVec.size() - 1].secrData;
-
-        if (diffFieldXMLVec[i]->findAttribute("Name")) {
-            diffData.fieldName = diffFieldXMLVec[i]->getAttribute("Name");
-        }
-
-        if (diffFieldXMLVec[i]->findElement("DiffusionData"))
-            diffData.update(diffFieldXMLVec[i]->getFirstElement("DiffusionData"));
-
-        if (diffFieldXMLVec[i]->findElement("SecretionData"))
-            secrData.update(diffFieldXMLVec[i]->getFirstElement("SecretionData"));
-
-        if (diffFieldXMLVec[i]->findElement("ReadFromFile"))
-            readFromFileFlag = true;
-
-        //boundary conditions parsing
-        bcSpecFlagVec.push_back(false);
-        bcSpecVec.push_back(BoundaryConditionSpecifier());
-
-        if (diffFieldXMLVec[i]->findElement("BoundaryConditions")) {
-            bcSpecFlagVec[bcSpecFlagVec.size() - 1] = true;
-            BoundaryConditionSpecifier &bcSpec = bcSpecVec[bcSpecVec.size() - 1];
-
-            CC3DXMLElement *bcSpecElem = diffFieldXMLVec[i]->getFirstElement("BoundaryConditions");
-            CC3DXMLElementList planeVec = bcSpecElem->getElements("Plane");
-
-
-            for (unsigned int ip = 0; ip < planeVec.size(); ++ip) {
-                if (!planeVec[ip]->findAttribute("Axis"))
-                    throw CC3DException("Boundary Condition specification Plane element is missing Axis attribute");
-                string axisName = planeVec[ip]->getAttribute("Axis");
-                int index = 0;
-                if (axisName == "x" || axisName == "X") {
-                    index = 0;
-                }
-                if (axisName == "y" || axisName == "Y") {
-                    index = 2;
-                }
-                if (axisName == "z" || axisName == "Z") {
-                    index = 4;
-                }
-
-                if (planeVec[ip]->findElement("Periodic")) {
-                    bcSpec.planePositions[index] = BoundaryConditionSpecifier::PERIODIC;
-                    bcSpec.planePositions[index + 1] = BoundaryConditionSpecifier::PERIODIC;
-                } else {
-                    //if (planeVec[ip]->findElement("ConstantValue")){
-                    CC3DXMLElementList cvVec = planeVec[ip]->getElements("ConstantValue");
-                    CC3DXMLElementList cdVec = planeVec[ip]->getElements("ConstantDerivative");
-
-                    for (unsigned int v = 0; v < cvVec.size(); ++v) {
-                        string planePos = cvVec[v]->getAttribute("PlanePosition");
-                        double value = cvVec[v]->getAttributeAsDouble("Value");
-                        changeToLower(planePos);
-                        if (planePos == "min") {
-                            bcSpec.planePositions[index] = BoundaryConditionSpecifier::CONSTANT_VALUE;
-                            bcSpec.values[index] = value;
-
-                        } else if (planePos == "max") {
-                            bcSpec.planePositions[index + 1] = BoundaryConditionSpecifier::CONSTANT_VALUE;
-                            bcSpec.values[index + 1] = value;
-                        } else {
-                            throw CC3DException("PlanePosition attribute has to be either max on min");
-                        }
-
-                    }
-                    if (cvVec.size() <= 1) {
-                        for (unsigned int d = 0; d < cdVec.size(); ++d) {
-                            string planePos = cdVec[d]->getAttribute("PlanePosition");
-                            double value = cdVec[d]->getAttributeAsDouble("Value");
-                            changeToLower(planePos);
-                            if (planePos == "min") {
-                                bcSpec.planePositions[index] = BoundaryConditionSpecifier::CONSTANT_DERIVATIVE;
-                                bcSpec.values[index] = value;
-
-                            } else if (planePos == "max") {
-                                bcSpec.planePositions[index + 1] = BoundaryConditionSpecifier::CONSTANT_DERIVATIVE;
-                                bcSpec.values[index + 1] = value;
-                            } else {
-                                throw CC3DException("PlanePosition attribute has to be either max on min");
-                            }
-
-                        }
-                    }
-
-                }
-
-            }
-
-
-            if (boundaryStrategy->getLatticeType() == HEXAGONAL_LATTICE) {
-                // static_cast<Cruncher*>(this)->getBoundaryStrategy()->getLatticeType();
-                if (bcSpec.planePositions[BoundaryConditionSpecifier::MIN_Z] == BoundaryConditionSpecifier::PERIODIC ||
-                    bcSpec.planePositions[BoundaryConditionSpecifier::MAX_Z] == BoundaryConditionSpecifier::PERIODIC) {
-                    if (fieldDim.z > 1 && fieldDim.z % 3) {
-                        throw CC3DException(
-                                "For Periodic Boundary Conditions On Hex Lattice the Z Dimension Has To Be Divisible By 3");
-                    }
-<<<<<<< HEAD
-                }                
-            }            
-		}
-	}
-	if(_xmlData->findElement("Serialize")){
-		serializeFlag=true;
-		if(_xmlData->getFirstElement("Serialize")->findAttribute("Frequency")){
-			serializeFrequency=_xmlData->getFirstElement("Serialize")->getAttributeAsUInt("Frequency");
-		}
-		Log(LOG_DEBUG) << "serialize Flag="<<serializeFlag;
-	}
-
-	if(_xmlData->findElement("ReadFromFile")){
-		readFromFileFlag=true;
-		Log(LOG_DEBUG) << "readFromFileFlag="<<readFromFileFlag;
-	}
-=======
-                }
-
-                if (bcSpec.planePositions[BoundaryConditionSpecifier::MIN_X] == BoundaryConditionSpecifier::PERIODIC ||
-                    bcSpec.planePositions[BoundaryConditionSpecifier::MAX_X] == BoundaryConditionSpecifier::PERIODIC) {
-                    if (fieldDim.x % 2) {
-                        throw CC3DException(
-                                "For Periodic Boundary Conditions On Hex Lattice the X Dimension Has To Be Divisible By 2 ");
-                    }
-                }
->>>>>>> 6ed90e64
-
-                if (bcSpec.planePositions[BoundaryConditionSpecifier::MIN_Y] == BoundaryConditionSpecifier::PERIODIC ||
-                    bcSpec.planePositions[BoundaryConditionSpecifier::MAX_Y] == BoundaryConditionSpecifier::PERIODIC) {
-                    if (fieldDim.y % 2) {
-                        throw CC3DException(
-                                "For Periodic Boundary Conditions On Hex Lattice the Y Dimension Has To Be Divisible By 2 ");
-                    }
-                }
-            }
-        }
-    }
-    if (_xmlData->findElement("Serialize")) {
-        serializeFlag = true;
-        if (_xmlData->getFirstElement("Serialize")->findAttribute("Frequency")) {
-            serializeFrequency = _xmlData->getFirstElement("Serialize")->getAttributeAsUInt("Frequency");
-        }
-        CC3D_Log(LOG_DEBUG) << "serialize Flag="<<serializeFlag;
-    }
-
-    if (_xmlData->findElement("ReadFromFile")) {
-        readFromFileFlag = true;
-        CC3D_Log(LOG_DEBUG) << "readFromFileFlag="<<readFromFileFlag;
-    }
-
-    for (size_t i = 0; i < diffSecrFieldTuppleVec.size(); ++i) {
-        diffSecrFieldTuppleVec[i].diffData.setAutomaton(automaton);
-        diffSecrFieldTuppleVec[i].secrData.setAutomaton(automaton);
-        diffSecrFieldTuppleVec[i].diffData.initialize(automaton);
-        diffSecrFieldTuppleVec[i].secrData.initialize(automaton);
-    }
-
-    ///assigning member method ptrs to the vector
-    for (size_t i = 0; i < diffSecrFieldTuppleVec.size(); ++i) {
-
-        diffSecrFieldTuppleVec[i].secrData.secretionFcnPtrVec.assign(
-                diffSecrFieldTuppleVec[i].secrData.secrTypesNameSet.size(), 0);
-        unsigned int j = 0;
-        for (set<string>::iterator sitr = diffSecrFieldTuppleVec[i].secrData.secrTypesNameSet.begin();
-             sitr != diffSecrFieldTuppleVec[i].secrData.secrTypesNameSet.end(); ++sitr) {
-
-            if ((*sitr) == "Secretion") {
-                diffSecrFieldTuppleVec[i].secrData.secretionFcnPtrVec[j] = &FlexibleDiffusionSolverFE::secreteSingleField;
-                ++j;
-            } else if ((*sitr) == "SecretionOnContact") {
-                diffSecrFieldTuppleVec[i].secrData.secretionFcnPtrVec[j] = &FlexibleDiffusionSolverFE::secreteOnContactSingleField;
-                ++j;
-            } else if ((*sitr) == "ConstantConcentration") {
-                diffSecrFieldTuppleVec[i].secrData.secretionFcnPtrVec[j] = &FlexibleDiffusionSolverFE::secreteConstantConcentrationSingleField;
-                ++j;
-            }
-        }
-    }
-}
-
-std::string FlexibleDiffusionSolverFE::toString() {
-    return "FlexibleDiffusionSolverFE";
-}
-
-
-std::string FlexibleDiffusionSolverFE::steerableName() {
-    return toString();
-}
+
+//Maciej Swat
+
+#include <CompuCell3D/Simulator.h>
+#include <CompuCell3D/Automaton/Automaton.h>
+#include <CompuCell3D/Potts3D/Potts3D.h>
+#include <CompuCell3D/Potts3D/CellInventory.h>
+#include <CompuCell3D/Field3D/WatchableField3D.h>
+#include <CompuCell3D/Field3D/Field3DImpl.h>
+#include <CompuCell3D/Field3D/Field3D.h>
+#include <CompuCell3D/Field3D/Field3DIO.h>
+#include <CompuCell3D/steppables/BoxWatcher/BoxWatcher.h>
+
+#include <PublicUtilities/StringUtils.h>
+#include <PublicUtilities/ParallelUtilsOpenMP.h>
+
+#include <string>
+#include <cmath>
+#include <iostream>
+#include <fstream>
+#include <sstream>
+#include <omp.h>
+#include <PublicUtilities/CC3DLogger.h>
+//#define NUMBER_OF_THREADS 4
+
+//////////////////////////////////////////////////////////////////////////////////////////////////////////////////////////////////////////
+// std::ostream & operator<<(std::ostream & out,CompuCell3D::DiffusionData & diffData){
+//
+//
+// }
+
+using namespace CompuCell3D;
+using namespace std;
+
+
+#include "FlexibleDiffusionSolverFE.h"
+
+//////////////////////////////////////////////////////////////////////////////////////////////////////////////////////////////////////////
+void FlexibleDiffusionSolverSerializer::serialize() {
+
+    for (size_t i = 0; i < solverPtr->diffSecrFieldTuppleVec.size(); ++i) {
+        ostringstream outName;
+
+        outName << solverPtr->diffSecrFieldTuppleVec[i].diffData.fieldName << "_" << currentStep << "."
+                << serializedFileExtension;
+        ofstream outStream(outName.str().c_str());
+        solverPtr->outputField(outStream, solverPtr->concentrationFieldVector[i]);
+    }
+}
+
+//////////////////////////////////////////////////////////////////////////////////////////////////////////////////////////////////////////
+void FlexibleDiffusionSolverSerializer::readFromFile() {
+    try {
+        for (size_t i = 0; i < solverPtr->diffSecrFieldTuppleVec.size(); ++i) {
+            ostringstream inName;
+            inName << solverPtr->diffSecrFieldTuppleVec[i].diffData.fieldName << "." << serializedFileExtension;
+
+            solverPtr->readConcentrationField(inName.str().c_str(), solverPtr->concentrationFieldVector[i]);;
+        }
+    } catch (CC3DException &e) {
+        CC3D_Log(LOG_DEBUG) << "COULD NOT FIND ONE OF THE FILES";
+        throw CC3DException("Error in reading diffusion fields from file", e);
+    }
+}
+
+//////////////////////////////////////////////////////////////////////////////////////////////////////////////////////////////////////////
+FlexibleDiffusionSolverFE::FlexibleDiffusionSolverFE()
+        : DiffusableVectorCommon<float, Array3DContiguous>(), deltaX(1.0), deltaT(1.0) {
+    serializerPtr = 0;
+    pUtils = 0;
+    serializeFlag = false;
+    readFromFileFlag = false;
+    haveCouplingTerms = false;
+    serializeFrequency = 0;
+    boxWatcherSteppable = 0;
+    diffusionLatticeScalingFactor = 1.0;
+    autoscaleDiffusion = false;
+}
+
+//////////////////////////////////////////////////////////////////////////////////////////////////////////////////////////////////////////
+FlexibleDiffusionSolverFE::~FlexibleDiffusionSolverFE() {
+    if (serializerPtr) {
+        delete serializerPtr;
+        serializerPtr = 0;
+    }
+}
+
+//////////////////////////////////////////////////////////////////////////////////////////////////////////////////////////////////////////
+void FlexibleDiffusionSolverFE::init(Simulator *_simulator, CC3DXMLElement *_xmlData) {
+
+    simPtr = _simulator;
+    simulator = _simulator;
+    potts = _simulator->getPotts();
+    automaton = potts->getAutomaton();
+
+    ///getting cell inventory
+    cellInventoryPtr = &potts->getCellInventory();
+
+    ///getting field ptr from Potts3D
+    ///**
+    //   cellFieldG=potts->getCellFieldG();
+    cellFieldG = (WatchableField3D < CellG * > *)
+    potts->getCellFieldG();
+    fieldDim = cellFieldG->getDim();
+
+
+	pUtils=simulator->getParallelUtils();
+	CC3D_Log(LOG_DEBUG) << "INSIDE INIT";
+
+    ///setting member function pointers
+    diffusePtr = &FlexibleDiffusionSolverFE::diffuse;
+    secretePtr = &FlexibleDiffusionSolverFE::secrete;
+
+    update(_xmlData, true);
+
+    numberOfFields = diffSecrFieldTuppleVec.size();
+
+	vector<string> concentrationFieldNameVectorTmp; //temporary vector for field names
+	///assign vector of field names
+	concentrationFieldNameVectorTmp.assign(diffSecrFieldTuppleVec.size(),string(""));
+	CC3D_Log(LOG_DEBUG) << "diffSecrFieldTuppleVec.size()="<<diffSecrFieldTuppleVec.size();
+
+    for (unsigned int i = 0; i < diffSecrFieldTuppleVec.size(); ++i) {
+		concentrationFieldNameVectorTmp[i] = diffSecrFieldTuppleVec[i].diffData.fieldName;
+		CC3D_Log(LOG_DEBUG) << " concentrationFieldNameVector[i]="<<concentrationFieldNameVectorTmp[i];
+    }
+
+    //setting up couplingData - field-field interaction terms
+    vector<CouplingData>::iterator pos;
+
+    for (unsigned int i = 0; i < diffSecrFieldTuppleVec.size(); ++i) {
+        pos = diffSecrFieldTuppleVec[i].diffData.couplingDataVec.begin();
+        for (size_t j = 0; j < diffSecrFieldTuppleVec[i].diffData.couplingDataVec.size(); ++j) {
+
+            for (size_t idx = 0; idx < concentrationFieldNameVectorTmp.size(); ++idx) {
+                if (concentrationFieldNameVectorTmp[idx] ==
+                    diffSecrFieldTuppleVec[i].diffData.couplingDataVec[j].intrFieldName) {
+                    diffSecrFieldTuppleVec[i].diffData.couplingDataVec[j].fieldIdx = idx;
+                    haveCouplingTerms = true; //if this is called at list once we have already coupling terms and need to proceed differently with scratch field initialization
+                    break;
+                }
+                //this means that required interacting field name has not been found
+                if (idx == concentrationFieldNameVectorTmp.size() - 1) {
+                    //remove this interacting term
+                    //                pos=&(diffDataVec[i].degradationDataVec[j]);
+                    diffSecrFieldTuppleVec[i].diffData.couplingDataVec.erase(pos);
+                }
+            }
+            ++pos;
+        }
+    }
+
+    //haveCouplingTerms flag is set only when user defines coupling terms AND does not use extraTimesPerMCS - haveCouplingTerms option is kept only for legacy reasons
+    //it it best to start using ReactionDiffusionSolver instead
+    for (unsigned int i = 0; i < diffSecrFieldTuppleVec.size(); ++i) {
+
+        if (diffSecrFieldTuppleVec[i].diffData.extraTimesPerMCS != 0) {
+
+            haveCouplingTerms = false;
+            break;
+        }
+    }
+
+	CC3D_Log(LOG_DEBUG) << "FIELDS THAT I HAVE";
+    for (unsigned int i = 0; i < diffSecrFieldTuppleVec.size(); ++i) {
+        CC3D_Log(LOG_DEBUG) << "Field "<<i<<" name: "<<concentrationFieldNameVectorTmp[i];
+	}
+	CC3D_Log(LOG_DEBUG) << "FlexibleDiffusionSolverFE: extra Init in read XML";
+
+    ///allocate fields including scrartch field
+    allocateDiffusableFieldVector(diffSecrFieldTuppleVec.size(), fieldDim);
+    workFieldDim = concentrationFieldVector[0]->getInternalDim();
+
+    //if(!haveCouplingTerms){
+    //	allocateDiffusableFieldVector(diffSecrFieldTuppleVec.size()+1,workFieldDim); //+1 is for additional scratch field
+    //}else{
+    //	allocateDiffusableFieldVector(2*diffSecrFieldTuppleVec.size(),workFieldDim); //with coupling terms every field need to have its own scratch field
+    //}
+
+    //here I need to copy field names from concentrationFieldNameVectorTmp to concentrationFieldNameVector
+    //because concentrationFieldNameVector is reallocated with default values once I call allocateDiffusableFieldVector
+
+    for (unsigned int i = 0; i < concentrationFieldNameVectorTmp.size(); ++i) {
+        concentrationFieldNameVector[i] = concentrationFieldNameVectorTmp[i];
+    }
+
+    //register fields once they have been allocated
+    for (unsigned int i = 0; i < diffSecrFieldTuppleVec.size(); ++i) {
+        simPtr->registerConcentrationField(concentrationFieldNameVector[i], concentrationFieldVector[i]);
+        CC3D_Log(LOG_DEBUG) << "registring field: "<<concentrationFieldNameVector[i]<<" field address="<<concentrationFieldVector[i];
+    }
+
+    //    exit(0);
+
+    periodicBoundaryCheckVector.assign(3, false);
+    string boundaryName;
+    boundaryName = potts->getBoundaryXName();
+    changeToLower(boundaryName);
+    if (boundaryName == "periodic") {
+        periodicBoundaryCheckVector[0] = true;
+    }
+    boundaryName = potts->getBoundaryYName();
+    changeToLower(boundaryName);
+    if (boundaryName == "periodic") {
+        periodicBoundaryCheckVector[1] = true;
+    }
+
+    boundaryName = potts->getBoundaryZName();
+    changeToLower(boundaryName);
+    if (boundaryName == "periodic") {
+        periodicBoundaryCheckVector[2] = true;
+    }
+
+
+    //determining latticeType and setting diffusionLatticeScalingFactor
+    //When you evaluate div asa flux through the surface divided bby volume those scaling factors appear automatically. On cartesian lattife everythink is one so this is easy to forget that on different lattices they are not1
+    if (boundaryStrategy->getLatticeType() == HEXAGONAL_LATTICE) {
+        if (fieldDim.x == 1 || fieldDim.y == 1 || fieldDim.z ==
+                                                  1) { //2D simulation we ignore 1D simulations in CC3D they make no sense and we assume users will not attempt to run 1D simulations with CC3D
+            diffusionLatticeScalingFactor = 1.0f / sqrt(3.0f);// (2/3)/dL^2 dL=sqrt(2/sqrt(3)) so (2/3)/dL^2=1/sqrt(3)
+        } else {//3D simulation
+            diffusionLatticeScalingFactor = pow(2.0f, -4.0f /
+                                                      3.0f); //(1/2)/dL^2 dL dL^2=2**(1/3) so (1/2)/dL^2=1/(2.0*2^(1/3))=2^(-4/3)
+        }
+
+    }
+
+    //we only autoscale diffusion when user requests it explicitely
+    if (!autoscaleDiffusion) {
+        diffusionLatticeScalingFactor = 1.0;
+    }
+
+    simulator->registerSteerableObject(this);
+}
+
+
+//////////////////////////////////////////////////////////////////////////////////////////////////////////////////////////////////////////
+void FlexibleDiffusionSolverFE::extraInit(Simulator *simulator) {
+
+    if ((serializeFlag || readFromFileFlag) && !serializerPtr) {
+        serializerPtr = new FlexibleDiffusionSolverSerializer();
+        serializerPtr->solverPtr = this;
+    }
+
+    if (serializeFlag) {
+        simulator->registerSerializer(serializerPtr);
+    }
+
+    bool useBoxWatcher = false;
+    for (size_t i = 0; i < diffSecrFieldTuppleVec.size(); ++i) {
+        if (diffSecrFieldTuppleVec[i].diffData.useBoxWatcher) {
+            useBoxWatcher = true;
+            break;
+        }
+    }
+    bool steppableAlreadyRegisteredFlag;
+    if (useBoxWatcher) {
+        boxWatcherSteppable = (BoxWatcher *) Simulator::steppableManager.get("BoxWatcher",
+                                                                             &steppableAlreadyRegisteredFlag);
+        if (!steppableAlreadyRegisteredFlag)
+            boxWatcherSteppable->init(simulator);
+    }
+}
+
+//////////////////////////////////////////////////////////////////////////////////////////////////////////////////////////////////////////
+void FlexibleDiffusionSolverFE::handleEvent(CC3DEvent &_event) {
+    CC3D_Log(LOG_DEBUG) << "FlexibleDiffusionSolverFE::handleEvent";
+    if (_event.id != LATTICE_RESIZE) {
+        return;
+    }
+
+    cellFieldG = (WatchableField3D < CellG * > *)
+    potts->getCellFieldG();
+
+    CC3DEventLatticeResize ev = static_cast<CC3DEventLatticeResize &>(_event);
+
+    for (size_t i = 0; i < concentrationFieldVector.size(); ++i) {
+        concentrationFieldVector[i]->resizeAndShift(ev.newDim, ev.shiftVec);
+    }
+
+    fieldDim = cellFieldG->getDim();
+    workFieldDim = concentrationFieldVector[0]->getInternalDim();
+
+}
+
+
+//////////////////////////////////////////////////////////////////////////////////////////////////////////////////////////////////////////
+void FlexibleDiffusionSolverFE::start() {
+	//     if(diffConst> (1.0/6.0-0.05) ){ //hard coded condtion for stability of the solutions - assume dt=1 dx=dy=dz=1
+	//	CC3D_Log(LOG_TRACE) << "CANNOT SOLVE DIFFUSION EQUATION: STABILITY PROBLEM - DIFFUSION CONSTANT TOO LARGE. EXITING...";
+    //       exit(0);
+    //
+    //    }
+
+    dt_dx2 = deltaT / (deltaX * deltaX);
+
+    if (simPtr->getRestartEnabled()) {
+        return;  // we will not initialize cells if restart flag is on
+    }
+
+    if (readFromFileFlag) {
+        try {
+            serializerPtr->readFromFile();
+
+        } catch (CC3DException &) {
+            CC3D_Log(LOG_DEBUG) << "Going to fail-safe initialization";
+            initializeConcentration(); //if there was error, initialize using failsafe defaults
+        }
+
+    } else {
+        initializeConcentration();//Normal reading from User specified files
+    }
+}
+//////////////////////////////////////////////////////////////////////////////////////////////////////////////////////////////////////////
+
+void FlexibleDiffusionSolverFE::initializeConcentration() {
+    for (unsigned int i = 0; i < diffSecrFieldTuppleVec.size(); ++i) {
+        CC3D_Log(LOG_DEBUG) << "EXPRESSION TO EVALUATE " << diffSecrFieldTuppleVec[i].diffData.initialConcentrationExpression;
+        if (!diffSecrFieldTuppleVec[i].diffData.initialConcentrationExpression.empty()) {
+            initializeFieldUsingEquation(concentrationFieldVector[i],
+                                         diffSecrFieldTuppleVec[i].diffData.initialConcentrationExpression);
+            continue;
+        }
+        if (diffSecrFieldTuppleVec[i].diffData.concentrationFileName.empty()) continue;
+        CC3D_Log(LOG_DEBUG) << "fail-safe initialization " << diffSecrFieldTuppleVec[i].diffData.concentrationFileName;
+        readConcentrationField(diffSecrFieldTuppleVec[i].diffData.concentrationFileName, concentrationFieldVector[i]);
+    }
+}
+
+//////////////////////////////////////////////////////////////////////////////////////////////////////////////////////////////////////////
+void FlexibleDiffusionSolverFE::step(const unsigned int _currentStep) {
+
+    currentStep = _currentStep;
+
+    (this->*secretePtr)();
+
+    (this->*diffusePtr)();
+
+    if (serializeFrequency > 0 && serializeFlag && !(_currentStep % serializeFrequency)) {
+        serializerPtr->setCurrentStep(currentStep);
+        serializerPtr->serialize();
+    }
+}
+//////////////////////////////////////////////////////////////////////////////////////////////////////////////////////////////////////////
+
+void FlexibleDiffusionSolverFE::secreteOnContactSingleField(unsigned int idx) {
+
+    SecretionData &secrData = diffSecrFieldTuppleVec[idx].secrData;
+
+    std::map<unsigned char, SecretionOnContactData>::iterator mitrShared;
+    std::map<unsigned char, SecretionOnContactData>::iterator end_mitr = secrData.typeIdSecrOnContactDataMap.end();
+
+
+    ConcentrationField_t &concentrationField = *concentrationFieldVector[idx];
+    //Array3D_t & concentrationArray = concentrationFieldPtr->getContainer();
+
+
+    std::map<unsigned char, float> *contactCellMapMediumPtr;
+    std::map<unsigned char, float> *contactCellMapPtr;
+
+
+    bool secreteInMedium = false;
+    //the assumption is that medium has type ID 0
+    mitrShared = secrData.typeIdSecrOnContactDataMap.find(automaton->getTypeId("Medium"));
+
+    if (mitrShared != end_mitr) {
+        secreteInMedium = true;
+        contactCellMapMediumPtr = &(mitrShared->second.contactCellMap);
+    }
+
+
+    //HAVE TO WATCH OUT FOR SHARED/PRIVATE VARIABLES
+    DiffusionData &diffData = diffSecrFieldTuppleVec[idx].diffData;
+
+    if (diffData.useBoxWatcher) {
+
+        unsigned x_min = 1, x_max = fieldDim.x + 1;
+        unsigned y_min = 1, y_max = fieldDim.y + 1;
+        unsigned z_min = 1, z_max = fieldDim.z + 1;
+
+        Dim3D minDimBW;
+        Dim3D maxDimBW;
+        Point3D minCoordinates = *(boxWatcherSteppable->getMinCoordinatesPtr());
+        Point3D maxCoordinates = *(boxWatcherSteppable->getMaxCoordinatesPtr());
+        CC3D_Log(LOG_TRACE) << "FLEXIBLE DIFF SOLVER maxCoordinates="<<maxCoordinates<<" minCoordinates="<<minCoordinates;
+        x_min = minCoordinates.x + 1;
+        x_max = maxCoordinates.x + 1;
+        y_min = minCoordinates.y + 1;
+        y_max = maxCoordinates.y + 1;
+        z_min = minCoordinates.z + 1;
+        z_max = maxCoordinates.z + 1;
+
+        minDimBW = Dim3D(x_min, y_min, z_min);
+        maxDimBW = Dim3D(x_max, y_max, z_max);
+        pUtils->calculateFESolverPartitionWithBoxWatcher(minDimBW, maxDimBW);
+
+    }
+
+
+    pUtils->prepareParallelRegionFESolvers(diffData.useBoxWatcher);
+#pragma omp parallel
+    {
+
+        std::map<unsigned char, SecretionOnContactData>::iterator mitr;
+        std::map<unsigned char, float>::iterator mitrTypeConst;
+
+        float currentConcentration;
+        float secrConst;
+        float secrConstMedium = 0.0;
+
+        CellG *currentCellPtr;
+        Point3D pt;
+        Neighbor n;
+        CellG *nCell = 0;
+        WatchableField3D < CellG * > *fieldG = (WatchableField3D < CellG * > *)
+        potts->getCellFieldG();
+        unsigned char type;
+
+        int threadNumber = pUtils->getCurrentWorkNodeNumber();
+
+        Dim3D minDim;
+        Dim3D maxDim;
+
+        if (diffData.useBoxWatcher) {
+            minDim = pUtils->getFESolverPartitionWithBoxWatcher(threadNumber).first;
+            maxDim = pUtils->getFESolverPartitionWithBoxWatcher(threadNumber).second;
+
+        } else {
+            minDim = pUtils->getFESolverPartition(threadNumber).first;
+            maxDim = pUtils->getFESolverPartition(threadNumber).second;
+        }
+
+
+        for (int z = minDim.z; z < maxDim.z; z++)
+            for (int y = minDim.y; y < maxDim.y; y++)
+                for (int x = minDim.x; x < maxDim.x; x++) {
+                    pt = Point3D(x - 1, y - 1, z - 1);
+                    ///**
+                    currentCellPtr = cellFieldG->getQuick(pt);
+                    //             currentCellPtr=cellFieldG->get(pt);
+                    currentConcentration = concentrationField.getDirect(x, y, z);
+
+                    if (secreteInMedium && !currentCellPtr) {
+                        for (unsigned int i = 0; i <= maxNeighborIndex/*offsetVec.size()*/ ; ++i) {
+                            n = boundaryStrategy->getNeighborDirect(pt, i);
+                            if (!n.distance)//not a valid neighbor
+                                continue;
+                            ///**
+                            nCell = fieldG->get(n.pt);
+                            //                      nCell = fieldG->get(n.pt);
+                            if (nCell)
+                                type = nCell->type;
+                            else
+                                type = 0;
+
+                            mitrTypeConst = contactCellMapMediumPtr->find(type);
+
+                            if (mitrTypeConst != contactCellMapMediumPtr->end()) {//OK to secrete, contact detected
+                                secrConstMedium = mitrTypeConst->second;
+
+                                concentrationField.setDirect(x, y, z, currentConcentration + secrConstMedium);
+                            }
+                        }
+                        continue;
+                    }
+
+                    if (currentCellPtr) {
+                        mitr = secrData.typeIdSecrOnContactDataMap.find(currentCellPtr->type);
+                        if (mitr != end_mitr) {
+
+                            contactCellMapPtr = &(mitr->second.contactCellMap);
+
+                            for (unsigned int i = 0; i <= maxNeighborIndex/*offsetVec.size() */; ++i) {
+
+                                n = boundaryStrategy->getNeighborDirect(pt, i);
+                                if (!n.distance)//not a valid neighbor
+                                    continue;
+                                ///**
+                                nCell = fieldG->get(n.pt);
+                                //                      nCell = fieldG->get(n.pt);
+                                if (nCell)
+                                    type = nCell->type;
+                                else
+                                    type = 0;
+
+                                if (currentCellPtr == nCell)
+                                    continue; //skip secretion in pixels belongin to the same cell
+
+                                mitrTypeConst = contactCellMapPtr->find(type);
+                                if (mitrTypeConst != contactCellMapPtr->end()) {//OK to secrete, contact detected
+                                    secrConst = mitrTypeConst->second;
+                                    //                         concentrationField->set(pt,currentConcentration+secrConst);
+                                    concentrationField.setDirect(x, y, z, currentConcentration + secrConst);
+                                }
+                            }
+                        }
+                    }
+                }
+    }
+}
+
+//////////////////////////////////////////////////////////////////////////////////////////////////////////////////////////////////////////
+void FlexibleDiffusionSolverFE::secreteSingleField(unsigned int idx) {
+
+    SecretionData &secrData = diffSecrFieldTuppleVec[idx].secrData;
+
+    float maxUptakeInMedium = 0.0;
+    float relativeUptakeRateInMedium = 0.0;
+    float secrConstMedium = 0.0;
+
+    std::map<unsigned char, float>::iterator mitrShared;
+    std::map<unsigned char, float>::iterator end_mitr = secrData.typeIdSecrConstMap.end();
+    std::map<unsigned char, UptakeData>::iterator mitrUptakeShared;
+    std::map<unsigned char, UptakeData>::iterator end_mitrUptake = secrData.typeIdUptakeDataMap.end();
+
+
+
+    //ConcentrationField_t & concentrationField=*concentrationFieldVector[idx];
+
+    ConcentrationField_t &concentrationField = *concentrationFieldVector[idx];
+    //Array3D_t & concentrationArray = concentrationFieldPtr->getContainer();
+
+    bool doUptakeFlag = false;
+    bool uptakeInMediumFlag = false;
+    bool secreteInMedium = false;
+    //the assumption is that medium has type ID 0
+    mitrShared = secrData.typeIdSecrConstMap.find(automaton->getTypeId("Medium"));
+
+    if (mitrShared != end_mitr) {
+        secreteInMedium = true;
+        secrConstMedium = mitrShared->second;
+    }
+
+    //uptake for medium setup
+    if (secrData.typeIdUptakeDataMap.size()) {
+        doUptakeFlag = true;
+    }
+    //uptake for medium setup
+    if (doUptakeFlag) {
+        mitrUptakeShared = secrData.typeIdUptakeDataMap.find(automaton->getTypeId("Medium"));
+        if (mitrUptakeShared != end_mitrUptake) {
+            maxUptakeInMedium = mitrUptakeShared->second.maxUptake;
+            relativeUptakeRateInMedium = mitrUptakeShared->second.relativeUptakeRate;
+            uptakeInMediumFlag = true;
+
+        }
+    }
+
+
+
+    //HAVE TO WATCH OUT FOR SHARED/PRIVATE VARIABLES
+    DiffusionData &diffData = diffSecrFieldTuppleVec[idx].diffData;
+    if (diffData.useBoxWatcher) {
+
+        unsigned x_min = 1, x_max = fieldDim.x + 1;
+        unsigned y_min = 1, y_max = fieldDim.y + 1;
+        unsigned z_min = 1, z_max = fieldDim.z + 1;
+
+        Dim3D minDimBW;
+        Dim3D maxDimBW;
+        Point3D minCoordinates = *(boxWatcherSteppable->getMinCoordinatesPtr());
+        Point3D maxCoordinates = *(boxWatcherSteppable->getMaxCoordinatesPtr());
+        CC3D_Log(LOG_TRACE) << "FLEXIBLE DIFF SOLVER maxCoordinates="<<maxCoordinates<<" minCoordinates="<<minCoordinates;
+        x_min = minCoordinates.x + 1;
+        x_max = maxCoordinates.x + 1;
+        y_min = minCoordinates.y + 1;
+        y_max = maxCoordinates.y + 1;
+        z_min = minCoordinates.z + 1;
+        z_max = maxCoordinates.z + 1;
+
+        minDimBW = Dim3D(x_min, y_min, z_min);
+        maxDimBW = Dim3D(x_max, y_max, z_max);
+        pUtils->calculateFESolverPartitionWithBoxWatcher(minDimBW, maxDimBW);
+
+	}
+	CC3D_Log(LOG_TRACE) << "SECRETE SINGLE FIELD";;
+
+
+    pUtils->prepareParallelRegionFESolvers(diffData.useBoxWatcher);
+
+
+#pragma omp parallel
+    {
+
+        CellG *currentCellPtr;
+        //Field3DImpl<float> * concentrationField=concentrationFieldVector[idx];
+        float currentConcentration;
+        float secrConst;
+
+
+        std::map<unsigned char, float>::iterator mitr;
+        std::map<unsigned char, UptakeData>::iterator mitrUptake;
+
+        Point3D pt;
+        int threadNumber = pUtils->getCurrentWorkNodeNumber();
+
+
+        Dim3D minDim;
+        Dim3D maxDim;
+
+        if (diffData.useBoxWatcher) {
+            minDim = pUtils->getFESolverPartitionWithBoxWatcher(threadNumber).first;
+            maxDim = pUtils->getFESolverPartitionWithBoxWatcher(threadNumber).second;
+
+        } else {
+            minDim = pUtils->getFESolverPartition(threadNumber).first;
+            maxDim = pUtils->getFESolverPartition(threadNumber).second;
+        }
+
+        for (int z = minDim.z; z < maxDim.z; z++)
+            for (int y = minDim.y; y < maxDim.y; y++)
+                for (int x = minDim.x; x < maxDim.x; x++) {
+
+					pt=Point3D(x-1,y-1,z-1);
+					///**
+					currentCellPtr=cellFieldG->getQuick(pt);
+					//             currentCellPtr=cellFieldG->get(pt);
+
+					//             if(currentCellPtr)
+					//currentConcentration = concentrationField.getDirect(x,y,z);
+
+                    currentConcentration = concentrationField.getDirect(x, y, z);
+
+                    if (secreteInMedium && !currentCellPtr) {
+                        concentrationField.setDirect(x, y, z, currentConcentration + secrConstMedium);
+                    }
+
+                    if (currentCellPtr) {
+                        mitr = secrData.typeIdSecrConstMap.find(currentCellPtr->type);
+                        if (mitr != end_mitr) {
+                            secrConst = mitr->second;
+                            concentrationField.setDirect(x, y, z, currentConcentration + secrConst);
+
+                        }
+                    }
+
+                    if (doUptakeFlag) {
+
+                        if (uptakeInMediumFlag && !currentCellPtr) {
+                            if (currentConcentration * relativeUptakeRateInMedium > maxUptakeInMedium) {
+                                concentrationField.setDirect(x, y, z,
+                                                             concentrationField.getDirect(x, y, z) - maxUptakeInMedium);
+                            } else {
+                                concentrationField.setDirect(x, y, z, concentrationField.getDirect(x, y, z) -
+                                                                      currentConcentration *
+                                                                      relativeUptakeRateInMedium);
+                            }
+                        }
+                        if (currentCellPtr) {
+
+                            mitrUptake = secrData.typeIdUptakeDataMap.find(currentCellPtr->type);
+                            if (mitrUptake != end_mitrUptake) {
+                                if (currentConcentration * mitrUptake->second.relativeUptakeRate >
+                                    mitrUptake->second.maxUptake) {
+                                    concentrationField.setDirect(x, y, z, concentrationField.getDirect(x, y, z) -
+                                                                          mitrUptake->second.maxUptake);
+                                    CC3D_Log(LOG_TRACE) << " uptake concentration="<< currentConcentration<<" relativeUptakeRate="<<mitrUptake->second.relativeUptakeRate<<" subtract="<<mitrUptake->second.maxUptake;
+                                } else {
+                                    concentrationField.setDirect(x, y, z, concentrationField.getDirect(x, y, z) -
+                                                                          currentConcentration *
+                                                                          mitrUptake->second.relativeUptakeRate);
+                                    CC3D_Log(LOG_TRACE) << "concentration="<< concentrationField.getDirect(x,y,z)- currentConcentration*mitrUptake->second.relativeUptakeRate;
+                                }
+                            }
+                        }
+                    }
+                }
+    }
+}
+
+//////////////////////////////////////////////////////////////////////////////////////////////////////////////////////////////////////////
+void FlexibleDiffusionSolverFE::secreteConstantConcentrationSingleField(unsigned int idx) {
+
+    SecretionData &secrData = diffSecrFieldTuppleVec[idx].secrData;
+
+    std::map<unsigned char, float>::iterator mitrShared;
+    std::map<unsigned char, float>::iterator end_mitr = secrData.typeIdSecrConstConstantConcentrationMap.end();
+
+
+    float secrConstMedium = 0.0;
+
+    ConcentrationField_t &concentrationField = *concentrationFieldVector[idx];
+    //Array3D_t & concentrationArray = concentrationFieldPtr->getContainer();
+
+    bool secreteInMedium = false;
+    //the assumption is that medium has type ID 0
+    mitrShared = secrData.typeIdSecrConstConstantConcentrationMap.find(automaton->getTypeId("Medium"));
+
+    if (mitrShared != end_mitr) {
+        secreteInMedium = true;
+        secrConstMedium = mitrShared->second;
+    }
+
+
+    //HAVE TO WATCH OUT FOR SHARED/PRIVATE VARIABLES
+    DiffusionData &diffData = diffSecrFieldTuppleVec[idx].diffData;
+    if (diffData.useBoxWatcher) {
+
+        unsigned x_min = 1, x_max = fieldDim.x + 1;
+        unsigned y_min = 1, y_max = fieldDim.y + 1;
+        unsigned z_min = 1, z_max = fieldDim.z + 1;
+
+        Dim3D minDimBW;
+        Dim3D maxDimBW;
+        Point3D minCoordinates = *(boxWatcherSteppable->getMinCoordinatesPtr());
+        Point3D maxCoordinates = *(boxWatcherSteppable->getMaxCoordinatesPtr());
+        CC3D_Log(LOG_TRACE) << "FLEXIBLE DIFF SOLVER maxCoordinates="<<maxCoordinates<<" minCoordinates="<<minCoordinates;
+        x_min = minCoordinates.x + 1;
+        x_max = maxCoordinates.x + 1;
+        y_min = minCoordinates.y + 1;
+        y_max = maxCoordinates.y + 1;
+        z_min = minCoordinates.z + 1;
+        z_max = maxCoordinates.z + 1;
+
+        minDimBW = Dim3D(x_min, y_min, z_min);
+        maxDimBW = Dim3D(x_max, y_max, z_max);
+        pUtils->calculateFESolverPartitionWithBoxWatcher(minDimBW, maxDimBW);
+
+    }
+
+    pUtils->prepareParallelRegionFESolvers(diffData.useBoxWatcher);
+
+#pragma omp parallel
+    {
+
+        CellG *currentCellPtr;
+        //Field3DImpl<float> * concentrationField=concentrationFieldVector[idx];
+//		float currentConcentration;
+        float secrConst;
+
+        std::map<unsigned char, float>::iterator mitr;
+
+        Point3D pt;
+        int threadNumber = pUtils->getCurrentWorkNodeNumber();
+
+        Dim3D minDim;
+        Dim3D maxDim;
+
+        if (diffData.useBoxWatcher) {
+            minDim = pUtils->getFESolverPartitionWithBoxWatcher(threadNumber).first;
+            maxDim = pUtils->getFESolverPartitionWithBoxWatcher(threadNumber).second;
+
+        } else {
+            minDim = pUtils->getFESolverPartition(threadNumber).first;
+            maxDim = pUtils->getFESolverPartition(threadNumber).second;
+        }
+
+        for (int z = minDim.z; z < maxDim.z; z++)
+            for (int y = minDim.y; y < maxDim.y; y++)
+                for (int x = minDim.x; x < maxDim.x; x++) {
+
+					pt=Point3D(x-1,y-1,z-1);
+					///**
+					currentCellPtr=cellFieldG->getQuick(pt);
+					//             currentCellPtr=cellFieldG->get(pt);
+
+					//             if(currentCellPtr)
+					//currentConcentration = concentrationArray[x][y][z];
+
+                    if (secreteInMedium && !currentCellPtr) {
+                        concentrationField.setDirect(x, y, z, secrConstMedium);
+                    }
+
+                    if (currentCellPtr) {
+                        mitr = secrData.typeIdSecrConstConstantConcentrationMap.find(currentCellPtr->type);
+                        if (mitr != end_mitr) {
+                            secrConst = mitr->second;
+                            concentrationField.setDirect(x, y, z, secrConst);
+                        }
+                    }
+                }
+    }
+}
+
+//////////////////////////////////////////////////////////////////////////////////////////////////////////////////////////////////////////
+void FlexibleDiffusionSolverFE::secrete() {
+
+    for (unsigned int i = 0; i < diffSecrFieldTuppleVec.size(); ++i) {
+
+        for (unsigned int j = 0; j < diffSecrFieldTuppleVec[i].secrData.secretionFcnPtrVec.size(); ++j) {
+            (this->*diffSecrFieldTuppleVec[i].secrData.secretionFcnPtrVec[j])(i);
+
+            //          (this->*secrDataVec[i].secretionFcnPtrVec[j])(i);
+        }
+
+    }
+}
+
+//////////////////////////////////////////////////////////////////////////////////////////////////////////////////////////////////////////
+float FlexibleDiffusionSolverFE::couplingTerm(Point3D &_pt, std::vector <CouplingData> &_couplDataVec,
+                                              float _currentConcentration) {
+
+    float couplingTerm = 0.0;
+    float coupledConcentration;
+    for (size_t i = 0; i < _couplDataVec.size(); ++i) {
+        coupledConcentration = concentrationFieldVector[_couplDataVec[i].fieldIdx]->get(_pt);
+        couplingTerm += _couplDataVec[i].couplingCoef * _currentConcentration * coupledConcentration;
+    }
+
+    return couplingTerm;
+}
+
+//////////////////////////////////////////////////////////////////////////////////////////////////////////////////////////////////////////
+void FlexibleDiffusionSolverFE::boundaryConditionInit(int idx) {
+
+    ConcentrationField_t &_array = *concentrationFieldVector[idx];
+    bool detailedBCFlag = bcSpecFlagVec[idx];
+    BoundaryConditionSpecifier &bcSpec = bcSpecVec[idx];
+    DiffusionData &diffData = diffSecrFieldTuppleVec[idx].diffData;
+    float deltaX = diffData.deltaX;
+
+    //ConcentrationField_t & _array=*concentrationField;
+    if (!detailedBCFlag) {
+        //dealing with periodic boundary condition in x direction
+        //have to use internalDim-1 in the for loop as max index because otherwise with extra shitf if we used internalDim we run outside the lattice
+        if (fieldDim.x > 1) {
+            if (periodicBoundaryCheckVector[0]) {//periodic boundary conditions were set in x direction
+                //x - periodic
+                int x = 0;
+                for (int y = 0; y < workFieldDim.y - 1; ++y)
+                    for (int z = 0; z < workFieldDim.z - 1; ++z) {
+                        _array.setDirect(x, y, z, _array.getDirect(fieldDim.x, y, z));
+                    }
+
+                x = fieldDim.x + 1;
+                for (int y = 0; y < workFieldDim.y - 1; ++y)
+                    for (int z = 0; z < workFieldDim.z - 1; ++z) {
+                        _array.setDirect(x, y, z, _array.getDirect(1, y, z));
+                    }
+            }
+            else {//noFlux BC
+                int x = 0;
+                for (int y = 0; y < workFieldDim.y - 1; ++y)
+                    for (int z = 0; z < workFieldDim.z - 1; ++z) {
+                        _array.setDirect(x, y, z, _array.getDirect(x + 1, y, z));
+                    }
+
+                x = fieldDim.x + 1;
+                for (int y = 0; y < workFieldDim.y - 1; ++y)
+                    for (int z = 0; z < workFieldDim.z - 1; ++z) {
+                        _array.setDirect(x, y, z, _array.getDirect(x - 1, y, z));
+                    }
+            }
+        }
+
+        //dealing with periodic boundary condition in y direction
+        if (fieldDim.y > 1) {
+            if (periodicBoundaryCheckVector[1]) {//periodic boundary conditions were set in x direction
+                int y = 0;
+                for (int x = 0; x < workFieldDim.x - 1; ++x)
+                    for (int z = 0; z < workFieldDim.z - 1; ++z) {
+                        _array.setDirect(x, y, z, _array.getDirect(x, fieldDim.y, z));
+                    }
+
+                y = fieldDim.y + 1;
+                for (int x = 0; x < workFieldDim.x - 1; ++x)
+                    for (int z = 0; z < workFieldDim.z - 1; ++z) {
+                        _array.setDirect(x, y, z, _array.getDirect(x, 1, z));
+                    }
+            }
+            else {//NoFlux BC
+                int y = 0;
+                for (int x = 0; x < workFieldDim.x - 1; ++x)
+                    for (int z = 0; z < workFieldDim.z - 1; ++z) {
+                        _array.setDirect(x, y, z, _array.getDirect(x, y + 1, z));
+                    }
+
+                y = fieldDim.y + 1;
+                for (int x = 0; x < workFieldDim.x - 1; ++x)
+                    for (int z = 0; z < workFieldDim.z - 1; ++z) {
+                        _array.setDirect(x, y, z, _array.getDirect(x, y - 1, z));
+                    }
+            }
+        }
+        //dealing with periodic boundary condition in z direction
+        if (fieldDim.z > 1) {
+            if (periodicBoundaryCheckVector[2]) {//periodic boundary conditions were set in x direction
+                int z = 0;
+                for (int x = 0; x < workFieldDim.x - 1; ++x)
+                    for (int y = 0; y < workFieldDim.y - 1; ++y) {
+                        _array.setDirect(x, y, z, _array.getDirect(x, y, fieldDim.z));
+                    }
+
+                z = fieldDim.z + 1;
+                for (int x = 0; x < workFieldDim.x - 1; ++x)
+                    for (int y = 0; y < workFieldDim.y - 1; ++y) {
+                        _array.setDirect(x, y, z, _array.getDirect(x, y, 1));
+                    }
+            }
+            else {//Noflux BC
+                int z = 0;
+                for (int x = 0; x < workFieldDim.x - 1; ++x)
+                    for (int y = 0; y < workFieldDim.y - 1; ++y) {
+                        _array.setDirect(x, y, z, _array.getDirect(x, y, z + 1));
+                    }
+
+                z = fieldDim.z + 1;
+                for (int x = 0; x < workFieldDim.x - 1; ++x)
+                    for (int y = 0; y < workFieldDim.y - 1; ++y) {
+                        _array.setDirect(x, y, z, _array.getDirect(x, y, z - 1));
+                    }
+            }
+        }
+    } else {
+        //detailed specification of boundary conditions
+        // X axis
+        if (fieldDim.x > 1) {
+            if (bcSpec.planePositions[0] == BoundaryConditionSpecifier::PERIODIC ||
+                bcSpec.planePositions[1] == BoundaryConditionSpecifier::PERIODIC) {
+                int x = 0;
+                for (int y = 0; y < workFieldDim.y - 1; ++y)
+                    for (int z = 0; z < workFieldDim.z - 1; ++z) {
+                        _array.setDirect(x, y, z, _array.getDirect(fieldDim.x, y, z));
+                    }
+
+                x = fieldDim.x + 1;
+                for (int y = 0; y < workFieldDim.y - 1; ++y)
+                    for (int z = 0; z < workFieldDim.z - 1; ++z) {
+                        _array.setDirect(x, y, z, _array.getDirect(1, y, z));
+                    }
+
+            }
+            else {
+
+                if (bcSpec.planePositions[0] == BoundaryConditionSpecifier::CONSTANT_VALUE) {
+                    float cValue = static_cast<float>(bcSpec.values[0]);
+                    int x = 0;
+                    for (int y = 0; y < workFieldDim.y - 1; ++y)
+                        for (int z = 0; z < workFieldDim.z - 1; ++z) {
+                            _array.setDirect(x, y, z, cValue);
+                        }
+
+                }
+                else if (bcSpec.planePositions[0] == BoundaryConditionSpecifier::CONSTANT_DERIVATIVE) {
+                    float cdValue = static_cast<float>(bcSpec.values[0]);
+                    int x = 0;
+
+                    for (int y = 0; y < workFieldDim.y - 1; ++y)
+                        for (int z = 0; z < workFieldDim.z - 1; ++z) {
+                            _array.setDirect(x, y, z, _array.getDirect(1, y, z) - cdValue * deltaX);
+                        }
+
+                }
+
+                if (bcSpec.planePositions[1] == BoundaryConditionSpecifier::CONSTANT_VALUE) {
+                    float cValue = static_cast<float>(bcSpec.values[1]);
+                    int x = fieldDim.x + 1;
+                    for (int y = 0; y < workFieldDim.y - 1; ++y)
+                        for (int z = 0; z < workFieldDim.z - 1; ++z) {
+                            _array.setDirect(x, y, z, cValue);
+                        }
+
+                }
+                else if (bcSpec.planePositions[1] == BoundaryConditionSpecifier::CONSTANT_DERIVATIVE) {
+                    float cdValue = static_cast<float>(bcSpec.values[1]);
+                    int x = fieldDim.x + 1;
+
+                    for (int y = 0; y < workFieldDim.y - 1; ++y)
+                        for (int z = 0; z < workFieldDim.z - 1; ++z) {
+                            _array.setDirect(x, y, z, _array.getDirect(x - 1, y, z) + cdValue * deltaX);
+                        }
+
+                }
+
+            }
+        }
+        //detailed specification of boundary conditions
+        // Y axis
+        if (fieldDim.y > 1) {
+            if (bcSpec.planePositions[2] == BoundaryConditionSpecifier::PERIODIC ||
+                bcSpec.planePositions[3] == BoundaryConditionSpecifier::PERIODIC) {
+                int y = 0;
+                for (int x = 0; x < workFieldDim.x - 1; ++x)
+                    for (int z = 0; z < workFieldDim.z - 1; ++z) {
+                        _array.setDirect(x, y, z, _array.getDirect(x, fieldDim.y, z));
+                    }
+
+                y = fieldDim.y + 1;
+                for (int x = 0; x < workFieldDim.x - 1; ++x)
+                    for (int z = 0; z < workFieldDim.z - 1; ++z) {
+                        _array.setDirect(x, y, z, _array.getDirect(x, 1, z));
+                    }
+
+            }
+            else {
+
+                if (bcSpec.planePositions[2] == BoundaryConditionSpecifier::CONSTANT_VALUE) {
+                    float cValue = static_cast<float>(bcSpec.values[2]);
+                    int y = 0;
+                    for (int x = 0; x < workFieldDim.x - 1; ++x)
+                        for (int z = 0; z < workFieldDim.z - 1; ++z) {
+                            _array.setDirect(x, y, z, cValue);
+                        }
+
+                }
+                else if (bcSpec.planePositions[2] == BoundaryConditionSpecifier::CONSTANT_DERIVATIVE) {
+                    float cdValue = static_cast<float>(bcSpec.values[2]);
+                    int y = 0;
+
+                    for (int x = 0; x < workFieldDim.x - 1; ++x)
+                        for (int z = 0; z < workFieldDim.z - 1; ++z) {
+                            _array.setDirect(x, y, z, _array.getDirect(x, 1, z) - cdValue * deltaX);
+                        }
+
+                }
+
+                if (bcSpec.planePositions[3] == BoundaryConditionSpecifier::CONSTANT_VALUE) {
+                    float cValue = static_cast<float>(bcSpec.values[3]);
+                    int y = fieldDim.y + 1;
+                    for (int x = 0; x < workFieldDim.x - 1; ++x)
+                        for (int z = 0; z < workFieldDim.z - 1; ++z) {
+                            _array.setDirect(x, y, z, cValue);
+                        }
+
+                }
+                else if (bcSpec.planePositions[3] == BoundaryConditionSpecifier::CONSTANT_DERIVATIVE) {
+                    float cdValue = static_cast<float>(bcSpec.values[3]);
+                    int y = fieldDim.y + 1;
+
+                    for (int x = 0; x < workFieldDim.x - 1; ++x)
+                        for (int z = 0; z < workFieldDim.z - 1; ++z) {
+                            _array.setDirect(x, y, z, _array.getDirect(x, y - 1, z) + cdValue * deltaX);
+                        }
+                }
+
+            }
+        }
+        //detailed specification of boundary conditions
+        // Z axis
+        if (fieldDim.z > 1) {
+            if (bcSpec.planePositions[4] == BoundaryConditionSpecifier::PERIODIC ||
+                bcSpec.planePositions[5] == BoundaryConditionSpecifier::PERIODIC) {
+                int z = 0;
+                for (int x = 0; x < workFieldDim.x - 1; ++x)
+                    for (int y = 0; y < workFieldDim.y - 1; ++y) {
+                        _array.setDirect(x, y, z, _array.getDirect(x, y, fieldDim.z));
+                    }
+
+                z = fieldDim.z + 1;
+                for (int x = 0; x < workFieldDim.x - 1; ++x)
+                    for (int y = 0; y < workFieldDim.y - 1; ++y) {
+                        _array.setDirect(x, y, z, _array.getDirect(x, y, 1));
+                    }
+
+            }
+            else {
+
+                if (bcSpec.planePositions[4] == BoundaryConditionSpecifier::CONSTANT_VALUE) {
+                    float cValue = static_cast<float>(bcSpec.values[4]);
+                    int z = 0;
+                    for (int x = 0; x < workFieldDim.x - 1; ++x)
+                        for (int y = 0; y < workFieldDim.y - 1; ++y) {
+                            _array.setDirect(x, y, z, cValue);
+                        }
+
+                }
+                else if (bcSpec.planePositions[4] == BoundaryConditionSpecifier::CONSTANT_DERIVATIVE) {
+                    float cdValue = static_cast<float>(bcSpec.values[4]);
+                    int z = 0;
+
+                    for (int x = 0; x < workFieldDim.x - 1; ++x)
+                        for (int y = 0; y < workFieldDim.y - 1; ++y) {
+                            _array.setDirect(x, y, z, _array.getDirect(x, y, 1) - cdValue * deltaX);
+                        }
+
+                }
+
+                if (bcSpec.planePositions[5] == BoundaryConditionSpecifier::CONSTANT_VALUE) {
+                    float cValue = static_cast<float>(bcSpec.values[5]);
+                    int z = fieldDim.z + 1;
+                    for (int x = 0; x < workFieldDim.x - 1; ++x)
+                        for (int y = 0; y < workFieldDim.y - 1; ++y) {
+                            _array.setDirect(x, y, z, cValue);
+                        }
+
+                }
+                else if (bcSpec.planePositions[5] == BoundaryConditionSpecifier::CONSTANT_DERIVATIVE) {
+                    float cdValue = static_cast<float>(bcSpec.values[5]);
+                    int z = fieldDim.z + 1;
+
+                    for (int x = 0; x < workFieldDim.x - 1; ++x)
+                        for (int y = 0; y < workFieldDim.y - 1; ++y) {
+                            _array.setDirect(x, y, z, _array.getDirect(x, y, z - 1) + cdValue * deltaX);
+                        }
+                }
+
+            }
+        }
+    }
+}
+//////////////////////////////////////////////////////////////////////////////////////////////////////////////////////////////////////////
+
+void FlexibleDiffusionSolverFE::diffuseSingleField(unsigned int idx) {
+
+    // OPTIMIZATIONS - Maciej Swat
+    // In addition to using contiguous array with scratch area being interlaced with concentration vector further optimizations are possible
+    // In the most innner loop iof the FE solver one can replace maxNeighborIndex with hard coded number. Also instead of
+    // Using boundary strategy to get offset array it is best to hard code offsets and access them directly
+    // The downside is that in such a case one woudl have to write separate diffuseSingleField functions fdor 2D, 3D and for hex and square lattices.
+    // However speedups may be worth extra effort.
+    // CC3D_Log(LOG_TRACE) << "shiftArray="<<concentrationField.getShiftArray()<<" shiftSwap="<<concentrationField.getShiftSwap();
+    //hard coded offsets for 3D square lattice
+    //Point3D offsetArray[6];
+    //offsetArray[0]=Point3D(0,0,1);
+    //offsetArray[1]=Point3D(0,1,0);
+    //offsetArray[2]=Point3D(1,0,0);
+    //offsetArray[3]=Point3D(0,0,-1);
+    //offsetArray[4]=Point3D(0,-1,0);
+    //offsetArray[5]=Point3D(-1,0,0);
+
+
+    /// 'n' denotes neighbor
+
+    ///this is the diffusion equation
+    ///C_{xx}+C_{yy}+C_{zz}=(1/a)*C_{t}
+    ///a - diffusivity - diffConst
+
+    ///Finite difference method:
+    ///T_{0,\delta \tau}=F*\sum_{i=1}^N T_{i}+(1-N*F)*T_{0}
+    ///N - number of neighbors
+    ///will have to double check this formula
+
+
+
+    //HAVE TO WATCH OUT FOR SHARED/PRIVATE VARIABLES
+    CC3D_Log(LOG_TRACE) << "Diffusion step";
+    DiffusionData &diffData = diffSecrFieldTuppleVec[idx].diffData;
+    float diffConst = diffData.diffConst;
+    float decayConst = diffData.decayConst;
+    float deltaT = diffData.deltaT;
+    float deltaX = diffData.deltaX;
+    float dt_dx2 = deltaT / (deltaX * deltaX);
+
+    if (diffSecrFieldTuppleVec[idx].diffData.diffConst == 0.0 &&
+        diffSecrFieldTuppleVec[idx].diffData.decayConst == 0.0) {
+        return; //skip solving of the equation if diffusion and decay constants are 0
+    }
+
+    Automaton *automaton = potts->getAutomaton();
+
+
+    ConcentrationField_t &concentrationField = *concentrationFieldVector[idx];
+    ConcentrationField_t *concentrationFieldPtr = concentrationFieldVector[idx];
+
+    boundaryConditionInit(idx);//initializing boundary conditions
+    //boundaryConditionInit(concentrationFieldPtr);//initializing boundary conditions
+
+
+    std::set<unsigned char>::iterator end_sitr = diffData.avoidTypeIdSet.end();
+    std::set<unsigned char>::iterator end_sitr_decay = diffData.avoidDecayInIdSet.end();
+
+    bool avoidMedium = false;
+    bool avoidDecayInMedium = false;
+    //the assumption is that medium has type ID 0
+    if (diffData.avoidTypeIdSet.find(automaton->getTypeId("Medium")) != end_sitr) {
+        avoidMedium = true;
+    }
+
+    if (diffData.avoidDecayInIdSet.find(automaton->getTypeId("Medium")) != end_sitr_decay) {
+        avoidDecayInMedium = true;
+    }
+
+
+    if (diffData.useBoxWatcher) {
+
+        unsigned x_min = 1, x_max = fieldDim.x + 1;
+        unsigned y_min = 1, y_max = fieldDim.y + 1;
+        unsigned z_min = 1, z_max = fieldDim.z + 1;
+
+        Dim3D minDimBW;
+        Dim3D maxDimBW;
+        Point3D minCoordinates = *(boxWatcherSteppable->getMinCoordinatesPtr());
+        Point3D maxCoordinates = *(boxWatcherSteppable->getMaxCoordinatesPtr());
+        CC3D_Log(LOG_TRACE) << "FLEXIBLE DIFF SOLVER maxCoordinates="<<maxCoordinates<<" minCoordinates="<<minCoordinates;
+        x_min = minCoordinates.x + 1;
+        x_max = maxCoordinates.x + 1;
+        y_min = minCoordinates.y + 1;
+        y_max = maxCoordinates.y + 1;
+        z_min = minCoordinates.z + 1;
+        z_max = maxCoordinates.z + 1;
+
+        minDimBW = Dim3D(x_min, y_min, z_min);
+        maxDimBW = Dim3D(x_max, y_max, z_max);
+        pUtils->calculateFESolverPartitionWithBoxWatcher(minDimBW, maxDimBW);
+
+
+    }
+
+
+    //managing number of threads has to be done BEFORE parallel section otherwise undefined behavior will occur
+    pUtils->prepareParallelRegionFESolvers(diffData.useBoxWatcher);
+#pragma omp parallel
+    {
+
+
+        Point3D pt, n;
+        CellG *currentCellPtr = 0, *nCell = 0;
+        short currentCellType = 0;
+        float currentConcentration = 0;
+        float updatedConcentration = 0.0;
+        float concentrationSum = 0.0;
+        short neighborCounter = 0;
+        CellG *neighborCellPtr = 0;
+
+        std::set<unsigned char>::iterator sitr;
+
+
+        int threadNumber = pUtils->getCurrentWorkNodeNumber();
+
+        //#pragma omp critical
+        //		{
+        // 			CC3D_Log(LOG_TRACE) << "threadNumber="<<threadNumber;
+        //		}
+
+        Dim3D minDim;
+        Dim3D maxDim;
+
+        if (diffData.useBoxWatcher) {
+            minDim = pUtils->getFESolverPartitionWithBoxWatcher(threadNumber).first;
+            maxDim = pUtils->getFESolverPartitionWithBoxWatcher(threadNumber).second;
+
+        } else {
+            minDim = pUtils->getFESolverPartition(threadNumber).first;
+            maxDim = pUtils->getFESolverPartition(threadNumber).second;
+        }
+
+
+        for (int z = minDim.z; z < maxDim.z; z++)
+            for (int y = minDim.y; y < maxDim.y; y++)
+                for (int x = minDim.x; x < maxDim.x; x++) {
+                    currentConcentration = concentrationField.getDirect(x, y, z);
+
+                    pt = Point3D(x - 1, y - 1, z - 1);
+                    currentCellPtr = cellFieldG->getQuick(pt);
+
+                    if (avoidMedium && !currentCellPtr) {//if medium is to be avoided
+                        if (avoidDecayInMedium) {
+                            concentrationField.setDirectSwap(x, y, z, currentConcentration);
+                        } else {
+                            concentrationField.setDirectSwap(x, y, z, currentConcentration -
+                                                                      deltaT * (decayConst * currentConcentration));
+                        }
+                        continue;
+                    }
+
+                    if (currentCellPtr && diffData.avoidTypeIdSet.find(currentCellPtr->type) != end_sitr) {
+                        if (diffData.avoidDecayInIdSet.find(currentCellPtr->type) != end_sitr_decay) {
+                            concentrationField.setDirectSwap(x, y, z, currentConcentration);
+                        } else {
+                            concentrationField.setDirectSwap(x, y, z, currentConcentration -
+                                                                      deltaT * (decayConst * currentConcentration));
+                        }
+                        continue; // avoid user defined types
+                    }
+
+                    updatedConcentration = 0.0;
+                    concentrationSum = 0.0;
+                    neighborCounter = 0;
+
+                    //loop over nearest neighbors
+                    CellG *neighborCellPtr = 0;
+
+
+                    const std::vector <Point3D> &offsetVecRef = boundaryStrategy->getOffsetVec(pt);
+                    for (register unsigned int i = 0; i <= maxNeighborIndex /*offsetVec.size()*/ ; ++i) {
+                        const Point3D &offset = offsetVecRef[i];
+
+                        if (diffData.avoidTypeIdSet.size() ||
+                            avoidMedium) { //means user defined types to avoid in terms of the diffusion
+                            n = pt + offset;
+
+                            neighborCellPtr = cellFieldG->getQuick(n);
+                            if (avoidMedium && !neighborCellPtr) continue; // avoid medium if specified by the user
+                            if (neighborCellPtr &&
+                                diffData.avoidTypeIdSet.find(neighborCellPtr->type) != end_sitr)
+                                continue;//avoid user specified types
+                        }
+                        concentrationSum += concentrationField.getDirect(x + offset.x, y + offset.y, z + offset.z);
+
+                        ++neighborCounter;
+                    }
+
+
+                    updatedConcentration = dt_dx2 * diffusionLatticeScalingFactor * diffConst *
+                                           (concentrationSum - neighborCounter * currentConcentration) +
+                                           currentConcentration;
+
+
+                    //processing decay depandent on type of the current cell
+                    if (currentCellPtr) {
+                        if (diffData.avoidDecayInIdSet.find(currentCellPtr->type) !=
+                            end_sitr_decay) { ;//decay in this type is forbidden
+                        } else {
+                            updatedConcentration -=
+                                    deltaT * (decayConst * currentConcentration);//decay in this type is allowed
+                        }
+                    } else {
+                        if (avoidDecayInMedium) { ;//decay in Medium is forbidden
+                        } else {
+                            updatedConcentration -=
+                                    deltaT * (decayConst * currentConcentration); //decay in Medium is allowed
+                        }
+                    }
+
+
+                    if (haveCouplingTerms) {
+                        updatedConcentration += couplingTerm(pt, diffData.couplingDataVec, currentConcentration);
+                    }
+
+                    //imposing artificial limits on allowed concentration
+                    if (diffData.useThresholds) {
+                        if (updatedConcentration > diffData.maxConcentration) {
+                            updatedConcentration = diffData.maxConcentration;
+                        }
+                        if (updatedConcentration < diffData.minConcentration) {
+                            updatedConcentration = diffData.minConcentration;
+                        }
+                    }
+
+
+                    concentrationField.setDirectSwap(x, y, z, updatedConcentration);//updating scratch
+
+                }
+
+         // float totConc=0.0;       
+		// for (int z = minDim.z; z < maxDim.z; z++)
+			// for (int y = minDim.y; y < maxDim.y; y++)
+				// for (int x = minDim.x; x < maxDim.x; x++){
+					// totConc += concentrationField.getDirect(x,y,z);
+                // }
+				// CC3D_Log(LOG_DEBUG) << "TOTAL CONCENTRATION FLEXIBLE DIFFUSION SOLVER="<<totConc;
+    }
+    //haveCouplingTerms flag is set only when user defines coupling terms AND does not use extraTimesPerMCS - haveCouplingTerms option is kept only for legacy reasons
+    //it it best to start using ReactionDiffusionSolver instead
+    if (!haveCouplingTerms) {
+
+        concentrationField.swapArrays();
+    }
+}
+
+//////////////////////////////////////////////////////////////////////////////////////////////////////////////////////////////////////////
+bool FlexibleDiffusionSolverFE::isBoudaryRegion(int x, int y, int z, Dim3D dim) {
+    if (x < 2 || x > dim.x - 3 || y < 2 || y > dim.y - 3 || z < 2 || z > dim.z - 3)
+        return true;
+    else
+        return false;
+}
+
+//////////////////////////////////////////////////////////////////////////////////////////////////////////////////////////////////////////
+void FlexibleDiffusionSolverFE::diffuse() {
+
+    for (unsigned int i = 0; i < diffSecrFieldTuppleVec.size(); ++i) {
+        int extraTimesPerMCS = diffSecrFieldTuppleVec[i].diffData.extraTimesPerMCS;
+        for (int idx = 0; idx < extraTimesPerMCS + 1; ++idx) {
+            diffuseSingleField(i);
+        }
+        //if(!haveCouplingTerms){ //without coupling terms field swap takes place immediately aftera given field has been diffused
+        //	ConcentrationField_t & concentrationField = *concentrationFieldVector[i];
+        //	//ConcentrationField_t * scratchField=concentrationFieldVector[diffSecrFieldTuppleVec.size()];
+        //	//copy updated values from scratch to concentration fiel
+        //	//scrarch2Concentration(scratchField,concentrationField);
+        //	concentrationField.swapArrays();
+        //}
+
+        //haveCouplingTerms flag is set only when user defines coupling terms AND does not use extraTimesPerMCS - haveCouplingTerms option is kept only for legacy reasons
+        //it it best to start using ReactionDiffusionSolver instead
+        if (haveCouplingTerms) {
+            ConcentrationField_t &concentrationField = *concentrationFieldVector[i];
+            concentrationField.swapArrays();
+        }
+    }
+
+    //if(haveCouplingTerms){  //with coupling terms we swap scratch and concentration field after all fields have been diffused
+    //	for(unsigned int i = 0 ; i < diffSecrFieldTuppleVec.size() ; ++i ){
+    //		ConcentrationField_t * concentrationField=concentrationFieldVector[i];
+    //		ConcentrationField_t * scratchField=concentrationFieldVector[diffSecrFieldTuppleVec.size()+i];
+    //		scrarch2Concentration(scratchField,concentrationField);
+    //	}
+    //}
+}
+
+//////////////////////////////////////////////////////////////////////////////////////////////////////////////////////////////////////////
+void FlexibleDiffusionSolverFE::scrarch2Concentration(ConcentrationField_t *scratchField,
+                                                      ConcentrationField_t *concentrationField) {
+    //scratchField->switchContainersQuick(*(concentrationField));
+}
+
+//////////////////////////////////////////////////////////////////////////////////////////////////////////////////////////////////////////
+void FlexibleDiffusionSolverFE::outputField(std::ostream &_out, ConcentrationField_t *_concentrationField) {
+    Point3D pt;
+    float tempValue;
+
+    for (pt.z = 0; pt.z < fieldDim.z; pt.z++)
+        for (pt.y = 0; pt.y < fieldDim.y; pt.y++)
+            for (pt.x = 0; pt.x < fieldDim.x; pt.x++) {
+                tempValue = _concentrationField->get(pt);
+                _out << pt.x << " " << pt.y << " " << pt.z << " " << tempValue << endl;
+            }
+}
+
+//////////////////////////////////////////////////////////////////////////////////////////////////////////////////////////////////////////
+void FlexibleDiffusionSolverFE::readConcentrationField(std::string fileName, ConcentrationField_t *concentrationField) {
+
+    std::string basePath = simulator->getBasePath();
+    std::string fn = fileName;
+    if (basePath != "") {
+        fn = basePath + "/" + fileName;
+    }
+
+    ifstream in(fn.c_str());
+
+    if (!in.is_open()) throw CC3DException(string("Could not open chemical concentration file '") + fn + "'!");
+
+    Point3D pt;
+    float c;
+    //Zero entire field
+    for (pt.z = 0; pt.z < fieldDim.z; pt.z++)
+        for (pt.y = 0; pt.y < fieldDim.y; pt.y++)
+            for (pt.x = 0; pt.x < fieldDim.x; pt.x++) {
+                concentrationField->set(pt,0);
+			}
+
+    while (!in.eof()) {
+        in >> pt.x >> pt.y >> pt.z >> c;
+        if (!in.fail())
+            concentrationField->set(pt, c);
+    }
+}
+//////////////////////////////////////////////////////////////////////////////////////////////////////////////////////////////////////////
+
+void FlexibleDiffusionSolverFE::update(CC3DXMLElement *_xmlData, bool _fullInitFlag) {
+
+    //notice, limited steering is enabled for PDE solvers - changing diffusion constants, do -not-diffuse to types etc...
+    // Coupling coefficients cannot be changed and also there is no way to allocate extra fields while simulation is running
+
+    //if(potts->getDisplayUnitsFlag()){
+    //	Unit diffConstUnit=powerUnit(potts->getLengthUnit(),2)/potts->getTimeUnit();
+    //	Unit decayConstUnit=1/potts->getTimeUnit();
+    //	Unit secretionConstUnit=1/potts->getTimeUnit();
+
+    //	if (_xmlData->getFirstElement("AutoscaleDiffusion")){
+    //		autoscaleDiffusion=true;
+    //	}
+
+    //	CC3DXMLElement * unitsElem=_xmlData->getFirstElement("Units");
+    //	if (!unitsElem){ //add Units element
+    //		unitsElem=_xmlData->attachElement("Units");
+    //	}
+
+    //	if(unitsElem->getFirstElement("DiffusionConstantUnit")){
+    //		unitsElem->getFirstElement("DiffusionConstantUnit")->updateElementValue(diffConstUnit.toString());
+    //	}else{
+    //		unitsElem->attachElement("DiffusionConstantUnit",diffConstUnit.toString());
+    //	}
+
+    //	if(unitsElem->getFirstElement("DecayConstantUnit")){
+    //		unitsElem->getFirstElement("DecayConstantUnit")->updateElementValue(decayConstUnit.toString());
+    //	}else{
+    //		unitsElem->attachElement("DecayConstantUnit",decayConstUnit.toString());
+    //	}
+
+    //	if(unitsElem->getFirstElement("DeltaXUnit")){
+    //		unitsElem->getFirstElement("DeltaXUnit")->updateElementValue(potts->getLengthUnit().toString());
+    //	}else{
+    //		unitsElem->attachElement("DeltaXUnit",potts->getLengthUnit().toString());
+    //	}
+
+    //	if(unitsElem->getFirstElement("DeltaTUnit")){
+    //		unitsElem->getFirstElement("DeltaTUnit")->updateElementValue(potts->getTimeUnit().toString());
+    //	}else{
+    //		unitsElem->attachElement("DeltaTUnit",potts->getTimeUnit().toString());
+    //	}
+
+    //	if(unitsElem->getFirstElement("CouplingCoefficientUnit")){
+    //		unitsElem->getFirstElement("CouplingCoefficientUnit")->updateElementValue(decayConstUnit.toString());
+    //	}else{
+    //		unitsElem->attachElement("CouplingCoefficientUnit",decayConstUnit.toString());
+    //	}
+
+
+
+    //	if(unitsElem->getFirstElement("SecretionUnit")){
+    //		unitsElem->getFirstElement("SecretionUnit")->updateElementValue(secretionConstUnit.toString());
+    //	}else{
+    //		unitsElem->attachElement("SecretionUnit",secretionConstUnit.toString());
+    //	}
+
+    //	if(unitsElem->getFirstElement("SecretionOnContactUnit")){
+    //		unitsElem->getFirstElement("SecretionOnContactUnit")->updateElementValue(secretionConstUnit.toString());
+    //	}else{
+    //		unitsElem->attachElement("SecretionOnContactUnit",secretionConstUnit.toString());
+    //	}
+
+    //	if(unitsElem->getFirstElement("ConstantConcentrationUnit")){
+    //		unitsElem->getFirstElement("ConstantConcentrationUnit")->updateElementValue(secretionConstUnit.toString());
+    //	}else{
+    //		unitsElem->attachElement("ConstantConcentrationUnit",secretionConstUnit.toString());
+    //	}
+
+    //	if(unitsElem->getFirstElement("DecayConstantUnit")){
+    //		unitsElem->getFirstElement("DecayConstantUnit")->updateElementValue(decayConstUnit.toString());
+    //	}else{
+    //		unitsElem->attachElement("DecayConstantUnit",decayConstUnit.toString());
+    //	}
+
+    //	if(unitsElem->getFirstElement("DeltaXUnit")){
+    //		unitsElem->getFirstElement("DeltaXUnit")->updateElementValue(potts->getLengthUnit().toString());
+    //	}else{
+    //		unitsElem->attachElement("DeltaXUnit",potts->getLengthUnit().toString());
+    //	}
+
+    //	if(unitsElem->getFirstElement("DeltaTUnit")){
+    //		unitsElem->getFirstElement("DeltaTUnit")->updateElementValue(potts->getTimeUnit().toString());
+    //	}else{
+    //		unitsElem->attachElement("DeltaTUnit",potts->getTimeUnit().toString());
+    //	}
+
+    //	if(unitsElem->getFirstElement("CouplingCoefficientUnit")){
+    //		unitsElem->getFirstElement("CouplingCoefficientUnit")->updateElementValue(decayConstUnit.toString());
+    //	}else{
+    //		unitsElem->attachElement("CouplingCoefficientUnit",decayConstUnit.toString());
+    //	}
+
+    //	if(unitsElem->getFirstElement("UptakeUnit")){
+    //		unitsElem->getFirstElement("UptakeUnit")->updateElementValue(decayConstUnit.toString());
+    //	}else{
+    //		unitsElem->attachElement("UptakeUnit",decayConstUnit.toString());
+    //	}
+
+    //	if(unitsElem->getFirstElement("RelativeUptakeUnit")){
+    //		unitsElem->getFirstElement("RelativeUptakeUnit")->updateElementValue(decayConstUnit.toString());
+    //	}else{
+    //		unitsElem->attachElement("RelativeUptakeUnit",decayConstUnit.toString());
+    //	}
+
+    //	if(unitsElem->getFirstElement("MaxUptakeUnit")){
+    //		unitsElem->getFirstElement("MaxUptakeUnit")->updateElementValue(decayConstUnit.toString());
+    //	}else{
+    //		unitsElem->attachElement("MaxUptakeUnit",decayConstUnit.toString());
+    //	}
+
+
+
+    //}
+
+
+    diffSecrFieldTuppleVec.clear();
+    bcSpecVec.clear();
+    bcSpecFlagVec.clear();
+
+    CC3DXMLElementList diffFieldXMLVec = _xmlData->getElements("DiffusionField");
+    for (unsigned int i = 0; i < diffFieldXMLVec.size(); ++i) {
+        diffSecrFieldTuppleVec.push_back(DiffusionSecretionFlexFieldTupple());
+        DiffusionData &diffData = diffSecrFieldTuppleVec[diffSecrFieldTuppleVec.size() - 1].diffData;
+        SecretionData &secrData = diffSecrFieldTuppleVec[diffSecrFieldTuppleVec.size() - 1].secrData;
+
+        if (diffFieldXMLVec[i]->findAttribute("Name")) {
+            diffData.fieldName = diffFieldXMLVec[i]->getAttribute("Name");
+        }
+
+        if (diffFieldXMLVec[i]->findElement("DiffusionData"))
+            diffData.update(diffFieldXMLVec[i]->getFirstElement("DiffusionData"));
+
+        if (diffFieldXMLVec[i]->findElement("SecretionData"))
+            secrData.update(diffFieldXMLVec[i]->getFirstElement("SecretionData"));
+
+        if (diffFieldXMLVec[i]->findElement("ReadFromFile"))
+            readFromFileFlag = true;
+
+        //boundary conditions parsing
+        bcSpecFlagVec.push_back(false);
+        bcSpecVec.push_back(BoundaryConditionSpecifier());
+
+        if (diffFieldXMLVec[i]->findElement("BoundaryConditions")) {
+            bcSpecFlagVec[bcSpecFlagVec.size() - 1] = true;
+            BoundaryConditionSpecifier &bcSpec = bcSpecVec[bcSpecVec.size() - 1];
+
+            CC3DXMLElement *bcSpecElem = diffFieldXMLVec[i]->getFirstElement("BoundaryConditions");
+            CC3DXMLElementList planeVec = bcSpecElem->getElements("Plane");
+
+
+            for (unsigned int ip = 0; ip < planeVec.size(); ++ip) {
+                if (!planeVec[ip]->findAttribute("Axis"))
+                    throw CC3DException("Boundary Condition specification Plane element is missing Axis attribute");
+                string axisName = planeVec[ip]->getAttribute("Axis");
+                int index = 0;
+                if (axisName == "x" || axisName == "X") {
+                    index = 0;
+                }
+                if (axisName == "y" || axisName == "Y") {
+                    index = 2;
+                }
+                if (axisName == "z" || axisName == "Z") {
+                    index = 4;
+                }
+
+                if (planeVec[ip]->findElement("Periodic")) {
+                    bcSpec.planePositions[index] = BoundaryConditionSpecifier::PERIODIC;
+                    bcSpec.planePositions[index + 1] = BoundaryConditionSpecifier::PERIODIC;
+                } else {
+                    //if (planeVec[ip]->findElement("ConstantValue")){
+                    CC3DXMLElementList cvVec = planeVec[ip]->getElements("ConstantValue");
+                    CC3DXMLElementList cdVec = planeVec[ip]->getElements("ConstantDerivative");
+
+                    for (unsigned int v = 0; v < cvVec.size(); ++v) {
+                        string planePos = cvVec[v]->getAttribute("PlanePosition");
+                        double value = cvVec[v]->getAttributeAsDouble("Value");
+                        changeToLower(planePos);
+                        if (planePos == "min") {
+                            bcSpec.planePositions[index] = BoundaryConditionSpecifier::CONSTANT_VALUE;
+                            bcSpec.values[index] = value;
+
+                        } else if (planePos == "max") {
+                            bcSpec.planePositions[index + 1] = BoundaryConditionSpecifier::CONSTANT_VALUE;
+                            bcSpec.values[index + 1] = value;
+                        } else {
+                            throw CC3DException("PlanePosition attribute has to be either max on min");
+                        }
+
+                    }
+                    if (cvVec.size() <= 1) {
+                        for (unsigned int d = 0; d < cdVec.size(); ++d) {
+                            string planePos = cdVec[d]->getAttribute("PlanePosition");
+                            double value = cdVec[d]->getAttributeAsDouble("Value");
+                            changeToLower(planePos);
+                            if (planePos == "min") {
+                                bcSpec.planePositions[index] = BoundaryConditionSpecifier::CONSTANT_DERIVATIVE;
+                                bcSpec.values[index] = value;
+
+                            } else if (planePos == "max") {
+                                bcSpec.planePositions[index + 1] = BoundaryConditionSpecifier::CONSTANT_DERIVATIVE;
+                                bcSpec.values[index + 1] = value;
+                            } else {
+                                throw CC3DException("PlanePosition attribute has to be either max on min");
+                            }
+
+                        }
+                    }
+
+                }
+
+            }
+
+
+            if (boundaryStrategy->getLatticeType() == HEXAGONAL_LATTICE) {
+                // static_cast<Cruncher*>(this)->getBoundaryStrategy()->getLatticeType();
+                if (bcSpec.planePositions[BoundaryConditionSpecifier::MIN_Z] == BoundaryConditionSpecifier::PERIODIC ||
+                    bcSpec.planePositions[BoundaryConditionSpecifier::MAX_Z] == BoundaryConditionSpecifier::PERIODIC) {
+                    if (fieldDim.z > 1 && fieldDim.z % 3) {
+                        throw CC3DException(
+                                "For Periodic Boundary Conditions On Hex Lattice the Z Dimension Has To Be Divisible By 3");
+                    }
+                }
+
+                if (bcSpec.planePositions[BoundaryConditionSpecifier::MIN_X] == BoundaryConditionSpecifier::PERIODIC ||
+                    bcSpec.planePositions[BoundaryConditionSpecifier::MAX_X] == BoundaryConditionSpecifier::PERIODIC) {
+                    if (fieldDim.x % 2) {
+                        throw CC3DException(
+                                "For Periodic Boundary Conditions On Hex Lattice the X Dimension Has To Be Divisible By 2 ");
+                    }
+                }
+
+                if (bcSpec.planePositions[BoundaryConditionSpecifier::MIN_Y] == BoundaryConditionSpecifier::PERIODIC ||
+                    bcSpec.planePositions[BoundaryConditionSpecifier::MAX_Y] == BoundaryConditionSpecifier::PERIODIC) {
+                    if (fieldDim.y % 2) {
+                        throw CC3DException(
+                                "For Periodic Boundary Conditions On Hex Lattice the Y Dimension Has To Be Divisible By 2 ");
+                    }
+                }
+            }
+        }
+    }
+    if (_xmlData->findElement("Serialize")) {
+        serializeFlag = true;
+        if (_xmlData->getFirstElement("Serialize")->findAttribute("Frequency")) {
+            serializeFrequency = _xmlData->getFirstElement("Serialize")->getAttributeAsUInt("Frequency");
+        }
+        CC3D_Log(LOG_DEBUG) << "serialize Flag="<<serializeFlag;
+    }
+
+    if (_xmlData->findElement("ReadFromFile")) {
+        readFromFileFlag = true;
+        CC3D_Log(LOG_DEBUG) << "readFromFileFlag="<<readFromFileFlag;
+    }
+
+    for (size_t i = 0; i < diffSecrFieldTuppleVec.size(); ++i) {
+        diffSecrFieldTuppleVec[i].diffData.setAutomaton(automaton);
+        diffSecrFieldTuppleVec[i].secrData.setAutomaton(automaton);
+        diffSecrFieldTuppleVec[i].diffData.initialize(automaton);
+        diffSecrFieldTuppleVec[i].secrData.initialize(automaton);
+    }
+
+    ///assigning member method ptrs to the vector
+    for (size_t i = 0; i < diffSecrFieldTuppleVec.size(); ++i) {
+
+        diffSecrFieldTuppleVec[i].secrData.secretionFcnPtrVec.assign(
+                diffSecrFieldTuppleVec[i].secrData.secrTypesNameSet.size(), 0);
+        unsigned int j = 0;
+        for (set<string>::iterator sitr = diffSecrFieldTuppleVec[i].secrData.secrTypesNameSet.begin();
+             sitr != diffSecrFieldTuppleVec[i].secrData.secrTypesNameSet.end(); ++sitr) {
+
+            if ((*sitr) == "Secretion") {
+                diffSecrFieldTuppleVec[i].secrData.secretionFcnPtrVec[j] = &FlexibleDiffusionSolverFE::secreteSingleField;
+                ++j;
+            } else if ((*sitr) == "SecretionOnContact") {
+                diffSecrFieldTuppleVec[i].secrData.secretionFcnPtrVec[j] = &FlexibleDiffusionSolverFE::secreteOnContactSingleField;
+                ++j;
+            } else if ((*sitr) == "ConstantConcentration") {
+                diffSecrFieldTuppleVec[i].secrData.secretionFcnPtrVec[j] = &FlexibleDiffusionSolverFE::secreteConstantConcentrationSingleField;
+                ++j;
+            }
+        }
+    }
+}
+
+std::string FlexibleDiffusionSolverFE::toString() {
+    return "FlexibleDiffusionSolverFE";
+}
+
+
+std::string FlexibleDiffusionSolverFE::steerableName() {
+    return toString();
+}