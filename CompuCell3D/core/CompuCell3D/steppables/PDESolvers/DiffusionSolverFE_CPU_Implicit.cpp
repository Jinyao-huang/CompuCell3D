--- conflicted
+++ resolved
@@ -6,11 +6,7 @@
 #include <CompuCell3D/Automaton/Automaton.h>
 #include <CompuCell3D/steppables/BoxWatcher/BoxWatcher.h>
 #include <PublicUtilities/ParallelUtilsOpenMP.h>
-<<<<<<< HEAD
-#include<core/CompuCell3D/CC3DLogger.h>
-=======
 #include <PublicUtilities/CC3DLogger.h>
->>>>>>> 6ed90e64
 
 #if defined(_WIN32)
 #undef max
@@ -52,17 +48,6 @@
 
     for (int k = 0; k < m1.outerSize(); ++k)
 
-<<<<<<< HEAD
-			if(it1.value()!=it2.value())
-				Log(LOG_DEBUG) << "Columns must be equal "<<it1.row()<<" "<<it2.row()<<"\t"<<it1.col()<<" "<<it2.col();
-			ASSERT_OR_THROW("Indices sizes must be equal", it1.index()==it2.index());
-
-			if(it1.value()!=it2.value())
-				Log(LOG_DEBUG) << it1.row()<<" "<<it2.row()<<"\t"<<it1.col()<<" "<<it2.col()<<"\t"<<it1.value()<<" "<<it2.value();
-		//	ASSERT_OR_THROW("Values must be equal", it1.value()==it2.value());
-			
-		}
-=======
         for (typename SparseMatrixT::InnerIterator it1(m1, k), it2(m2, k); it1; ++it1, ++it2) {
             if (it1.row() != it2.row()) throw CC3DException("Rows sizes must be equal");
 
@@ -74,7 +59,6 @@
                 CC3D_Log(LOG_DEBUG) << it1.row()<<" "<<it2.row()<<"\t"<<it1.col()<<" "<<it2.col()<<"\t"<<it1.value()<<" "<<it2.value();
 
         }
->>>>>>> 6ed90e64
 }
 
 namespace {
@@ -87,100 +71,6 @@
 	EigenRealVector const &b, EigenRealVector &x){
 	size_t totalSize=(fieldDim.x+2)*(fieldDim.y+2)*(fieldDim.z+2);
 	size_t totalExtSize=h_celltype_field->getArraySize();
-<<<<<<< HEAD
-	Log(LOG_DEBUG) << "Field size: "<<totalSize<<"; total size: "<<totalExtSize;
-
-	
-	//SparseMatrix<float, RowMajor> eigenM(totalSize,totalSize);
-	//float s=1;
-
-	bool const is2D=(fieldDim.z==1);
-
-	int neighbours=is2D?4:6;
-	 
-	//LARGE_INTEGER tb, te, fq;
-	//QueryPerformanceFrequency(&fq);
-
-	EigenSparseMatrix eigenM_new(totalSize,totalSize);
-	//QueryPerformanceCounter(&tb);
-	eigenM_new.reserve(totalSize*is2D?5:7);
-	cout<<"Assembling matrix... ";
-	int prevZ=-1;
-
-	//TODO: unify this with OpenCL matrix assembling...
-	for(size_t i=0; i<totalSize; ++i)//TODO: 2D simultaions can be arranged more effective, I guess...
-	{
-		
-		int z=i/((fieldDim.x+2)*(fieldDim.y+2));
-		int remz=i%((fieldDim.x+2)*(fieldDim.y+2));
-
-		eigenM_new.startVec(i);
-
-		int y=remz/(fieldDim.x+2);
-		int x=remz%(fieldDim.x+2);
-
-		//unsigned char currentCellType=h_celltype_field->getDirect(x+1,y+1,z+1);
-		unsigned char currentCellType=h_celltype_field->getByIndex(i);
-		float currentDiffCoef=diffData.diffCoef[currentCellType];//*(diffData.deltaT)/(deltaX*deltaX);
-	
-		int lastJ=-1;
-		if(!is2D&&z>0){
-			int j=flatExtInd(x,y,z-1, fieldDim);
-			lastJ=j;
-			//ASSERT_OR_THROW("wrong order", j<(int)i);
-			//ASSERT_OR_THROW("wrong index", j<(int)totalSize);
-			eigenM_new.insertBack(i,j)=-currentDiffCoef;
-		}
-		if(y>0){
-			int j=flatExtInd(x,y-1,z, fieldDim);
-		//	ASSERT_OR_THROW("wrong order 1", j>lastJ);
-		//	ASSERT_OR_THROW("wrong index", j<(int)totalSize);
-			lastJ=j;
-			eigenM_new.insertBack(i,j)=-currentDiffCoef;
-		}
-
-		if(x>0){
-			int j=flatExtInd(x-1,y,z, fieldDim);
-		//	ASSERT_OR_THROW("wrong order 2", j>lastJ);
-		//	ASSERT_OR_THROW("wrong index", j<(int)totalSize);
-			lastJ=j;
-			eigenM_new.insertBack(i,j)=-currentDiffCoef;
-		}
-
-		//ASSERT_OR_THROW("wrong order 3", (int)i>lastJ);
-		lastJ=i;
-		eigenM_new.insertBack(i,i)=1+neighbours*currentDiffCoef;
-
-		if(x<fieldDim.x-1){
-			int j=flatExtInd(x+1,y,z, fieldDim);
-		//	ASSERT_OR_THROW("wrong order 4", j>lastJ);
-		//	ASSERT_OR_THROW("wrong index", j<(int)totalSize);
-			lastJ=j;
-			eigenM_new.insertBack(i,j)=-currentDiffCoef;
-		}
-
-		if(y<fieldDim.y-1){
-			int j=flatExtInd(x,y+1,z, fieldDim);
-		//	ASSERT_OR_THROW("wrong order 5", j>lastJ);
-		//	ASSERT_OR_THROW("wrong index", j<(int)totalSize);
-			lastJ=j;
-			eigenM_new.insertBack(i,j)=-currentDiffCoef;
-		}
-
-		if(!is2D&&z<fieldDim.z-1){
-			int j=flatExtInd(x,y,z+1, fieldDim);
-			//ASSERT_OR_THROW("wrong order 6", j>lastJ);
-			//ASSERT_OR_THROW("wrong index", j<(int)totalSize);
-			lastJ=j;
-			eigenM_new.insertBack(i,j)=-currentDiffCoef;
-		}
-
-	}
-
-	cout<<"done"<<endl;
-	eigenM_new.finalize();
-	eigenM_new.makeCompressed();  
-=======
 	CC3D_Log(LOG_DEBUG) << "Field size: "<<totalSize<<"; total size: "<<totalExtSize;
 
 
@@ -260,16 +150,11 @@
     CC3D_Log(LOG_DEBUG) << "done";
     eigenM_new.finalize();
     eigenM_new.makeCompressed();
->>>>>>> 6ed90e64
 //	QueryPerformanceCounter(&te);
     //CC3D_Log(LOG_DEBUG)<<"completelly done";
 
 //	double time=(double)(te.QuadPart-tb.QuadPart)/(double)fq.QuadPart;
-<<<<<<< HEAD
-	Log(LOG_TRACE) << "It took "<<time<<" s to assemble a matrix with new algorithm\n";
-=======
 	CC3D_Log(LOG_TRACE) << "It took "<<time<<" s to assemble a matrix with new algorithm" << std::endl;
->>>>>>> 6ed90e64
 
 //	CompareMatrices(eigenM, eigenM_new);
 
@@ -288,17 +173,6 @@
 
     CC3D_Log(LOG_DEBUG) << "Solving system... ";
 //	QueryPerformanceCounter(&tb);
-<<<<<<< HEAD
-	x = cg.solve(b);
-	//QueryPerformanceCounter(&te);
-	cout<<"done"<<endl;
-	
-	//time=(double)(te.QuadPart-tb.QuadPart)/(double)fq.QuadPart;
-	Log(LOG_TRACE) << "It took "<<time<<" s to find the solution with explicit solver and "<<timePrep<<" for preparing the system\n";
-
-	std::cout << "#iterations:     " << cg.iterations() << std::endl;
-	std::cout << "estimated error: " << cg.error()      << std::endl; 
-=======
     x = cg.solve(b);
     //QueryPerformanceCounter(&te);
     CC3D_Log(LOG_DEBUG) << "done";
@@ -307,7 +181,6 @@
 
     CC3D_Log(LOG_DEBUG) << "#iterations:     " << cg.iterations();
     CC3D_Log(LOG_DEBUG) << "estimated error: " << cg.error();
->>>>>>> 6ed90e64
 }
 
 
@@ -318,12 +191,7 @@
     for (unsigned int i = 0; i < diffSecrFieldTuppleVec.size(); ++i) {
         CC3D_Log(LOG_TRACE) << "scalingExtraMCSVec[i]="<<scalingExtraMCSVec[i];
 
-<<<<<<< HEAD
-	for(unsigned int i = 0 ; i < diffSecrFieldTuppleVec.size() ; ++i ){
-		Log(LOG_TRACE) << "scalingExtraMCSVec[i]="<<scalingExtraMCSVec[i];
-=======
         diffuseSingleField(i);
->>>>>>> 6ed90e64
 
         for (unsigned int j = 0; j < diffSecrFieldTuppleVec[i].secrData.secretionFcnPtrVec.size(); ++j) {
             (this->*diffSecrFieldTuppleVec[i].secrData.secretionFcnPtrVec[j])(i);
@@ -358,27 +226,9 @@
 
     /// 'n' denotes neighbor
 
-<<<<<<< HEAD
-	// OPTIMIZATIONS - Maciej Swat
-	// In addition to using contiguous array with scratch area being interlaced with concentration vector further optimizations are possible
-	// In the most innner loop iof the FE solver one can replace maxNeighborIndex with hard coded number. Also instead of 
-	// Using boundary strategy to get offset array it is best to hard code offsets and access them directly
-	// The downside is that in such a case one woudl have to write separate diffuseSingleField functions fdor 2D, 3D and for hex and square lattices. 
-	// However speedups may be worth extra effort.   
-	Log(LOG_TRACE) << "shiftArray="<<concentrationField.getShiftArray()<<" shiftSwap="<<concentrationField.getShiftSwap();
-	//hard coded offsets for 3D square lattice
-	//Point3D offsetArray[6];
-	//offsetArray[0]=Point3D(0,0,1);
-	//offsetArray[1]=Point3D(0,1,0);
-	//offsetArray[2]=Point3D(1,0,0);
-	//offsetArray[3]=Point3D(0,0,-1);
-	//offsetArray[4]=Point3D(0,-1,0);
-	//offsetArray[5]=Point3D(-1,0,0);
-=======
     ///this is the diffusion equation
     ///C_{xx}+C_{yy}+C_{zz}=(1/a)*C_{t}
     ///a - diffusivity - diffConst
->>>>>>> 6ed90e64
 
     ///Finite difference method:
     ///T_{0,\delta \tau}=F*\sum_{i=1}^N T_{i}+(1-N*F)*T_{0}
@@ -399,14 +249,6 @@
 
     Automaton *automaton = potts->getAutomaton();
 
-<<<<<<< HEAD
-	//HAVE TO WATCH OUT FOR SHARED/PRIVATE VARIABLES
-	Log(LOG_TRACE) << "Diffusion step";
-	//DiffusionData & diffData = diffSecrFieldTuppleVec[idx].diffData;
-	//float diffConst=diffConstVec[idx];
-	//float decayConst=decayConstVec[idx];
-=======
->>>>>>> 6ed90e64
 
     ConcentrationField_t *concentrationFieldPtr = &concentrationField;
 
@@ -447,20 +289,6 @@
         maxDimBW = Dim3D(x_max, y_max, z_max);
         pUtils->calculateFESolverPartitionWithBoxWatcher(minDimBW, maxDimBW);
 
-<<<<<<< HEAD
-		Dim3D minDimBW;		
-		Dim3D maxDimBW;
-		Point3D minCoordinates=*(boxWatcherSteppable->getMinCoordinatesPtr());
-		Point3D maxCoordinates=*(boxWatcherSteppable->getMaxCoordinatesPtr());
-		Log(LOG_TRACE) << "FLEXIBLE DIFF SOLVER maxCoordinates="<<maxCoordinates<<" minCoordinates="<<minCoordinates;
-		x_min=minCoordinates.x+1;
-		x_max=maxCoordinates.x+1;
-		y_min=minCoordinates.y+1;
-		y_max=maxCoordinates.y+1;
-		z_min=minCoordinates.z+1;
-		z_max=maxCoordinates.z+1;
-=======
->>>>>>> 6ed90e64
 
     }
 
