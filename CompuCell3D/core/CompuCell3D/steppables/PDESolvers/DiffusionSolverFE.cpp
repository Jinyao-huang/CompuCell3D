--- conflicted
+++ resolved
@@ -1,1557 +1,1262 @@
-#include "DiffusionSolverFE.h"
-#include <CompuCell3D/Simulator.h>
-#include <CompuCell3D/Automaton/Automaton.h>
-#include <CompuCell3D/Potts3D/Potts3D.h>
-#include <CompuCell3D/Potts3D/CellInventory.h>
-#include <CompuCell3D/Field3D/WatchableField3D.h>
-#include <CompuCell3D/Field3D/Field3DImpl.h>
-#include <CompuCell3D/Field3D/Field3D.h>
-#include <CompuCell3D/Field3D/Field3DIO.h>
-#include <CompuCell3D/steppables/BoxWatcher/BoxWatcher.h>
-#include <CompuCell3D/plugins/CellTypeMonitor/CellTypeMonitorPlugin.h>
-#include "FluctuationCompensator.h"
-
-#include <PublicUtilities/StringUtils.h>
-#include <PublicUtilities/Vector3.h>
-#include <PublicUtilities/ParallelUtilsOpenMP.h>
-
-#include "DiffusionSolverFE_CPU.h"
-#include "DiffusionSolverFE_CPU_Implicit.h"
-#include "GPUEnabled.h"
-
-#include "MyTime.h"
-#include <cfloat>
-
-#if OPENCL_ENABLED == 1
-#include "OpenCL/DiffusionSolverFE_OpenCL.h"
-//#include "OpenCL/DiffusionSolverFE_OpenCL_Implicit.h"
-#include "OpenCL/ReactionDiffusionSolverFE_OpenCL_Implicit.h"
-#endif
-
-#include <string>
-#include <cmath>
-#include <iostream>
-#include <fstream>
-#include <sstream>
-#include <omp.h>
-<<<<<<< HEAD
-#include<core/CompuCell3D/CC3DLogger.h>
-=======
-#include <PublicUtilities/CC3DLogger.h>
->>>>>>> 6ed90e64
-using namespace CompuCell3D;
-using namespace std;
-
-
-#include "DiffusionSolverFE.h"
-
-//////////////////////////////////////////////////////////////////////////////////////////////////////////////////////////////////////////
-template<class Cruncher>
-void DiffusionSolverSerializer<Cruncher>::serialize() {
-
-    for (size_t i = 0; i < solverPtr->diffSecrFieldTuppleVec.size(); ++i) {
-        ostringstream outName;
-
-        outName << solverPtr->diffSecrFieldTuppleVec[i].diffData.fieldName << "_" << currentStep << "."
-                << serializedFileExtension;
-        ofstream outStream(outName.str().c_str());
-        solverPtr->outputField(outStream,
-                               static_cast<Cruncher *>(solverPtr)->getConcentrationField(i));
-
-    }
-}
-
-//////////////////////////////////////////////////////////////////////////////////////////////////////////////////////////////////////////
-<<<<<<< HEAD
-template <class Cruncher>
-void DiffusionSolverSerializer<Cruncher>::readFromFile(){
-	try{
-		for(size_t i = 0 ; i < solverPtr->diffSecrFieldTuppleVec.size() ; ++i){
-			ostringstream inName;
-			inName<<solverPtr->diffSecrFieldTuppleVec[i].diffData.fieldName<<"."<<serializedFileExtension;
-
-			solverPtr->readConcentrationField(inName.str().c_str(),
-				static_cast<Cruncher *>(solverPtr)->getConcentrationField(i));
-		}
-	} catch (BasicException &e) {
-		Log(LOG_DEBUG) << "COULD NOT FIND ONE OF THE FILES";
-		throw BasicException("Error in reading diffusion fields from file",e);
-	}
-=======
-template<class Cruncher>
-void DiffusionSolverSerializer<Cruncher>::readFromFile() {
-    try {
-        for (size_t i = 0; i < solverPtr->diffSecrFieldTuppleVec.size(); ++i) {
-            ostringstream inName;
-            inName << solverPtr->diffSecrFieldTuppleVec[i].diffData.fieldName << "." << serializedFileExtension;
-
-            solverPtr->readConcentrationField(inName.str().c_str(),
-                                              static_cast<Cruncher *>(solverPtr)->getConcentrationField(i));
-        }
-    } catch (CC3DException &e) {
-        CC3D_Log(LOG_DEBUG) << "COULD NOT FIND ONE OF THE FILES";
-        throw CC3DException("Error in reading diffusion fields from file", e);
-    }
->>>>>>> 6ed90e64
-}
-
-//////////////////////////////////////////////////////////////////////////////////////////////////////////////////////////////////////////
-template<class Cruncher>
-DiffusionSolverFE<Cruncher>::DiffusionSolverFE()
-        :deltaX(1.0), deltaT(1.0), latticeType(SQUARE_LATTICE) {
-    potts = 0;
-    serializerPtr = 0;
-    pUtils = 0;
-    serializeFlag = false;
-    readFromFileFlag = false;
-    haveCouplingTerms = false;
-    serializeFrequency = 0;
-    boxWatcherSteppable = 0;
-    diffusionLatticeScalingFactor = 1.0;
-    autoscaleDiffusion = false;
-    scaleSecretion = true;
-    cellTypeMonitorPlugin = 0;
-    maxStableDiffConstant = 0.23;
-    automaton = 0;
-    cellFieldG = 0;
-    cellInventoryPtr = 0;
-    currentStep = -1;
-    decayConst = 0.0;
-    diffConst = 0.0;
-    diffusePtr = 0;
-    dt_dx2 = 0.0;
-    h_celltype_field = 0;
-    simPtr = 0;
-    secretePtr = 0;
-    m_RDTime = 0.0;
-    maxDiffusionZ = -1;
-    numberOfFields = 0;
-    scalingExtraMCS = -1;
-    bc_indicator_field = 0;
-    fluctuationCompensator = 0;
-
-}
-
-//////////////////////////////////////////////////////////////////////////////////////////////////////////////////////////////////////////
-template<class Cruncher>
-DiffusionSolverFE<Cruncher>::~DiffusionSolverFE() {
-    if (bc_indicator_field) {
-        delete bc_indicator_field;
-        bc_indicator_field = 0;
-    }
-
-    if (serializerPtr) {
-        delete serializerPtr;
-        serializerPtr = 0;
-    }
-
-    if (fluctuationCompensator) {
-        delete fluctuationCompensator;
-        fluctuationCompensator = 0;
-    }
-}
-
-//////////////////////////////////////////////////////////////////////////////////////////////////////////////////////////////////////////
-template<class Cruncher>
-void DiffusionSolverFE<Cruncher>::Scale(std::vector<float> const &maxDiffConstVec, float maxStableDiffConstant,
-                                        std::vector<float> const &maxDecayConstVec) {
-    if (!maxDiffConstVec.size()) { //we will pass empty vector from update function . At the time of calling the update function we have no knowledge of maxDiffConstVec, maxStableDiffConstant
-        return;
-    }
-
-    //scaling of diffusion and secretion coeeficients
-    for (unsigned int i = 0; i < diffSecrFieldTuppleVec.size(); i++) {
-        scalingExtraMCSVec[i] = max(ceil(maxDiffConstVec[i] / maxStableDiffConstant), ceil(maxDecayConstVec[i] /
-                                                                                           maxStableDecayConstant)); //compute number of calls to diffusion solver
-        if (scalingExtraMCSVec[i] == 0)
-            continue;
-
-        //diffusion data
-        for (int currentCellType = 0; currentCellType < UCHAR_MAX + 1; currentCellType++) {
-            float diffConstTemp = diffSecrFieldTuppleVec[i].diffData.diffCoef[currentCellType];
-            float decayConstTemp = diffSecrFieldTuppleVec[i].diffData.decayCoef[currentCellType];
-            diffSecrFieldTuppleVec[i].diffData.extraTimesPerMCS = scalingExtraMCSVec[i];
-            diffSecrFieldTuppleVec[i].diffData.diffCoef[currentCellType] = (diffConstTemp /
-                                                                            scalingExtraMCSVec[i]); //scale diffusion
-            diffSecrFieldTuppleVec[i].diffData.decayCoef[currentCellType] = (decayConstTemp /
-                                                                             scalingExtraMCSVec[i]); //scale decay
-
-        }
-
-        if (scaleSecretion) {
-            //secretion data
-            SecretionData &secrData = diffSecrFieldTuppleVec[i].secrData;
-            for (std::map<unsigned char, float>::iterator mitr = secrData.typeIdSecrConstMap.begin();
-                 mitr != secrData.typeIdSecrConstMap.end(); ++mitr) {
-                mitr->second /= scalingExtraMCSVec[i];
-            }
-
-            // Notice we do not scale constant concentration secretion. When users use Constant concentration secretion they want to keep concentration at a given cell at the specified level
-            // so no scaling
-
-
-            for (std::map<unsigned char, SecretionOnContactData>::iterator mitr = secrData.typeIdSecrOnContactDataMap.begin();
-                 mitr != secrData.typeIdSecrOnContactDataMap.end(); ++mitr) {
-                SecretionOnContactData &secrOnContactData = mitr->second;
-                for (std::map<unsigned char, float>::iterator cmitr = secrOnContactData.contactCellMap.begin();
-                     cmitr != secrOnContactData.contactCellMap.end(); ++cmitr) {
-                    cmitr->second /= scalingExtraMCSVec[i];
-                }
-            }
-
-            //uptake data
-            for (std::map<unsigned char, UptakeData>::iterator mitr = secrData.typeIdUptakeDataMap.begin();
-                 mitr != secrData.typeIdUptakeDataMap.end(); ++mitr) {
-                mitr->second.maxUptake /= scalingExtraMCSVec[i];
-                mitr->second.relativeUptakeRate /= scalingExtraMCSVec[i];
-            }
-
-        }
-    }
-
-}
-
-//////////////////////////////////////////////////////////////////////////////////////////////////////////////////////////////////////////
-template<class Cruncher>
-bool DiffusionSolverFE<Cruncher>::hasAdditionalTerms() const {
-
-    for (size_t i = 0; i < diffSecrFieldTuppleVec.size(); ++i) {
-        DiffusionData const &diffData = diffSecrFieldTuppleVec[i].diffData;
-        if (!diffData.additionalTerm.empty())
-            return true;
-    }
-    return false;
-}
-
-//////////////////////////////////////////////////////////////////////////////////////////////////////////////////////////////////////////
-template<class Cruncher>
-void DiffusionSolverFE<Cruncher>::init(Simulator *_simulator, CC3DXMLElement *_xmlData) {
-
-    simPtr = _simulator;
-    simulator = _simulator;
-    potts = _simulator->getPotts();
-    automaton = potts->getAutomaton();
-
-    ///getting cell inventory
-    cellInventoryPtr = &potts->getCellInventory();
-
-    ///getting field ptr from Potts3D
-    ///**
-    //   cellFieldG=potts->getCellFieldG();
-    cellFieldG = (WatchableField3D<CellG *> *) potts->getCellFieldG();
-    fieldDim = cellFieldG->getDim();
-
-
-    pUtils = simulator->getParallelUtils();
-
-    // pUtils=simulator->getParallelUtilsSingleThread();
-
-    ///setting member function pointers
-    diffusePtr = &DiffusionSolverFE::diffuse;
-    secretePtr = &DiffusionSolverFE::secrete;
-
-    //determinign max stable diffusion constant has to be done before calling update
-    maxStableDiffConstant = 0.23;
-    if (static_cast<Cruncher *>(this)->getBoundaryStrategy()->getLatticeType() == HEXAGONAL_LATTICE) {
-        if (fieldDim.x == 1 || fieldDim.y == 1 || fieldDim.z ==
-                                                  1) { //2D simulation we ignore 1D simulations in CC3D they make no sense and we assume users will not attempt to run 1D simulations with CC3D
-            maxStableDiffConstant = 0.16f;
-        } else {//3D
-            maxStableDiffConstant = 0.08f;
-        }
-    } else {//Square lattice
-        if (fieldDim.x == 1 || fieldDim.y == 1 || fieldDim.z ==
-                                                  1) { //2D simulation we ignore 1D simulations in CC3D they make no sense and we assume users will not attempt to run 1D simulations with CC3D
-            maxStableDiffConstant = 0.23f;
-        } else {//3D
-            maxStableDiffConstant = 0.14f;
-        }
-    }
-    //setting max stable decay coefficient
-    maxStableDecayConstant = 1.0 - FLT_MIN;
-
-    //determining latticeType and setting diffusionLatticeScalingFactor
-    //When you evaluate div as a flux through the surface divided bby volume those scaling factors appear automatically. On cartesian lattife everythink is one so this is easy to forget that on different lattices they are not1
-    diffusionLatticeScalingFactor = 1.0;
-    if (static_cast<Cruncher *>(this)->getBoundaryStrategy()->getLatticeType() == HEXAGONAL_LATTICE) {
-        if (fieldDim.x == 1 || fieldDim.y == 1 || fieldDim.z ==
-                                                  1) { //2D simulation we ignore 1D simulations in CC3D they make no sense and we assume users will not attempt to run 1D simulations with CC3D
-            diffusionLatticeScalingFactor = 1.0f / sqrt(3.0f);// (2/3)/dL^2 dL=sqrt(2/sqrt(3)) so (2/3)/dL^2=1/sqrt(3)
-        } else {//3D simulation
-            diffusionLatticeScalingFactor = pow(2.0f, -4.0f /
-                                                      3.0f); //(1/2)/dL^2 dL dL^2=2**(1/3) so (1/2)/dL^2=1/(2.0*2^(1/3))=2^(-4/3)
-        }
-
-    }
-
-    periodicBoundaryCheckVector.assign(3, false);
-    string boundaryName;
-    boundaryName = potts->getBoundaryXName();
-    changeToLower(boundaryName);
-    if (boundaryName == "periodic") {
-        periodicBoundaryCheckVector[0] = true;
-    }
-    boundaryName = potts->getBoundaryYName();
-    changeToLower(boundaryName);
-    if (boundaryName == "periodic") {
-        periodicBoundaryCheckVector[1] = true;
-    }
-
-    boundaryName = potts->getBoundaryZName();
-    changeToLower(boundaryName);
-    if (boundaryName == "periodic") {
-        periodicBoundaryCheckVector[2] = true;
-    }
-
-
-    update(_xmlData, true);
-
-    latticeType = static_cast<Cruncher *>(this)->getBoundaryStrategy()->getLatticeType();
-    // if (latticeType==HEXAGONAL_LATTICE){
-    {
-        bc_indicator_field = new Array3DCUDA<signed char>(fieldDim,
-                                                          BoundaryConditionSpecifier::INTERNAL);// BoundaryConditionSpecifier::INTERNAL= -1
-        boundaryConditionIndicatorInit(); // initializing the array which will be used to guide solver when to use BC values in the diffusion algorithm and when to use generic algorithm (i.e. the one for "internal pixels")
-    }
-
-
-    numberOfFields = diffSecrFieldTuppleVec.size();
-
-	vector<string> concentrationFieldNameVectorTmp; //temporary vector for field names
-	///assign vector of field names
-	concentrationFieldNameVectorTmp.assign(diffSecrFieldTuppleVec.size(),string(""));
-<<<<<<< HEAD
-	Log(LOG_DEBUG) << "diffSecrFieldTuppleVec.size()="<<diffSecrFieldTuppleVec.size();
-
-	for(unsigned int i = 0 ; i < diffSecrFieldTuppleVec.size() ; ++i){
-		Log(LOG_TRACE) << " concentrationFieldNameVector[i]="<<diffDataVec[i].fieldName<<endl;
-		      concentrationFieldNameVector.push_back(diffDataVec[i].fieldName);
-		concentrationFieldNameVectorTmp[i] = diffSecrFieldTuppleVec[i].diffData.fieldName;
-		Log(LOG_DEBUG) << " concentrationFieldNameVector[i]="<<concentrationFieldNameVectorTmp[i];
-	}
-=======
-	CC3D_Log(LOG_DEBUG) << "diffSecrFieldTuppleVec.size()="<<diffSecrFieldTuppleVec.size();
-
-    for (unsigned int i = 0; i < diffSecrFieldTuppleVec.size(); ++i) {
-		concentrationFieldNameVectorTmp[i] = diffSecrFieldTuppleVec[i].diffData.fieldName;
-		CC3D_Log(LOG_DEBUG) << " concentrationFieldNameVector[i]="<<concentrationFieldNameVectorTmp[i];
-    }
->>>>>>> 6ed90e64
-
-    //setting up couplingData - field-field interaction terms
-    vector<CouplingData>::iterator pos;
-
-    float maxDiffConst = 0.0;
-    scalingExtraMCS = 0;
-
-<<<<<<< HEAD
-	Log(LOG_DEBUG) << "FIELDS THAT I HAVE";
-	for(unsigned int i = 0 ; i < diffSecrFieldTuppleVec.size() ; ++i){
-		Log(LOG_DEBUG) << "Field "<<i<<" name: "<<concentrationFieldNameVectorTmp[i];
-	}
-	Log(LOG_DEBUG) << "DiffusionSolverFE: extra Init in read XML";
-=======
-
-    for (unsigned int i = 0; i < diffSecrFieldTuppleVec.size(); ++i) {
-        pos = diffSecrFieldTuppleVec[i].diffData.couplingDataVec.begin();
-        for (size_t j = 0; j < diffSecrFieldTuppleVec[i].diffData.couplingDataVec.size(); ++j) {
-
-            for (size_t idx = 0; idx < concentrationFieldNameVectorTmp.size(); ++idx) {
-                if (concentrationFieldNameVectorTmp[idx] ==
-                    diffSecrFieldTuppleVec[i].diffData.couplingDataVec[j].intrFieldName) {
-                    diffSecrFieldTuppleVec[i].diffData.couplingDataVec[j].fieldIdx = idx;
-                    haveCouplingTerms = true; //if this is called at list once we have already coupling terms and need to proceed differently with scratch field initialization
-                    break;
-                }
-                //this means that required interacting field name has not been found
-                if (idx == concentrationFieldNameVectorTmp.size() - 1) {
-                    //remove this interacting term
-                    diffSecrFieldTuppleVec[i].diffData.couplingDataVec.erase(pos);
-                }
-            }
-            ++pos;
-        }
->>>>>>> 6ed90e64
-
-        for (int currentCellType = 0; currentCellType < UCHAR_MAX + 1; currentCellType++) {
-            maxDiffConstVec[i] = (maxDiffConstVec[i] < diffSecrFieldTuppleVec[i].diffData.diffCoef[currentCellType])
-                                 ? diffSecrFieldTuppleVec[i].diffData.diffCoef[currentCellType] : maxDiffConstVec[i];
-        }
-    }
-
-	CC3D_Log(LOG_DEBUG) << "FIELDS THAT I HAVE";
-    for (unsigned int i = 0; i < diffSecrFieldTuppleVec.size(); ++i) {
-        CC3D_Log(LOG_DEBUG) << "Field "<<i<<" name: "<<concentrationFieldNameVectorTmp[i];
-	}
-	CC3D_Log(LOG_DEBUG) << "DiffusionSolverFE: extra Init in read XML";
-
-    ///allocate fields including scrartch field
-    static_cast<Cruncher *>(this)->allocateDiffusableFieldVector(diffSecrFieldTuppleVec.size(), fieldDim);
-    workFieldDim = static_cast<Cruncher *>(this)->getConcentrationField(0)->getInternalDim();
-
-    for (unsigned int i = 0; i < concentrationFieldNameVectorTmp.size(); ++i) {
-        static_cast<Cruncher *>(this)->setConcentrationFieldName(i, concentrationFieldNameVectorTmp[i]);
-    }
-
-<<<<<<< HEAD
-	//register fields once they have been allocated
-	for(unsigned int i = 0 ; i < diffSecrFieldTuppleVec.size() ; ++i){
-		simPtr->registerConcentrationField(
-			static_cast<Cruncher*>(this)->getConcentrationFieldName(i), 
-			static_cast<Cruncher*>(this)->getConcentrationField(i));
-		Log(LOG_DEBUG) << "registring field: "<<
-			static_cast<Cruncher*>(this)->getConcentrationFieldName(i)<<" field address="<<
-			static_cast<Cruncher*>(this)->getConcentrationField(i);
-	}
-=======
-    //register fields once they have been allocated
-    for (unsigned int i = 0; i < diffSecrFieldTuppleVec.size(); ++i) {
-        simPtr->registerConcentrationField(
-                static_cast<Cruncher *>(this)->getConcentrationFieldName(i),
-                static_cast<Cruncher *>(this)->getConcentrationField(i));
-        CC3D_Log(LOG_DEBUG) << "registring field: "<<
-			static_cast<Cruncher*>(this)->getConcentrationFieldName(i)<<" field address="<<
-			static_cast<Cruncher*>(this)->getConcentrationField(i);
-    }
->>>>>>> 6ed90e64
-
-    float extraCheck;
-
-    // //check diffusion constant and scale extraTimesPerMCS
-
-    bool pluginAlreadyRegisteredFlag;
-    cellTypeMonitorPlugin = (CellTypeMonitorPlugin *) Simulator::pluginManager.get("CellTypeMonitor",
-                                                                                   &pluginAlreadyRegisteredFlag);
-    if (!pluginAlreadyRegisteredFlag) {
-        cellTypeMonitorPlugin->init(simulator);
-    }
-
-    h_celltype_field = cellTypeMonitorPlugin->getCellTypeArray();
-    h_cellid_field = cellTypeMonitorPlugin->getCellIdArray();
-
-    if (_xmlData->findElement("FluctuationCompensator")) {
-
-        fluctuationCompensator = new FluctuationCompensator(simPtr);
-
-        for (unsigned int i = 0; i < diffSecrFieldTuppleVec.size(); ++i)
-            fluctuationCompensator->loadFieldName(concentrationFieldNameVectorTmp[i]);
-
-        fluctuationCompensator->loadFields();
-
-    }
-
-    simulator->registerSteerableObject(this);
-
-    //platform-specific initialization
-    initImpl();
-}
-
-//////////////////////////////////////////////////////////////////////////////////////////////////////////////////////////////////////////
-template<class Cruncher>
-void DiffusionSolverFE<Cruncher>::boundaryConditionIndicatorInit() {
-
-    // bool detailedBCFlag=bcSpecFlagVec[idx];
-    // BoundaryConditionSpecifier & bcSpec=bcSpecVec[idx];
-    Array3DCUDA<signed char> &bcField = *bc_indicator_field;
-
-
-    if (fieldDim.z > 2) {// if z dimension is "flat" we do not mark bc
-        // Z axis  - external boundary layer
-        for (int x = 0; x < fieldDim.x + 2; ++x)
-            for (int y = 0; y < fieldDim.y + 2; ++y) {
-                bcField.setDirect(x, y, 0, BoundaryConditionSpecifier::MIN_Z);
-            }
-
-        // Z axis  - external boundary layer
-        for (int x = 0; x < fieldDim.x + 2; ++x)
-            for (int y = 0; y < fieldDim.y + 2; ++y) {
-                bcField.setDirect(x, y, fieldDim.z + 1, BoundaryConditionSpecifier::MAX_Z);
-            }
-
-        // Z axis  - internal boundary layer
-        for (int x = 1; x < fieldDim.x + 1; ++x)
-            for (int y = 1; y < fieldDim.y + 1; ++y) {
-                bcField.setDirect(x, y, 1, BoundaryConditionSpecifier::BOUNDARY);
-            }
-
-        // Z axis  - internal boundary layer
-        for (int x = 1; x < fieldDim.x + 1; ++x)
-            for (int y = 1; y < fieldDim.y + 1; ++y) {
-                bcField.setDirect(x, y, fieldDim.z, BoundaryConditionSpecifier::BOUNDARY);
-            }
-
-    }
-
-    //BC a long x axis will be set second  - meaning all corner pixels will ge set according to x or y axis depending on location
-
-    if (fieldDim.y > 2) {// if y dimension is "flat" we do not mark bc
-        // Y axis - external boundary layer
-        for (int x = 0; x < fieldDim.x + 2; ++x)
-            for (int z = 0; z < fieldDim.z + 2; ++z) {
-                bcField.setDirect(x, 0, z, BoundaryConditionSpecifier::MIN_Y);
-
-            }
-        // Y axis - external boundary layer
-        for (int x = 0; x < fieldDim.x + 2; ++x)
-            for (int z = 0; z < fieldDim.z + 2; ++z) {
-                bcField.setDirect(x, fieldDim.y + 1, z, BoundaryConditionSpecifier::MAX_Y);
-            }
-
-        // Y axis - internal boundary layer
-        for (int x = 1; x < fieldDim.x + 1; ++x)
-            for (int z = 1; z < fieldDim.z + 1; ++z) {
-                bcField.setDirect(x, 1, z, BoundaryConditionSpecifier::BOUNDARY);
-
-            }
-
-        // Y axis - internal boundary layer
-        for (int x = 1; x < fieldDim.x + 1; ++x)
-            for (int z = 1; z < fieldDim.z + 1; ++z) {
-                bcField.setDirect(x, fieldDim.y, z, BoundaryConditionSpecifier::BOUNDARY);
-            }
-
-    }
-
-    //BC a long x axis will be set last  - meaning all corner pixels will ge set according to x axis
-    if (fieldDim.x > 2) { // if x dimension is "flat" we do not mark bc
-
-        // X axis - external boundary layer
-        for (int y = 0; y < fieldDim.y + 2; ++y)
-            for (int z = 0; z < fieldDim.z + 2; ++z) {
-                bcField.setDirect(0, y, z, BoundaryConditionSpecifier::MIN_X);
-            }
-        // X axis - external boundary layer
-        for (int y = 0; y < fieldDim.y + 2; ++y)
-            for (int z = 0; z < fieldDim.z + 2; ++z) {
-                bcField.setDirect(fieldDim.x + 1, y, z, BoundaryConditionSpecifier::MAX_X);
-            }
-
-
-        // X axis - internal boundary layer
-        for (int y = 1; y < fieldDim.y + 1; ++y)
-            for (int z = 1; z < fieldDim.z + 1; ++z) {
-                bcField.setDirect(1, y, z, BoundaryConditionSpecifier::BOUNDARY);
-            }
-
-        // X axis - internal boundary layer
-        for (int y = 1; y < fieldDim.y + 1; ++y)
-            for (int z = 1; z < fieldDim.z + 1; ++z) {
-                bcField.setDirect(fieldDim.x, y, z, BoundaryConditionSpecifier::BOUNDARY);
-            }
-
-    }
-
-}
-
-
-//////////////////////////////////////////////////////////////////////////////////////////////////////////////////////////////////////////
-template<class Cruncher>
-void DiffusionSolverFE<Cruncher>::extraInit(Simulator *simulator) {
-
-    if ((serializeFlag || readFromFileFlag) && !serializerPtr) {
-        serializerPtr = new DiffusionSolverSerializer<Cruncher>();
-        serializerPtr->solverPtr = this;
-    }
-
-    if (serializeFlag) {
-        simulator->registerSerializer(serializerPtr);
-    }
-
-    bool useBoxWatcher = false;
-    for (size_t i = 0; i < diffSecrFieldTuppleVec.size(); ++i) {
-        if (diffSecrFieldTuppleVec[i].diffData.useBoxWatcher) {
-            useBoxWatcher = true;
-            break;
-        }
-    }
-    bool steppableAlreadyRegisteredFlag;
-    if (useBoxWatcher) {
-        boxWatcherSteppable = (BoxWatcher *) Simulator::steppableManager.get("BoxWatcher",
-                                                                             &steppableAlreadyRegisteredFlag);
-        if (!steppableAlreadyRegisteredFlag)
-            boxWatcherSteppable->init(simulator);
-    }
-
-    prepareForwardDerivativeOffsets();
-
-    //platform-specific initialization
-    extraInitImpl();
-}
-
-//////////////////////////////////////////////////////////////////////////////////////////////////////////////////////////////////////////
-template<class Cruncher>
-void DiffusionSolverFE<Cruncher>::handleEvent(CC3DEvent &_event) {
-
-    if (_event.id != LATTICE_RESIZE) {
-        return;
-    }
-
-
-    static_cast<Cruncher *>(this)->handleEventLocal(_event);
-
-    h_celltype_field = cellTypeMonitorPlugin->getCellTypeArray();
-
-    fieldDim = cellFieldG->getDim();
-    workFieldDim = static_cast<Cruncher *>(this)->getConcentrationField(0)->getInternalDim();
-
-}
-
-
-//////////////////////////////////////////////////////////////////////////////////////////////////////////////////////////////////////////
-template<class Cruncher>
-bool DiffusionSolverFE<Cruncher>::checkIfOffsetInArray(Point3D _pt, vector <Point3D> &_array) {
-    for (size_t i = 0; i < _array.size(); ++i) {
-        if (_array[i] == _pt)
-            return true;
-    }
-    return false;
-}
-
-//////////////////////////////////////////////////////////////////////////////////////////////////////////////////////////////////////////
-template<class Cruncher>
-void DiffusionSolverFE<Cruncher>::prepareForwardDerivativeOffsets() {
-    latticeType = static_cast<Cruncher *>(this)->getBoundaryStrategy()->getLatticeType();
-
-
-    unsigned int maxHexArraySize = 6;
-
-    hexOffsetArray.assign(maxHexArraySize, vector<Point3D>());
-
-
-    if (latticeType == HEXAGONAL_LATTICE) {//2D case
-
-        if (fieldDim.x == 1 || fieldDim.y == 1 || fieldDim.z == 1) {
-
-            hexOffsetArray[0].push_back(Point3D(0, 1, 0));
-            hexOffsetArray[0].push_back(Point3D(1, 1, 0));
-            hexOffsetArray[0].push_back(Point3D(1, 0, 0));
-
-            hexOffsetArray[1].push_back(Point3D(0, 1, 0));
-            hexOffsetArray[1].push_back(Point3D(-1, 1, 0));
-            hexOffsetArray[1].push_back(Point3D(1, 0, 0));
-
-            hexOffsetArray[2] = hexOffsetArray[0];
-            hexOffsetArray[4] = hexOffsetArray[0];
-
-            hexOffsetArray[3] = hexOffsetArray[1];
-            hexOffsetArray[5] = hexOffsetArray[1];
-
-        } else { //3D case - we assume that forward derivatives are calculated using 3 sides with z=1 and 3 sides which have same offsets os for 2D case (with z=0)
-            hexOffsetArray.assign(maxHexArraySize, vector<Point3D>(6));
-
-            //y%2=0 and z%3=0
-            hexOffsetArray[0][0] = Point3D(0, 1, 0);
-            hexOffsetArray[0][1] = Point3D(1, 1, 0);
-            hexOffsetArray[0][2] = Point3D(1, 0, 0);
-            hexOffsetArray[0][3] = Point3D(0, -1, 1);
-            hexOffsetArray[0][4] = Point3D(0, 0, 1);
-            hexOffsetArray[0][5] = Point3D(1, 0, 1);
-
-            //y%2=1 and z%3=0
-            hexOffsetArray[1][0] = Point3D(-1, 1, 0);
-            hexOffsetArray[1][1] = Point3D(0, 1, 0);
-            hexOffsetArray[1][2] = Point3D(1, 0, 0);
-            hexOffsetArray[1][3] = Point3D(-1, 0, 1);
-            hexOffsetArray[1][4] = Point3D(0, 0, 1);
-            hexOffsetArray[1][5] = Point3D(0, -1, 1);
-
-            //y%2=0 and z%3=1
-            hexOffsetArray[2][0] = Point3D(-1, 1, 0);
-            hexOffsetArray[2][1] = Point3D(0, 1, 0);
-            hexOffsetArray[2][2] = Point3D(1, 0, 0);
-            hexOffsetArray[2][3] = Point3D(0, 1, 1);
-            hexOffsetArray[2][4] = Point3D(0, 0, 1);
-            hexOffsetArray[2][5] = Point3D(-1, 1, 1);
-
-            //y%2=1 and z%3=1
-            hexOffsetArray[3][0] = Point3D(0, 1, 0);
-            hexOffsetArray[3][1] = Point3D(1, 1, 0);
-            hexOffsetArray[3][2] = Point3D(1, 0, 0);
-            hexOffsetArray[3][3] = Point3D(0, 1, 1);
-            hexOffsetArray[3][4] = Point3D(0, 0, 1);
-            hexOffsetArray[3][5] = Point3D(1, 1, 1);
-
-            //y%2=0 and z%3=2
-            hexOffsetArray[4][0] = Point3D(-1, 1, 0);
-            hexOffsetArray[4][1] = Point3D(0, 1, 0);
-            hexOffsetArray[4][2] = Point3D(1, 0, 0);;
-            hexOffsetArray[4][3] = Point3D(-1, 0, 1);
-            hexOffsetArray[4][4] = Point3D(0, 0, 1);
-            hexOffsetArray[4][5] = Point3D(0, -1, 1);
-
-            //y%2=1 and z%3=2
-            hexOffsetArray[5][0] = Point3D(0, 1, 0);
-            hexOffsetArray[5][1] = Point3D(1, 1, 0);
-            hexOffsetArray[5][2] = Point3D(1, 0, 0);
-            hexOffsetArray[5][3] = Point3D(0, -1, 1);
-            hexOffsetArray[5][4] = Point3D(0, 0, 1);
-            hexOffsetArray[5][5] = Point3D(1, 0, 1);
-        }
-    } else {
-        Point3D pt(fieldDim.x / 2, fieldDim.y / 2, fieldDim.z / 2); // pick point in the middle of the lattice
-
-        const std::vector <Point3D> &offsetVecRef = static_cast<Cruncher *>(this)->getBoundaryStrategy()->getOffsetVec(
-                pt);
-        for (unsigned int i = 0; i <= static_cast<Cruncher *>(this)->getMaxNeighborIndex(); ++i) {
-
-            const Point3D &offset = offsetVecRef[i];
-            //we use only those offset vectors which have only positive coordinates
-            if (offset.x >= 0 && offset.y >= 0 && offset.z >= 0) {
-                offsetVecCartesian.push_back(offset);
-            }
-        }
-
-    }
-
-}
-
-//////////////////////////////////////////////////////////////////////////////////////////////////////////////////////////////////////////
-template<class Cruncher>
-void DiffusionSolverFE<Cruncher>::start() {
-<<<<<<< HEAD
-	//     if(diffConst> (1.0/6.0-0.05) ){ //hard coded condtion for stability of the solutions - assume dt=1 dx=dy=dz=1
-	// Log(LOG_TRACE) << "CANNOT SOLVE DIFFUSION EQUATION: STABILITY PROBLEM - DIFFUSION CONSTANT TOO LARGE. EXITING...";
-	//       exit(0);
-	//
-	//    }
-=======
->>>>>>> 6ed90e64
-
-    dt_dx2 = deltaT / (deltaX * deltaX);
-
-    if (simPtr->getRestartEnabled()) {
-        return;  // we will not initialize cells if restart flag is on
-    }
-
-    if (readFromFileFlag) {
-        try {
-            serializerPtr->readFromFile();
-
-<<<<<<< HEAD
-		} catch (BasicException &e){
-			Log(LOG_DEBUG) << "Going to fail-safe initialization";
-			initializeConcentration(); //if there was error, initialize using failsafe defaults
-		}
-=======
-        } catch (CC3DException &e) {
-            CC3D_Log(LOG_DEBUG) << "Going to fail-safe initialization";
-            initializeConcentration(); //if there was error, initialize using failsafe defaults
-        }
->>>>>>> 6ed90e64
-
-    } else {
-        initializeConcentration();//Normal reading from User specified files
-    }
-
-    m_RDTime = 0;
-}
-
-//////////////////////////////////////////////////////////////////////////////////////////////////////////////////////////////////////////
-<<<<<<< HEAD
-template <class Cruncher>
-void DiffusionSolverFE<Cruncher>::finish(){
-	Log(LOG_DEBUG) << m_RDTime<<" ms spent in solving "<<(hasAdditionalTerms()?"reaction-":"")<<"diffusion problem";
-}
-
-//////////////////////////////////////////////////////////////////////////////////////////////////////////////////////////////////////////
-template <class Cruncher>
-void DiffusionSolverFE<Cruncher>::initializeConcentration()
-{
-	for(unsigned int i = 0 ; i <diffSecrFieldTuppleVec.size() ; ++i)
-	{	Log(LOG_TRACE) << "EXPRESSION TO EVALUATE "<<diffSecrFieldTuppleVec[i].diffData.initialConcentrationExpression;
-		if(!diffSecrFieldTuppleVec[i].diffData.initialConcentrationExpression.empty()){
-			static_cast<Cruncher*>(this)->initializeFieldUsingEquation(
-				static_cast<Cruncher*>(this)->getConcentrationField(i),
-				diffSecrFieldTuppleVec[i].diffData.initialConcentrationExpression);
-			continue;
-		}
-		if(diffSecrFieldTuppleVec[i].diffData.concentrationFileName.empty()) continue;
-		Log(LOG_DEBUG) << "fail-safe initialization " << diffSecrFieldTuppleVec[i].diffData.concentrationFileName;
-		readConcentrationField(diffSecrFieldTuppleVec[i].diffData.concentrationFileName,
-			static_cast<Cruncher*>(this)->getConcentrationField(i));
-			Log(LOG_TRACE) << "---------------------------------Have read something from a file----------------------------------\n";
-		float f=static_cast<Cruncher*>(this)->getConcentrationField(i)->getDirect(20,20,32);
-		Log(LOG_TRACE) << "\tcontrol value is"<<f;
-=======
-template<class Cruncher>
-void DiffusionSolverFE<Cruncher>::finish() {
-    CC3D_Log(LOG_DEBUG) << m_RDTime<<" ms spent in solving "<<(hasAdditionalTerms()?"reaction-":"")<<"diffusion problem";
-}
-
-//////////////////////////////////////////////////////////////////////////////////////////////////////////////////////////////////////////
-template<class Cruncher>
-void DiffusionSolverFE<Cruncher>::initializeConcentration() {
-    for (unsigned int i = 0; i < diffSecrFieldTuppleVec.size(); ++i) {
-
-        if (!diffSecrFieldTuppleVec[i].diffData.initialConcentrationExpression.empty()) {
-            static_cast<Cruncher *>(this)->initializeFieldUsingEquation(
-                    static_cast<Cruncher *>(this)->getConcentrationField(i),
-                    diffSecrFieldTuppleVec[i].diffData.initialConcentrationExpression);
-            continue;
-        }
-        if (diffSecrFieldTuppleVec[i].diffData.concentrationFileName.empty()) continue;
-        CC3D_Log(LOG_DEBUG) << "fail-safe initialization " << diffSecrFieldTuppleVec[i].diffData.concentrationFileName;
-        readConcentrationField(diffSecrFieldTuppleVec[i].diffData.concentrationFileName,
-                               static_cast<Cruncher *>(this)->getConcentrationField(i));
->>>>>>> 6ed90e64
-
-    }
-}
-
-//////////////////////////////////////////////////////////////////////////////////////////////////////////////////////////////////////////
-template<class Cruncher>
-void DiffusionSolverFE<Cruncher>::stepImpl(const unsigned int _currentStep) {
-    // implemented separately in GPU and CPU code
-}
-
-//////////////////////////////////////////////////////////////////////////////////////////////////////////////////////////////////////////
-template<class Cruncher>
-void DiffusionSolverFE<Cruncher>::step(const unsigned int _currentStep) {
-
-    currentStep = _currentStep;
-
-    MyTime::Time_t stepBT = MyTime::CTime();
-    stepImpl(_currentStep);
-    m_RDTime += MyTime::ElapsedTime(stepBT, MyTime::CTime());
-
-
-
-    if (serializeFrequency > 0 && serializeFlag && !(_currentStep % serializeFrequency)) {
-        serializerPtr->setCurrentStep(currentStep);
-        serializerPtr->serialize();
-    }
-}
-
-//////////////////////////////////////////////////////////////////////////////////////////////////////////////////////////////////////////
-template<class Cruncher>
-void DiffusionSolverFE<Cruncher>::secreteOnContactSingleField(unsigned int idx) {
-    // implemented separately in GPU and CPU code
-}
-
-
-//Default implementation. Most of the solvers have it.
-template<class Cruncher>
-bool DiffusionSolverFE<Cruncher>::hasExtraLayer() const {
-    return true;
-}
-
-//////////////////////////////////////////////////////////////////////////////////////////////////////////////////////////////////////////
-template<class Cruncher>
-void DiffusionSolverFE<Cruncher>::secreteSingleField(unsigned int idx) {
-    // implemented separately in GPU and CPU code
-}
-
-//////////////////////////////////////////////////////////////////////////////////////////////////////////////////////////////////////////
-template<class Cruncher>
-void DiffusionSolverFE<Cruncher>::secreteConstantConcentrationSingleField(unsigned int idx) {
-    // implemented separately in GPU and CPU code
-}
-
-//////////////////////////////////////////////////////////////////////////////////////////////////////////////////////////////////////////
-template<class Cruncher>
-void DiffusionSolverFE<Cruncher>::secrete() {
-
-    for (unsigned int i = 0; i < diffSecrFieldTuppleVec.size(); ++i) {
-
-        for (unsigned int j = 0; j < diffSecrFieldTuppleVec[i].secrData.secretionFcnPtrVec.size(); ++j) {
-            (this->*diffSecrFieldTuppleVec[i].secrData.secretionFcnPtrVec[j])(i);
-
-            //          (this->*secrDataVec[i].secretionFcnPtrVec[j])(i);
-        }
-
-    }
-}
-
-//////////////////////////////////////////////////////////////////////////////////////////////////////////////////////////////////////////
-template<class Cruncher>
-float DiffusionSolverFE<Cruncher>::couplingTerm(Point3D &_pt, std::vector <CouplingData> &_couplDataVec,
-                                                float _currentConcentration) {
-
-    float couplingTerm = 0.0;
-    float coupledConcentration;
-    for (size_t i = 0; i < _couplDataVec.size(); ++i) {
-        coupledConcentration = static_cast<Cruncher *>(this)->getConcentrationField(_couplDataVec[i].fieldIdx)->get(
-                _pt);
-        couplingTerm += _couplDataVec[i].couplingCoef * _currentConcentration * coupledConcentration;
-    }
-
-    return couplingTerm;
-}
-
-//////////////////////////////////////////////////////////////////////////////////////////////////////////////////////////////////////////
-template<class Cruncher>
-void DiffusionSolverFE<Cruncher>::boundaryConditionInit(int idx) {
-
-    // implemented separately in GPU and CPU code
-}
-
-//////////////////////////////////////////////////////////////////////////////////////////////////////////////////////////////////////////
-template<class Cruncher>
-void DiffusionSolverFE<Cruncher>::diffuseSingleField(unsigned int idx) {
-    // implemented separately in GPU and CPU code
-}
-
-//////////////////////////////////////////////////////////////////////////////////////////////////////////////////////////////////////////
-template<class Cruncher>
-bool DiffusionSolverFE<Cruncher>::isBoudaryRegion(int x, int y, int z, Dim3D dim) {
-    if (x < 2 || x > dim.x - 3 || y < 2 || y > dim.y - 3 || z < 2 || z > dim.z - 3)
-        return true;
-    else
-        return false;
-}
-
-//////////////////////////////////////////////////////////////////////////////////////////////////////////////////////////////////////////
-template<class Cruncher>
-Dim3D DiffusionSolverFE<Cruncher>::getInternalDim() {
-    return Dim3D();
-}
-
-//////////////////////////////////////////////////////////////////////////////////////////////////////////////////////////////////////////
-template<class Cruncher>
-void DiffusionSolverFE<Cruncher>::prepCellTypeField(int idx) {
-
-    // here we set up cellTypeArray boundaries
-<<<<<<< HEAD
-    Array3DCUDA<unsigned char> & cellTypeArray= *h_celltype_field;   
-    BoundaryConditionSpecifier & bcSpec=bcSpecVec[idx];
-    int numberOfIters=1;
-    
-    // for (int i = 0 ; i < 6 ; ++i){
-		// Log(LOG_TRACE) << "PREP planePositions["<<i<<"]="<<bcSpec.planePositions[i];
-		// Log(LOG_TRACE) << "PREP values["<<i<<"]="<<bcSpec.values[i];
-        
-    // }  
-	// Log(LOG_TRACE) << "PREP fieldDim="<<fieldDim;
-    
-    if (static_cast<Cruncher*>(this)->getBoundaryStrategy()->getLatticeType() == HEXAGONAL_LATTICE ){ //for hex lattice we need two passes to correctly initialize lattice corners
-        numberOfIters=2;
-    }    
-    
-    Dim3D workFieldDimInternal=getInternalDim();
-    
-    for (int iter = 0 ; iter < numberOfIters ; ++iter){
-        if(periodicBoundaryCheckVector[0] || bcSpec.planePositions[0]==BoundaryConditionSpecifier::PERIODIC || bcSpec.planePositions[1]==BoundaryConditionSpecifier::PERIODIC){
-=======
-    Array3DCUDA<unsigned char> &cellTypeArray = *h_celltype_field;
-    BoundaryConditionSpecifier & bcSpec = bcSpecVec[idx];
-    int numberOfIters = 1;
-
-
-
-    if (static_cast<Cruncher *>(this)->getBoundaryStrategy()->getLatticeType() ==
-        HEXAGONAL_LATTICE) { //for hex lattice we need two passes to correctly initialize lattice corners
-        numberOfIters = 2;
-    }
-
-    Dim3D workFieldDimInternal = getInternalDim();
-
-
-
-    for (int iter = 0; iter < numberOfIters; ++iter) {
-        if (periodicBoundaryCheckVector[0] || bcSpec.planePositions[0] == BoundaryConditionSpecifier::PERIODIC ||
-            bcSpec.planePositions[1] == BoundaryConditionSpecifier::PERIODIC) {
->>>>>>> 6ed90e64
-            //x - periodic
-            int x = 0;
-
-            for (int y = 0; y < fieldDim.y + 2; ++y)
-                for (int z = 0; z < fieldDim.z + 2; ++z) {
-
-                    cellTypeArray.setDirect(x, y, z, cellTypeArray.getDirect(fieldDim.x, y, z));
-                }
-
-            x = fieldDim.x + 1;
-            for (int y = 0; y < fieldDim.y + 2; ++y)
-                for (int z = 0; z < fieldDim.z + 2; ++z) {
-
-                    cellTypeArray.setDirect(x, y, z, cellTypeArray.getDirect(1, y, z));
-                }
-
-        } else {
-            int x = 0;
-
-            for (int y = 0; y < fieldDim.y + 2; ++y)
-                for (int z = 0; z < fieldDim.z + 2; ++z) {
-                    cellTypeArray.setDirect(x, y, z, cellTypeArray.getDirect(x + 1, y, z));
-                }
-
-            x = fieldDim.x + 1;
-            for (int y = 0; y < fieldDim.y + 2; ++y)
-                for (int z = 0; z < fieldDim.z + 2; ++z) {
-                    cellTypeArray.setDirect(x, y, z, cellTypeArray.getDirect(x - 1, y, z));
-                }
-
-        }
-
-        if (periodicBoundaryCheckVector[1] || bcSpec.planePositions[2] == BoundaryConditionSpecifier::PERIODIC ||
-            bcSpec.planePositions[3] == BoundaryConditionSpecifier::PERIODIC) {
-            int y = 0;
-            for (int x = 0; x < fieldDim.x + 2; ++x)
-                for (int z = 0; z < fieldDim.z + 2; ++z) {
-                    cellTypeArray.setDirect(x, y, z, cellTypeArray.getDirect(x, fieldDim.y, z));
-                }
-
-            y = fieldDim.y + 1;
-            for (int x = 0; x < fieldDim.x + 2; ++x)
-                for (int z = 0; z < fieldDim.z + 2; ++z) {
-                    cellTypeArray.setDirect(x, y, z, cellTypeArray.getDirect(x, 1, z));
-                }
-        } else {
-            int y = 0;
-            for (int x = 0; x < fieldDim.x + 2; ++x)
-                for (int z = 0; z < fieldDim.z + 2; ++z) {
-                    // for(int x=0 ; x< fieldDim.x+2; ++x)
-                    // for(int z=0 ; z<fieldDim.z+2 ; ++z){
-                    cellTypeArray.setDirect(x, y, z, cellTypeArray.getDirect(x, y + 1, z));
-                }
-
-            y = fieldDim.y + 1;
-            for (int x = 0; x < fieldDim.x + 2; ++x)
-                for (int z = 0; z < fieldDim.z + 2; ++z) {
-                    // for(int x=0 ; x< fieldDim.x+2; ++x)
-                    // for(int z=0 ; z<fieldDim.z+2 ; ++z){
-                    cellTypeArray.setDirect(x, y, z, cellTypeArray.getDirect(x, y - 1, z));
-                }
-        }
-
-        if (periodicBoundaryCheckVector[2] || bcSpec.planePositions[4] == BoundaryConditionSpecifier::PERIODIC ||
-            bcSpec.planePositions[5] == BoundaryConditionSpecifier::PERIODIC) {
-
-            int z = 0;
-            for (int x = 0; x < fieldDim.x + 2; ++x)
-                for (int y = 0; y < fieldDim.y + 2; ++y) {
-                    cellTypeArray.setDirect(x, y, z, cellTypeArray.getDirect(x, y, fieldDim.z));
-                }
-
-            z = fieldDim.z + 1;
-            for (int x = 0; x < fieldDim.x + 2; ++x)
-                for (int y = 0; y < fieldDim.y + 2; ++y) {
-                    cellTypeArray.setDirect(x, y, z, cellTypeArray.getDirect(x, y, 1));
-                }
-
-        } else {
-
-            int z = 0;
-            for (int x = 0; x < fieldDim.x + 2; ++x)
-                for (int y = 0; y < fieldDim.y + 2; ++y) {
-                    cellTypeArray.setDirect(x, y, z, cellTypeArray.getDirect(x, y, z + 1));
-                }
-
-            z = fieldDim.z + 1;
-            for (int x = 0; x < fieldDim.x + 2; ++x)
-                for (int y = 0; y < fieldDim.y + 2; ++y) {
-                    cellTypeArray.setDirect(x, y, z, cellTypeArray.getDirect(x, y, z - 1));
-                }
-
-
-        }
-    }
-<<<<<<< HEAD
-  
-        
-        
-		// for (int z = 1; z < fieldDim.z+2; z++)
-			// for (int y = 1; y < fieldDim.y+2; y++)
-				// for (int x = 1; x < fieldDim.x+2; x++){
-                    // // if (concentrationField.getDirect(x,y,z) !=0.0){
-                    // // if (x>54 && z >10 && y >8){
-                        // if (cellTypeArray.getDirect(x,y,z)){
-							// Log(LOG_TRACE) << "("<<x<<","<<y<<","<<z<<")="<<concentrationField.getDirect(x,y,z);
-						// Log(LOG_TRACE) << "PREP cellType("<<x<<","<<y<<","<<z<<")="<<(int)cellTypeArray.getDirect(x,y,z);
-                    // }
-                    
-                // }    
-  
-    
-=======
-
-
-
->>>>>>> 6ed90e64
-}
-
-
-//////////////////////////////////////////////////////////////////////////////////////////////////////////////////////////////////////////
-template<class Cruncher>
-void DiffusionSolverFE<Cruncher>::diffuse() {
-// implemented separately in GPU and CPU code
-
-}
-
-//////////////////////////////////////////////////////////////////////////////////////////////////////////////////////////////////////////
-template<class Cruncher>
-template<class ConcentrationField_t>
-void DiffusionSolverFE<Cruncher>::scrarch2Concentration(ConcentrationField_t *scratchField,
-                                                        ConcentrationField_t *concentrationField) {
-    //scratchField->switchContainersQuick(*(concentrationField));
-}
-
-//////////////////////////////////////////////////////////////////////////////////////////////////////////////////////////////////////////
-template<class Cruncher>
-template<class ConcentrationField_t>
-void DiffusionSolverFE<Cruncher>::outputField(std::ostream &_out, ConcentrationField_t *_concentrationField) {
-    Point3D pt;
-    float tempValue;
-
-    for (pt.z = 0; pt.z < fieldDim.z; pt.z++)
-        for (pt.y = 0; pt.y < fieldDim.y; pt.y++)
-            for (pt.x = 0; pt.x < fieldDim.x; pt.x++) {
-                tempValue = _concentrationField->get(pt);
-                _out << pt.x << " " << pt.y << " " << pt.z << " " << tempValue << endl;
-            }
-}
-
-//////////////////////////////////////////////////////////////////////////////////////////////////////////////////////////////////////////
-template<class Cruncher>
-template<class ConcentrationField_t>
-void
-DiffusionSolverFE<Cruncher>::readConcentrationField(std::string fileName, ConcentrationField_t *concentrationField) {
-
-    std::string basePath = simulator->getBasePath();
-    std::string fn = fileName;
-    if (basePath != "") {
-        fn = basePath + "/" + fileName;
-    }
-
-    ifstream in(fn.c_str());
-
-    if (!in.is_open()) throw CC3DException(string("Could not open chemical concentration file '") + fn + "'!");
-
-<<<<<<< HEAD
-	Point3D pt;
-	float c;
-	//Zero entire field
-	for (pt.z = 0; pt.z < fieldDim.z; pt.z++)
-		for (pt.y = 0; pt.y < fieldDim.y; pt.y++)
-			for (pt.x = 0; pt.x < fieldDim.x; pt.x++){
-				concentrationField->set(pt,0);
-=======
-    Point3D pt;
-    float c;
-    //Zero entire field
-    for (pt.z = 0; pt.z < fieldDim.z; pt.z++)
-        for (pt.y = 0; pt.y < fieldDim.y; pt.y++)
-            for (pt.x = 0; pt.x < fieldDim.x; pt.x++) {
-                concentrationField->set(pt,0);
->>>>>>> 6ed90e64
-			}
-
-    while (!in.eof()) {
-        in >> pt.x >> pt.y >> pt.z >> c;
-        if (!in.fail())
-            concentrationField->set(pt, c);
-    }
-}
-
-//////////////////////////////////////////////////////////////////////////////////////////////////////////////////////////////////////////
-template<class Cruncher>
-void DiffusionSolverFE<Cruncher>::update(CC3DXMLElement *_xmlData, bool _fullInitFlag) {
-
-    //notice, limited steering is enabled for PDE solvers - changing diffusion constants, do -not-diffuse to types etc...
-	// Coupling coefficients cannot be changed and also there is no way to allocate extra fields while simulation is running
-<<<<<<< HEAD
-	Log(LOG_DEBUG) << "\n\n\n\n\n INSIDE UPDATE XML";
-	//if(potts->getDisplayUnitsFlag()){
-	//	Unit diffConstUnit=powerUnit(potts->getLengthUnit(),2)/potts->getTimeUnit();
-	//	Unit decayConstUnit=1/potts->getTimeUnit();
-	//	Unit secretionConstUnit=1/potts->getTimeUnit();
-
-	//	if (_xmlData->getFirstElement("AutoscaleDiffusion")){
-	//		autoscaleDiffusion=true;
-	//	}
- //       
- //       if (_xmlData->getFirstElement("DoNotScaleSecretion")){//If user sets it to false via XML then DiffusionSolver will behave like FlexibleDiffusion solver - i.e. secretion will be done in one step followed by multiple diffusive steps
- //       
- //           scaleSecretion=false;
- //           
- //       }
- //       
-	//	CC3DXMLElement * unitsElem=_xmlData->getFirstElement("Units"); 
-	//	if (!unitsElem){ //add Units element
-	//		unitsElem=_xmlData->attachElement("Units");
-	//	}
-
-	//	if(unitsElem->getFirstElement("DiffusionConstantUnit")){
-	//		unitsElem->getFirstElement("DiffusionConstantUnit")->updateElementValue(diffConstUnit.toString());
-	//	}else{
-	//		unitsElem->attachElement("DiffusionConstantUnit",diffConstUnit.toString());
-	//	}
-
-	//	if(unitsElem->getFirstElement("DecayConstantUnit")){
-	//		unitsElem->getFirstElement("DecayConstantUnit")->updateElementValue(decayConstUnit.toString());
-	//	}else{
-	//		unitsElem->attachElement("DecayConstantUnit",decayConstUnit.toString());
-	//	}
-
-	//	if(unitsElem->getFirstElement("DeltaXUnit")){
-	//		unitsElem->getFirstElement("DeltaXUnit")->updateElementValue(potts->getLengthUnit().toString());
-	//	}else{
-	//		unitsElem->attachElement("DeltaXUnit",potts->getLengthUnit().toString());
-	//	}
-
-	//	if(unitsElem->getFirstElement("DeltaTUnit")){
-	//		unitsElem->getFirstElement("DeltaTUnit")->updateElementValue(potts->getTimeUnit().toString());
-	//	}else{
-	//		unitsElem->attachElement("DeltaTUnit",potts->getTimeUnit().toString());
-	//	}
-
-	//	if(unitsElem->getFirstElement("CouplingCoefficientUnit")){
-	//		unitsElem->getFirstElement("CouplingCoefficientUnit")->updateElementValue(decayConstUnit.toString());
-	//	}else{
-	//		unitsElem->attachElement("CouplingCoefficientUnit",decayConstUnit.toString());
-	//	}
-
-
-
-	//	if(unitsElem->getFirstElement("SecretionUnit")){
-	//		unitsElem->getFirstElement("SecretionUnit")->updateElementValue(secretionConstUnit.toString());
-	//	}else{
-	//		unitsElem->attachElement("SecretionUnit",secretionConstUnit.toString());
-	//	}
-
-	//	if(unitsElem->getFirstElement("SecretionOnContactUnit")){
-	//		unitsElem->getFirstElement("SecretionOnContactUnit")->updateElementValue(secretionConstUnit.toString());
-	//	}else{
-	//		unitsElem->attachElement("SecretionOnContactUnit",secretionConstUnit.toString());
-	//	}
-
-	//	if(unitsElem->getFirstElement("ConstantConcentrationUnit")){
-	//		unitsElem->getFirstElement("ConstantConcentrationUnit")->updateElementValue(secretionConstUnit.toString());
-	//	}else{
-	//		unitsElem->attachElement("ConstantConcentrationUnit",secretionConstUnit.toString());
-	//	}
-
-	//	if(unitsElem->getFirstElement("DecayConstantUnit")){
-	//		unitsElem->getFirstElement("DecayConstantUnit")->updateElementValue(decayConstUnit.toString());
-	//	}else{
-	//		unitsElem->attachElement("DecayConstantUnit",decayConstUnit.toString());
-	//	}
-
-	//	if(unitsElem->getFirstElement("DeltaXUnit")){
-	//		unitsElem->getFirstElement("DeltaXUnit")->updateElementValue(potts->getLengthUnit().toString());
-	//	}else{
-	//		unitsElem->attachElement("DeltaXUnit",potts->getLengthUnit().toString());
-	//	}
-
-	//	if(unitsElem->getFirstElement("DeltaTUnit")){
-	//		unitsElem->getFirstElement("DeltaTUnit")->updateElementValue(potts->getTimeUnit().toString());
-	//	}else{
-	//		unitsElem->attachElement("DeltaTUnit",potts->getTimeUnit().toString());
-	//	}
-
-	//	if(unitsElem->getFirstElement("CouplingCoefficientUnit")){
-	//		unitsElem->getFirstElement("CouplingCoefficientUnit")->updateElementValue(decayConstUnit.toString());
-	//	}else{
-	//		unitsElem->attachElement("CouplingCoefficientUnit",decayConstUnit.toString());
-	//	}
-
-	//	if(unitsElem->getFirstElement("UptakeUnit")){
-	//		unitsElem->getFirstElement("UptakeUnit")->updateElementValue(decayConstUnit.toString());
-	//	}else{
-	//		unitsElem->attachElement("UptakeUnit",decayConstUnit.toString());
-	//	}
-
-	//	if(unitsElem->getFirstElement("RelativeUptakeUnit")){
-	//		unitsElem->getFirstElement("RelativeUptakeUnit")->updateElementValue(decayConstUnit.toString());
-	//	}else{
-	//		unitsElem->attachElement("RelativeUptakeUnit",decayConstUnit.toString());
-	//	}
-
-	//	if(unitsElem->getFirstElement("MaxUptakeUnit")){
-	//		unitsElem->getFirstElement("MaxUptakeUnit")->updateElementValue(decayConstUnit.toString());
-	//	}else{
-	//		unitsElem->attachElement("MaxUptakeUnit",decayConstUnit.toString());
-	//	}
-
-
-
-	//}
-
-	solverSpecific(_xmlData);
-	diffSecrFieldTuppleVec.clear();
-	bcSpecVec.clear();
-	bcSpecFlagVec.clear();
-
-	CC3DXMLElementList diffFieldXMLVec=_xmlData->getElements("DiffusionField");
-
-	
-	for(unsigned int i = 0 ; i < diffFieldXMLVec.size() ; ++i ){
-		diffSecrFieldTuppleVec.push_back(DiffusionSecretionDiffusionFEFieldTupple<Cruncher>());
-		DiffusionData & diffData=diffSecrFieldTuppleVec[diffSecrFieldTuppleVec.size()-1].diffData;
-		SecretionData & secrData=diffSecrFieldTuppleVec[diffSecrFieldTuppleVec.size()-1].secrData;
-
-        if(diffFieldXMLVec[i]->findAttribute("Name")){
-            diffData.fieldName=diffFieldXMLVec[i]->getAttribute("Name");
-=======
-	CC3D_Log(LOG_DEBUG) << "INSIDE UPDATE XML";
-
-    solverSpecific(_xmlData);
-    diffSecrFieldTuppleVec.clear();
-    bcSpecVec.clear();
-    bcSpecFlagVec.clear();
-
-    CC3DXMLElementList diffFieldXMLVec = _xmlData->getElements("DiffusionField");
-
-
-    for (unsigned int i = 0; i < diffFieldXMLVec.size(); ++i) {
-        diffSecrFieldTuppleVec.push_back(DiffusionSecretionDiffusionFEFieldTupple<Cruncher>());
-        DiffusionData &diffData = diffSecrFieldTuppleVec[diffSecrFieldTuppleVec.size() - 1].diffData;
-        SecretionData &secrData = diffSecrFieldTuppleVec[diffSecrFieldTuppleVec.size() - 1].secrData;
-
-        if (diffFieldXMLVec[i]->findAttribute("Name")) {
-            diffData.fieldName = diffFieldXMLVec[i]->getAttribute("Name");
->>>>>>> 6ed90e64
-        }
-
-        if (diffFieldXMLVec[i]->findElement("DiffusionData"))
-            diffData.update(diffFieldXMLVec[i]->getFirstElement("DiffusionData"));
-
-        if (diffFieldXMLVec[i]->findElement("SecretionData"))
-            secrData.update(diffFieldXMLVec[i]->getFirstElement("SecretionData"));
-
-        if (diffFieldXMLVec[i]->findElement("ReadFromFile"))
-            readFromFileFlag = true;
-
-        //boundary conditions parsing
-        bcSpecFlagVec.push_back(false);
-        bcSpecVec.push_back(BoundaryConditionSpecifier());
-
-        if (diffFieldXMLVec[i]->findElement("BoundaryConditions")) {
-            bcSpecFlagVec[bcSpecFlagVec.size() - 1] = true;
-            BoundaryConditionSpecifier & bcSpec = bcSpecVec[bcSpecVec.size() - 1];
-
-            CC3DXMLElement *bcSpecElem = diffFieldXMLVec[i]->getFirstElement("BoundaryConditions");
-            CC3DXMLElementList planeVec = bcSpecElem->getElements("Plane");
-
-
-            for (unsigned int ip = 0; ip < planeVec.size(); ++ip) {
-                if (!planeVec[ip]->findAttribute("Axis"))
-                    throw CC3DException("Boundary Condition specification Plane element is missing Axis attribute");
-                string axisName = planeVec[ip]->getAttribute("Axis");
-                int index = 0;
-                if (axisName == "x" || axisName == "X") {
-                    index = 0;
-                }
-                if (axisName == "y" || axisName == "Y") {
-                    index = 2;
-                }
-                if (axisName == "z" || axisName == "Z") {
-                    index = 4;
-                }
-
-                if (planeVec[ip]->findElement("Periodic")) {
-                    bcSpec.planePositions[index] = BoundaryConditionSpecifier::PERIODIC;
-                    bcSpec.planePositions[index + 1] = BoundaryConditionSpecifier::PERIODIC;
-                } else {
-                    //if (planeVec[ip]->findElement("ConstantValue")){
-                    CC3DXMLElementList cvVec = planeVec[ip]->getElements("ConstantValue");
-                    CC3DXMLElementList cdVec = planeVec[ip]->getElements("ConstantDerivative");
-
-                    for (unsigned int v = 0; v < cvVec.size(); ++v) {
-                        string planePos = cvVec[v]->getAttribute("PlanePosition");
-                        double value = cvVec[v]->getAttributeAsDouble("Value");
-                        changeToLower(planePos);
-                        if (planePos == "min") {
-                            bcSpec.planePositions[index] = BoundaryConditionSpecifier::CONSTANT_VALUE;
-                            bcSpec.values[index] = value;
-
-                        } else if (planePos == "max") {
-                            bcSpec.planePositions[index + 1] = BoundaryConditionSpecifier::CONSTANT_VALUE;
-                            bcSpec.values[index + 1] = value;
-                        } else {
-                            throw CC3DException("PlanePosition attribute has to be either max on min");
-                        }
-
-                    }
-                    if (cvVec.size() <= 1) {
-                        for (unsigned int d = 0; d < cdVec.size(); ++d) {
-                            string planePos = cdVec[d]->getAttribute("PlanePosition");
-                            double value = cdVec[d]->getAttributeAsDouble("Value");
-                            changeToLower(planePos);
-                            if (planePos == "min") {
-                                bcSpec.planePositions[index] = BoundaryConditionSpecifier::CONSTANT_DERIVATIVE;
-                                bcSpec.values[index] = value;
-
-                            } else if (planePos == "max") {
-                                bcSpec.planePositions[index + 1] = BoundaryConditionSpecifier::CONSTANT_DERIVATIVE;
-                                bcSpec.values[index + 1] = value;
-                            } else {
-                                throw CC3DException("PlanePosition attribute has to be either max on min");
-                            }
-
-                        }
-                    }
-
-                }
-
-            }
-
-            if (static_cast<Cruncher *>(this)->getBoundaryStrategy()->getLatticeType() == HEXAGONAL_LATTICE) {
-                // static_cast<Cruncher*>(this)->getBoundaryStrategy()->getLatticeType();
-                if (bcSpec.planePositions[BoundaryConditionSpecifier::MIN_Z] == BoundaryConditionSpecifier::PERIODIC ||
-                    bcSpec.planePositions[BoundaryConditionSpecifier::MAX_Z] == BoundaryConditionSpecifier::PERIODIC) {
-                    if (fieldDim.z > 1 && fieldDim.z % 3) {
-                        throw CC3DException(
-                                "For Periodic Boundary Conditions On Hex Lattice the Z Dimension Has To Be Divisible By 3");
-                    }
-                }
-
-                if (bcSpec.planePositions[BoundaryConditionSpecifier::MIN_X] == BoundaryConditionSpecifier::PERIODIC ||
-                    bcSpec.planePositions[BoundaryConditionSpecifier::MAX_X] == BoundaryConditionSpecifier::PERIODIC) {
-                    if (fieldDim.x % 2) {
-                        throw CC3DException(
-                                "For Periodic Boundary Conditions On Hex Lattice the X Dimension Has To Be Divisible By 2 ");
-                    }
-                }
-
-                if (bcSpec.planePositions[BoundaryConditionSpecifier::MIN_Y] == BoundaryConditionSpecifier::PERIODIC ||
-                    bcSpec.planePositions[BoundaryConditionSpecifier::MAX_Y] == BoundaryConditionSpecifier::PERIODIC) {
-                    if (fieldDim.y % 2) {
-                        throw CC3DException(
-                                "For Periodic Boundary Conditions On Hex Lattice the Y Dimension Has To Be Divisible By 2 ");
-                    }
-                }
-            }
-        } else { //translating default  BCs defined in Potts into BoundaryConditionSpecifier structure
-
-            bcSpecFlagVec[bcSpecFlagVec.size() - 1] = true;
-            BoundaryConditionSpecifier & bcSpec = bcSpecVec[bcSpecVec.size() - 1];
-
-            if (periodicBoundaryCheckVector[0]) {//periodic boundary conditions were set in x direction
-                bcSpec.planePositions[BoundaryConditionSpecifier::MIN_X] = BoundaryConditionSpecifier::PERIODIC;
-                bcSpec.planePositions[BoundaryConditionSpecifier::MAX_X] = BoundaryConditionSpecifier::PERIODIC;
-            } else {//no-flux boundary conditions were set in x direction
-                bcSpec.planePositions[BoundaryConditionSpecifier::MIN_X] = BoundaryConditionSpecifier::CONSTANT_DERIVATIVE;
-                bcSpec.planePositions[BoundaryConditionSpecifier::MAX_X] = BoundaryConditionSpecifier::CONSTANT_DERIVATIVE;
-                bcSpec.values[BoundaryConditionSpecifier::MIN_X] = 0.0;
-                bcSpec.values[BoundaryConditionSpecifier::MAX_X] = 0.0;
-            }
-
-            if (periodicBoundaryCheckVector[1]) {//periodic boundary conditions were set in x direction
-                bcSpec.planePositions[BoundaryConditionSpecifier::MIN_Y] = BoundaryConditionSpecifier::PERIODIC;
-                bcSpec.planePositions[BoundaryConditionSpecifier::MAX_Y] = BoundaryConditionSpecifier::PERIODIC;
-            } else {//no-flux boundary conditions were set in x direction
-                bcSpec.planePositions[BoundaryConditionSpecifier::MIN_Y] = BoundaryConditionSpecifier::CONSTANT_DERIVATIVE;
-                bcSpec.planePositions[BoundaryConditionSpecifier::MAX_Y] = BoundaryConditionSpecifier::CONSTANT_DERIVATIVE;
-                bcSpec.values[BoundaryConditionSpecifier::MIN_Y] = 0.0;
-                bcSpec.values[BoundaryConditionSpecifier::MAX_Y] = 0.0;
-            }
-
-            if (periodicBoundaryCheckVector[2]) {//periodic boundary conditions were set in x direction
-                bcSpec.planePositions[BoundaryConditionSpecifier::MIN_Z] = BoundaryConditionSpecifier::PERIODIC;
-                bcSpec.planePositions[BoundaryConditionSpecifier::MAX_Z] = BoundaryConditionSpecifier::PERIODIC;
-            } else {//no-flux boundary conditions were set in x direction
-                bcSpec.planePositions[BoundaryConditionSpecifier::MIN_Z] = BoundaryConditionSpecifier::CONSTANT_DERIVATIVE;
-                bcSpec.planePositions[BoundaryConditionSpecifier::MAX_Z] = BoundaryConditionSpecifier::CONSTANT_DERIVATIVE;
-                bcSpec.values[BoundaryConditionSpecifier::MIN_Z] = 0.0;
-                bcSpec.values[BoundaryConditionSpecifier::MAX_Z] = 0.0;
-            }
-
-<<<<<<< HEAD
-	if(_xmlData->findElement("Serialize")){
-		serializeFlag=true;
-		if(_xmlData->getFirstElement("Serialize")->findAttribute("Frequency")){
-			serializeFrequency=_xmlData->getFirstElement("Serialize")->getAttributeAsUInt("Frequency");
-		}
-		Log(LOG_DEBUG) << "serialize Flag="<<serializeFlag; 
-	}
-
-	if(_xmlData->findElement("ReadFromFile")){
-		readFromFileFlag=true;
-		Log(LOG_DEBUG) << "readFromFileFlag="<<readFromFileFlag;
-	}
-=======
-
-        }
-    }
->>>>>>> 6ed90e64
-
-
-    if (_xmlData->findElement("Serialize")) {
-        serializeFlag = true;
-        if (_xmlData->getFirstElement("Serialize")->findAttribute("Frequency")) {
-            serializeFrequency = _xmlData->getFirstElement("Serialize")->getAttributeAsUInt("Frequency");
-        }
-        CC3D_Log(LOG_DEBUG) << "serialize Flag="<<serializeFlag;
-	}
-
-    if (_xmlData->findElement("ReadFromFile")) {
-        readFromFileFlag = true;
-        CC3D_Log(LOG_DEBUG) << "readFromFileFlag="<<readFromFileFlag;
-    }
-
-    for (size_t i = 0; i < diffSecrFieldTuppleVec.size(); ++i) {
-        diffSecrFieldTuppleVec[i].diffData.setAutomaton(automaton);
-        diffSecrFieldTuppleVec[i].secrData.setAutomaton(automaton);
-        diffSecrFieldTuppleVec[i].diffData.initialize(automaton);
-        diffSecrFieldTuppleVec[i].secrData.initialize(automaton);
-    }
-
-    ///assigning member method ptrs to the vector
-    for (unsigned int i = 0; i < diffSecrFieldTuppleVec.size(); ++i) {
-
-        diffSecrFieldTuppleVec[i].secrData.secretionFcnPtrVec.assign(
-                diffSecrFieldTuppleVec[i].secrData.secrTypesNameSet.size(), 0);
-        unsigned int j = 0;
-        for (set<string>::iterator sitr = diffSecrFieldTuppleVec[i].secrData.secrTypesNameSet.begin();
-             sitr != diffSecrFieldTuppleVec[i].secrData.secrTypesNameSet.end(); ++sitr) {
-
-            if ((*sitr) == "Secretion") {
-                diffSecrFieldTuppleVec[i].secrData.secretionFcnPtrVec[j] = &DiffusionSolverFE::secreteSingleField;
-                ++j;
-            } else if ((*sitr) == "SecretionOnContact") {
-                diffSecrFieldTuppleVec[i].secrData.secretionFcnPtrVec[j] = &DiffusionSolverFE::secreteOnContactSingleField;
-                ++j;
-            } else if ((*sitr) == "ConstantConcentration") {
-                diffSecrFieldTuppleVec[i].secrData.secretionFcnPtrVec[j] = &DiffusionSolverFE::secreteConstantConcentrationSingleField;
-                ++j;
-            }
-        }
-    }
-
-    //allocating  maxDiffConstVec and  scalingExtraMCSVec   
-    scalingExtraMCSVec.assign(diffSecrFieldTuppleVec.size(), 0);
-    maxDiffConstVec.assign(diffSecrFieldTuppleVec.size(), 0.0);
-    maxDecayConstVec.assign(diffSecrFieldTuppleVec.size(), 0.0);
-
-    //finding maximum diffusion coefficients for each field
-    for (unsigned int i = 0; i < diffSecrFieldTuppleVec.size(); ++i) {
-        for (int currentCellType = 0; currentCellType < UCHAR_MAX + 1; currentCellType++) {
-            maxDiffConstVec[i] = (maxDiffConstVec[i] < diffSecrFieldTuppleVec[i].diffData.diffCoef[currentCellType])
-                                 ? diffSecrFieldTuppleVec[i].diffData.diffCoef[currentCellType] : maxDiffConstVec[i];
-            maxDecayConstVec[i] = (maxDecayConstVec[i] < diffSecrFieldTuppleVec[i].diffData.decayCoef[currentCellType])
-                                  ? diffSecrFieldTuppleVec[i].diffData.decayCoef[currentCellType] : maxDecayConstVec[i];
-        }
-    }
-
-    Scale(maxDiffConstVec, maxStableDiffConstant, maxDecayConstVec);//TODO: remove for implicit solvers?
-
-}
-
-//////////////////////////////////////////////////////////////////////////////////////////////////////////////////////////////////////////
-template<class Cruncher>
-std::string DiffusionSolverFE<Cruncher>::toString() { //TODO: overload in cruncher?
-
-    return toStringImpl();
-}
-
-//////////////////////////////////////////////////////////////////////////////////////////////////////////////////////////////////////////
-template<class Cruncher>
-std::string DiffusionSolverFE<Cruncher>::steerableName() {
-    return toString();
-}
-
-//////////////////////////////////////////////////////////////////////////////////////////////////////////////////////////////////////////
-//The explicit instantiation part.
-//Add new solvers here
-template
-class CompuCell3D::DiffusionSolverFE<DiffusionSolverFE_CPU>;
-
-template
-class CompuCell3D::DiffusionSolverFE<DiffusionSolverFE_CPU_Implicit>;
-
-#if OPENCL_ENABLED == 1
-template class CompuCell3D::DiffusionSolverFE<DiffusionSolverFE_OpenCL>;
-//template class CompuCell3D::DiffusionSolverFE<DiffusionSolverFE_OpenCL_Implicit>;
-template class CompuCell3D::DiffusionSolverFE<ReactionDiffusionSolverFE_OpenCL_Implicit>;
-#endif
+#include "DiffusionSolverFE.h"
+#include <CompuCell3D/Simulator.h>
+#include <CompuCell3D/Automaton/Automaton.h>
+#include <CompuCell3D/Potts3D/Potts3D.h>
+#include <CompuCell3D/Potts3D/CellInventory.h>
+#include <CompuCell3D/Field3D/WatchableField3D.h>
+#include <CompuCell3D/Field3D/Field3DImpl.h>
+#include <CompuCell3D/Field3D/Field3D.h>
+#include <CompuCell3D/Field3D/Field3DIO.h>
+#include <CompuCell3D/steppables/BoxWatcher/BoxWatcher.h>
+#include <CompuCell3D/plugins/CellTypeMonitor/CellTypeMonitorPlugin.h>
+#include "FluctuationCompensator.h"
+
+#include <PublicUtilities/StringUtils.h>
+#include <PublicUtilities/Vector3.h>
+#include <PublicUtilities/ParallelUtilsOpenMP.h>
+
+#include "DiffusionSolverFE_CPU.h"
+#include "DiffusionSolverFE_CPU_Implicit.h"
+#include "GPUEnabled.h"
+
+#include "MyTime.h"
+#include <cfloat>
+
+#if OPENCL_ENABLED == 1
+#include "OpenCL/DiffusionSolverFE_OpenCL.h"
+//#include "OpenCL/DiffusionSolverFE_OpenCL_Implicit.h"
+#include "OpenCL/ReactionDiffusionSolverFE_OpenCL_Implicit.h"
+#endif
+
+#include <string>
+#include <cmath>
+#include <iostream>
+#include <fstream>
+#include <sstream>
+#include <omp.h>
+#include <PublicUtilities/CC3DLogger.h>
+using namespace CompuCell3D;
+using namespace std;
+
+
+#include "DiffusionSolverFE.h"
+
+//////////////////////////////////////////////////////////////////////////////////////////////////////////////////////////////////////////
+template<class Cruncher>
+void DiffusionSolverSerializer<Cruncher>::serialize() {
+
+    for (size_t i = 0; i < solverPtr->diffSecrFieldTuppleVec.size(); ++i) {
+        ostringstream outName;
+
+        outName << solverPtr->diffSecrFieldTuppleVec[i].diffData.fieldName << "_" << currentStep << "."
+                << serializedFileExtension;
+        ofstream outStream(outName.str().c_str());
+        solverPtr->outputField(outStream,
+                               static_cast<Cruncher *>(solverPtr)->getConcentrationField(i));
+
+    }
+}
+
+//////////////////////////////////////////////////////////////////////////////////////////////////////////////////////////////////////////
+template<class Cruncher>
+void DiffusionSolverSerializer<Cruncher>::readFromFile() {
+    try {
+        for (size_t i = 0; i < solverPtr->diffSecrFieldTuppleVec.size(); ++i) {
+            ostringstream inName;
+            inName << solverPtr->diffSecrFieldTuppleVec[i].diffData.fieldName << "." << serializedFileExtension;
+
+            solverPtr->readConcentrationField(inName.str().c_str(),
+                                              static_cast<Cruncher *>(solverPtr)->getConcentrationField(i));
+        }
+    } catch (CC3DException &e) {
+        CC3D_Log(LOG_DEBUG) << "COULD NOT FIND ONE OF THE FILES";
+        throw CC3DException("Error in reading diffusion fields from file", e);
+    }
+}
+
+//////////////////////////////////////////////////////////////////////////////////////////////////////////////////////////////////////////
+template<class Cruncher>
+DiffusionSolverFE<Cruncher>::DiffusionSolverFE()
+        :deltaX(1.0), deltaT(1.0), latticeType(SQUARE_LATTICE) {
+    potts = 0;
+    serializerPtr = 0;
+    pUtils = 0;
+    serializeFlag = false;
+    readFromFileFlag = false;
+    haveCouplingTerms = false;
+    serializeFrequency = 0;
+    boxWatcherSteppable = 0;
+    diffusionLatticeScalingFactor = 1.0;
+    autoscaleDiffusion = false;
+    scaleSecretion = true;
+    cellTypeMonitorPlugin = 0;
+    maxStableDiffConstant = 0.23;
+    automaton = 0;
+    cellFieldG = 0;
+    cellInventoryPtr = 0;
+    currentStep = -1;
+    decayConst = 0.0;
+    diffConst = 0.0;
+    diffusePtr = 0;
+    dt_dx2 = 0.0;
+    h_celltype_field = 0;
+    simPtr = 0;
+    secretePtr = 0;
+    m_RDTime = 0.0;
+    maxDiffusionZ = -1;
+    numberOfFields = 0;
+    scalingExtraMCS = -1;
+    bc_indicator_field = 0;
+    fluctuationCompensator = 0;
+
+}
+
+//////////////////////////////////////////////////////////////////////////////////////////////////////////////////////////////////////////
+template<class Cruncher>
+DiffusionSolverFE<Cruncher>::~DiffusionSolverFE() {
+    if (bc_indicator_field) {
+        delete bc_indicator_field;
+        bc_indicator_field = 0;
+    }
+
+    if (serializerPtr) {
+        delete serializerPtr;
+        serializerPtr = 0;
+    }
+
+    if (fluctuationCompensator) {
+        delete fluctuationCompensator;
+        fluctuationCompensator = 0;
+    }
+}
+
+//////////////////////////////////////////////////////////////////////////////////////////////////////////////////////////////////////////
+template<class Cruncher>
+void DiffusionSolverFE<Cruncher>::Scale(std::vector<float> const &maxDiffConstVec, float maxStableDiffConstant,
+                                        std::vector<float> const &maxDecayConstVec) {
+    if (!maxDiffConstVec.size()) { //we will pass empty vector from update function . At the time of calling the update function we have no knowledge of maxDiffConstVec, maxStableDiffConstant
+        return;
+    }
+
+    //scaling of diffusion and secretion coeeficients
+    for (unsigned int i = 0; i < diffSecrFieldTuppleVec.size(); i++) {
+        scalingExtraMCSVec[i] = max(ceil(maxDiffConstVec[i] / maxStableDiffConstant), ceil(maxDecayConstVec[i] /
+                                                                                           maxStableDecayConstant)); //compute number of calls to diffusion solver
+        if (scalingExtraMCSVec[i] == 0)
+            continue;
+
+        //diffusion data
+        for (int currentCellType = 0; currentCellType < UCHAR_MAX + 1; currentCellType++) {
+            float diffConstTemp = diffSecrFieldTuppleVec[i].diffData.diffCoef[currentCellType];
+            float decayConstTemp = diffSecrFieldTuppleVec[i].diffData.decayCoef[currentCellType];
+            diffSecrFieldTuppleVec[i].diffData.extraTimesPerMCS = scalingExtraMCSVec[i];
+            diffSecrFieldTuppleVec[i].diffData.diffCoef[currentCellType] = (diffConstTemp /
+                                                                            scalingExtraMCSVec[i]); //scale diffusion
+            diffSecrFieldTuppleVec[i].diffData.decayCoef[currentCellType] = (decayConstTemp /
+                                                                             scalingExtraMCSVec[i]); //scale decay
+
+        }
+
+        if (scaleSecretion) {
+            //secretion data
+            SecretionData &secrData = diffSecrFieldTuppleVec[i].secrData;
+            for (std::map<unsigned char, float>::iterator mitr = secrData.typeIdSecrConstMap.begin();
+                 mitr != secrData.typeIdSecrConstMap.end(); ++mitr) {
+                mitr->second /= scalingExtraMCSVec[i];
+            }
+
+            // Notice we do not scale constant concentration secretion. When users use Constant concentration secretion they want to keep concentration at a given cell at the specified level
+            // so no scaling
+
+
+            for (std::map<unsigned char, SecretionOnContactData>::iterator mitr = secrData.typeIdSecrOnContactDataMap.begin();
+                 mitr != secrData.typeIdSecrOnContactDataMap.end(); ++mitr) {
+                SecretionOnContactData &secrOnContactData = mitr->second;
+                for (std::map<unsigned char, float>::iterator cmitr = secrOnContactData.contactCellMap.begin();
+                     cmitr != secrOnContactData.contactCellMap.end(); ++cmitr) {
+                    cmitr->second /= scalingExtraMCSVec[i];
+                }
+            }
+
+            //uptake data
+            for (std::map<unsigned char, UptakeData>::iterator mitr = secrData.typeIdUptakeDataMap.begin();
+                 mitr != secrData.typeIdUptakeDataMap.end(); ++mitr) {
+                mitr->second.maxUptake /= scalingExtraMCSVec[i];
+                mitr->second.relativeUptakeRate /= scalingExtraMCSVec[i];
+            }
+
+        }
+    }
+
+}
+
+//////////////////////////////////////////////////////////////////////////////////////////////////////////////////////////////////////////
+template<class Cruncher>
+bool DiffusionSolverFE<Cruncher>::hasAdditionalTerms() const {
+
+    for (size_t i = 0; i < diffSecrFieldTuppleVec.size(); ++i) {
+        DiffusionData const &diffData = diffSecrFieldTuppleVec[i].diffData;
+        if (!diffData.additionalTerm.empty())
+            return true;
+    }
+    return false;
+}
+
+//////////////////////////////////////////////////////////////////////////////////////////////////////////////////////////////////////////
+template<class Cruncher>
+void DiffusionSolverFE<Cruncher>::init(Simulator *_simulator, CC3DXMLElement *_xmlData) {
+
+    simPtr = _simulator;
+    simulator = _simulator;
+    potts = _simulator->getPotts();
+    automaton = potts->getAutomaton();
+
+    ///getting cell inventory
+    cellInventoryPtr = &potts->getCellInventory();
+
+    ///getting field ptr from Potts3D
+    ///**
+    //   cellFieldG=potts->getCellFieldG();
+    cellFieldG = (WatchableField3D<CellG *> *) potts->getCellFieldG();
+    fieldDim = cellFieldG->getDim();
+
+
+    pUtils = simulator->getParallelUtils();
+
+    // pUtils=simulator->getParallelUtilsSingleThread();
+
+    ///setting member function pointers
+    diffusePtr = &DiffusionSolverFE::diffuse;
+    secretePtr = &DiffusionSolverFE::secrete;
+
+    //determinign max stable diffusion constant has to be done before calling update
+    maxStableDiffConstant = 0.23;
+    if (static_cast<Cruncher *>(this)->getBoundaryStrategy()->getLatticeType() == HEXAGONAL_LATTICE) {
+        if (fieldDim.x == 1 || fieldDim.y == 1 || fieldDim.z ==
+                                                  1) { //2D simulation we ignore 1D simulations in CC3D they make no sense and we assume users will not attempt to run 1D simulations with CC3D
+            maxStableDiffConstant = 0.16f;
+        } else {//3D
+            maxStableDiffConstant = 0.08f;
+        }
+    } else {//Square lattice
+        if (fieldDim.x == 1 || fieldDim.y == 1 || fieldDim.z ==
+                                                  1) { //2D simulation we ignore 1D simulations in CC3D they make no sense and we assume users will not attempt to run 1D simulations with CC3D
+            maxStableDiffConstant = 0.23f;
+        } else {//3D
+            maxStableDiffConstant = 0.14f;
+        }
+    }
+    //setting max stable decay coefficient
+    maxStableDecayConstant = 1.0 - FLT_MIN;
+
+    //determining latticeType and setting diffusionLatticeScalingFactor
+    //When you evaluate div as a flux through the surface divided bby volume those scaling factors appear automatically. On cartesian lattife everythink is one so this is easy to forget that on different lattices they are not1
+    diffusionLatticeScalingFactor = 1.0;
+    if (static_cast<Cruncher *>(this)->getBoundaryStrategy()->getLatticeType() == HEXAGONAL_LATTICE) {
+        if (fieldDim.x == 1 || fieldDim.y == 1 || fieldDim.z ==
+                                                  1) { //2D simulation we ignore 1D simulations in CC3D they make no sense and we assume users will not attempt to run 1D simulations with CC3D
+            diffusionLatticeScalingFactor = 1.0f / sqrt(3.0f);// (2/3)/dL^2 dL=sqrt(2/sqrt(3)) so (2/3)/dL^2=1/sqrt(3)
+        } else {//3D simulation
+            diffusionLatticeScalingFactor = pow(2.0f, -4.0f /
+                                                      3.0f); //(1/2)/dL^2 dL dL^2=2**(1/3) so (1/2)/dL^2=1/(2.0*2^(1/3))=2^(-4/3)
+        }
+
+    }
+
+    periodicBoundaryCheckVector.assign(3, false);
+    string boundaryName;
+    boundaryName = potts->getBoundaryXName();
+    changeToLower(boundaryName);
+    if (boundaryName == "periodic") {
+        periodicBoundaryCheckVector[0] = true;
+    }
+    boundaryName = potts->getBoundaryYName();
+    changeToLower(boundaryName);
+    if (boundaryName == "periodic") {
+        periodicBoundaryCheckVector[1] = true;
+    }
+
+    boundaryName = potts->getBoundaryZName();
+    changeToLower(boundaryName);
+    if (boundaryName == "periodic") {
+        periodicBoundaryCheckVector[2] = true;
+    }
+
+
+    update(_xmlData, true);
+
+    latticeType = static_cast<Cruncher *>(this)->getBoundaryStrategy()->getLatticeType();
+    // if (latticeType==HEXAGONAL_LATTICE){
+    {
+        bc_indicator_field = new Array3DCUDA<signed char>(fieldDim,
+                                                          BoundaryConditionSpecifier::INTERNAL);// BoundaryConditionSpecifier::INTERNAL= -1
+        boundaryConditionIndicatorInit(); // initializing the array which will be used to guide solver when to use BC values in the diffusion algorithm and when to use generic algorithm (i.e. the one for "internal pixels")
+    }
+
+
+    numberOfFields = diffSecrFieldTuppleVec.size();
+
+	vector<string> concentrationFieldNameVectorTmp; //temporary vector for field names
+	///assign vector of field names
+	concentrationFieldNameVectorTmp.assign(diffSecrFieldTuppleVec.size(),string(""));
+	CC3D_Log(LOG_DEBUG) << "diffSecrFieldTuppleVec.size()="<<diffSecrFieldTuppleVec.size();
+
+    for (unsigned int i = 0; i < diffSecrFieldTuppleVec.size(); ++i) {
+		concentrationFieldNameVectorTmp[i] = diffSecrFieldTuppleVec[i].diffData.fieldName;
+		CC3D_Log(LOG_DEBUG) << " concentrationFieldNameVector[i]="<<concentrationFieldNameVectorTmp[i];
+    }
+
+    //setting up couplingData - field-field interaction terms
+    vector<CouplingData>::iterator pos;
+
+    float maxDiffConst = 0.0;
+    scalingExtraMCS = 0;
+
+
+    for (unsigned int i = 0; i < diffSecrFieldTuppleVec.size(); ++i) {
+        pos = diffSecrFieldTuppleVec[i].diffData.couplingDataVec.begin();
+        for (size_t j = 0; j < diffSecrFieldTuppleVec[i].diffData.couplingDataVec.size(); ++j) {
+
+            for (size_t idx = 0; idx < concentrationFieldNameVectorTmp.size(); ++idx) {
+                if (concentrationFieldNameVectorTmp[idx] ==
+                    diffSecrFieldTuppleVec[i].diffData.couplingDataVec[j].intrFieldName) {
+                    diffSecrFieldTuppleVec[i].diffData.couplingDataVec[j].fieldIdx = idx;
+                    haveCouplingTerms = true; //if this is called at list once we have already coupling terms and need to proceed differently with scratch field initialization
+                    break;
+                }
+                //this means that required interacting field name has not been found
+                if (idx == concentrationFieldNameVectorTmp.size() - 1) {
+                    //remove this interacting term
+                    diffSecrFieldTuppleVec[i].diffData.couplingDataVec.erase(pos);
+                }
+            }
+            ++pos;
+        }
+
+        for (int currentCellType = 0; currentCellType < UCHAR_MAX + 1; currentCellType++) {
+            maxDiffConstVec[i] = (maxDiffConstVec[i] < diffSecrFieldTuppleVec[i].diffData.diffCoef[currentCellType])
+                                 ? diffSecrFieldTuppleVec[i].diffData.diffCoef[currentCellType] : maxDiffConstVec[i];
+        }
+    }
+
+	CC3D_Log(LOG_DEBUG) << "FIELDS THAT I HAVE";
+    for (unsigned int i = 0; i < diffSecrFieldTuppleVec.size(); ++i) {
+        CC3D_Log(LOG_DEBUG) << "Field "<<i<<" name: "<<concentrationFieldNameVectorTmp[i];
+	}
+	CC3D_Log(LOG_DEBUG) << "DiffusionSolverFE: extra Init in read XML";
+
+    ///allocate fields including scrartch field
+    static_cast<Cruncher *>(this)->allocateDiffusableFieldVector(diffSecrFieldTuppleVec.size(), fieldDim);
+    workFieldDim = static_cast<Cruncher *>(this)->getConcentrationField(0)->getInternalDim();
+
+    for (unsigned int i = 0; i < concentrationFieldNameVectorTmp.size(); ++i) {
+        static_cast<Cruncher *>(this)->setConcentrationFieldName(i, concentrationFieldNameVectorTmp[i]);
+    }
+
+    //register fields once they have been allocated
+    for (unsigned int i = 0; i < diffSecrFieldTuppleVec.size(); ++i) {
+        simPtr->registerConcentrationField(
+                static_cast<Cruncher *>(this)->getConcentrationFieldName(i),
+                static_cast<Cruncher *>(this)->getConcentrationField(i));
+        CC3D_Log(LOG_DEBUG) << "registring field: "<<
+			static_cast<Cruncher*>(this)->getConcentrationFieldName(i)<<" field address="<<
+			static_cast<Cruncher*>(this)->getConcentrationField(i);
+    }
+
+    float extraCheck;
+
+    // //check diffusion constant and scale extraTimesPerMCS
+
+    bool pluginAlreadyRegisteredFlag;
+    cellTypeMonitorPlugin = (CellTypeMonitorPlugin *) Simulator::pluginManager.get("CellTypeMonitor",
+                                                                                   &pluginAlreadyRegisteredFlag);
+    if (!pluginAlreadyRegisteredFlag) {
+        cellTypeMonitorPlugin->init(simulator);
+    }
+
+    h_celltype_field = cellTypeMonitorPlugin->getCellTypeArray();
+    h_cellid_field = cellTypeMonitorPlugin->getCellIdArray();
+
+    if (_xmlData->findElement("FluctuationCompensator")) {
+
+        fluctuationCompensator = new FluctuationCompensator(simPtr);
+
+        for (unsigned int i = 0; i < diffSecrFieldTuppleVec.size(); ++i)
+            fluctuationCompensator->loadFieldName(concentrationFieldNameVectorTmp[i]);
+
+        fluctuationCompensator->loadFields();
+
+    }
+
+    simulator->registerSteerableObject(this);
+
+    //platform-specific initialization
+    initImpl();
+}
+
+//////////////////////////////////////////////////////////////////////////////////////////////////////////////////////////////////////////
+template<class Cruncher>
+void DiffusionSolverFE<Cruncher>::boundaryConditionIndicatorInit() {
+
+    // bool detailedBCFlag=bcSpecFlagVec[idx];
+    // BoundaryConditionSpecifier & bcSpec=bcSpecVec[idx];
+    Array3DCUDA<signed char> &bcField = *bc_indicator_field;
+
+
+    if (fieldDim.z > 2) {// if z dimension is "flat" we do not mark bc
+        // Z axis  - external boundary layer
+        for (int x = 0; x < fieldDim.x + 2; ++x)
+            for (int y = 0; y < fieldDim.y + 2; ++y) {
+                bcField.setDirect(x, y, 0, BoundaryConditionSpecifier::MIN_Z);
+            }
+
+        // Z axis  - external boundary layer
+        for (int x = 0; x < fieldDim.x + 2; ++x)
+            for (int y = 0; y < fieldDim.y + 2; ++y) {
+                bcField.setDirect(x, y, fieldDim.z + 1, BoundaryConditionSpecifier::MAX_Z);
+            }
+
+        // Z axis  - internal boundary layer
+        for (int x = 1; x < fieldDim.x + 1; ++x)
+            for (int y = 1; y < fieldDim.y + 1; ++y) {
+                bcField.setDirect(x, y, 1, BoundaryConditionSpecifier::BOUNDARY);
+            }
+
+        // Z axis  - internal boundary layer
+        for (int x = 1; x < fieldDim.x + 1; ++x)
+            for (int y = 1; y < fieldDim.y + 1; ++y) {
+                bcField.setDirect(x, y, fieldDim.z, BoundaryConditionSpecifier::BOUNDARY);
+            }
+
+    }
+
+    //BC a long x axis will be set second  - meaning all corner pixels will ge set according to x or y axis depending on location
+
+    if (fieldDim.y > 2) {// if y dimension is "flat" we do not mark bc
+        // Y axis - external boundary layer
+        for (int x = 0; x < fieldDim.x + 2; ++x)
+            for (int z = 0; z < fieldDim.z + 2; ++z) {
+                bcField.setDirect(x, 0, z, BoundaryConditionSpecifier::MIN_Y);
+
+            }
+        // Y axis - external boundary layer
+        for (int x = 0; x < fieldDim.x + 2; ++x)
+            for (int z = 0; z < fieldDim.z + 2; ++z) {
+                bcField.setDirect(x, fieldDim.y + 1, z, BoundaryConditionSpecifier::MAX_Y);
+            }
+
+        // Y axis - internal boundary layer
+        for (int x = 1; x < fieldDim.x + 1; ++x)
+            for (int z = 1; z < fieldDim.z + 1; ++z) {
+                bcField.setDirect(x, 1, z, BoundaryConditionSpecifier::BOUNDARY);
+
+            }
+
+        // Y axis - internal boundary layer
+        for (int x = 1; x < fieldDim.x + 1; ++x)
+            for (int z = 1; z < fieldDim.z + 1; ++z) {
+                bcField.setDirect(x, fieldDim.y, z, BoundaryConditionSpecifier::BOUNDARY);
+            }
+
+    }
+
+    //BC a long x axis will be set last  - meaning all corner pixels will ge set according to x axis
+    if (fieldDim.x > 2) { // if x dimension is "flat" we do not mark bc
+
+        // X axis - external boundary layer
+        for (int y = 0; y < fieldDim.y + 2; ++y)
+            for (int z = 0; z < fieldDim.z + 2; ++z) {
+                bcField.setDirect(0, y, z, BoundaryConditionSpecifier::MIN_X);
+            }
+        // X axis - external boundary layer
+        for (int y = 0; y < fieldDim.y + 2; ++y)
+            for (int z = 0; z < fieldDim.z + 2; ++z) {
+                bcField.setDirect(fieldDim.x + 1, y, z, BoundaryConditionSpecifier::MAX_X);
+            }
+
+
+        // X axis - internal boundary layer
+        for (int y = 1; y < fieldDim.y + 1; ++y)
+            for (int z = 1; z < fieldDim.z + 1; ++z) {
+                bcField.setDirect(1, y, z, BoundaryConditionSpecifier::BOUNDARY);
+            }
+
+        // X axis - internal boundary layer
+        for (int y = 1; y < fieldDim.y + 1; ++y)
+            for (int z = 1; z < fieldDim.z + 1; ++z) {
+                bcField.setDirect(fieldDim.x, y, z, BoundaryConditionSpecifier::BOUNDARY);
+            }
+
+    }
+
+}
+
+
+//////////////////////////////////////////////////////////////////////////////////////////////////////////////////////////////////////////
+template<class Cruncher>
+void DiffusionSolverFE<Cruncher>::extraInit(Simulator *simulator) {
+
+    if ((serializeFlag || readFromFileFlag) && !serializerPtr) {
+        serializerPtr = new DiffusionSolverSerializer<Cruncher>();
+        serializerPtr->solverPtr = this;
+    }
+
+    if (serializeFlag) {
+        simulator->registerSerializer(serializerPtr);
+    }
+
+    bool useBoxWatcher = false;
+    for (size_t i = 0; i < diffSecrFieldTuppleVec.size(); ++i) {
+        if (diffSecrFieldTuppleVec[i].diffData.useBoxWatcher) {
+            useBoxWatcher = true;
+            break;
+        }
+    }
+    bool steppableAlreadyRegisteredFlag;
+    if (useBoxWatcher) {
+        boxWatcherSteppable = (BoxWatcher *) Simulator::steppableManager.get("BoxWatcher",
+                                                                             &steppableAlreadyRegisteredFlag);
+        if (!steppableAlreadyRegisteredFlag)
+            boxWatcherSteppable->init(simulator);
+    }
+
+    prepareForwardDerivativeOffsets();
+
+    //platform-specific initialization
+    extraInitImpl();
+}
+
+//////////////////////////////////////////////////////////////////////////////////////////////////////////////////////////////////////////
+template<class Cruncher>
+void DiffusionSolverFE<Cruncher>::handleEvent(CC3DEvent &_event) {
+
+    if (_event.id != LATTICE_RESIZE) {
+        return;
+    }
+
+
+    static_cast<Cruncher *>(this)->handleEventLocal(_event);
+
+    h_celltype_field = cellTypeMonitorPlugin->getCellTypeArray();
+
+    fieldDim = cellFieldG->getDim();
+    workFieldDim = static_cast<Cruncher *>(this)->getConcentrationField(0)->getInternalDim();
+
+}
+
+
+//////////////////////////////////////////////////////////////////////////////////////////////////////////////////////////////////////////
+template<class Cruncher>
+bool DiffusionSolverFE<Cruncher>::checkIfOffsetInArray(Point3D _pt, vector <Point3D> &_array) {
+    for (size_t i = 0; i < _array.size(); ++i) {
+        if (_array[i] == _pt)
+            return true;
+    }
+    return false;
+}
+
+//////////////////////////////////////////////////////////////////////////////////////////////////////////////////////////////////////////
+template<class Cruncher>
+void DiffusionSolverFE<Cruncher>::prepareForwardDerivativeOffsets() {
+    latticeType = static_cast<Cruncher *>(this)->getBoundaryStrategy()->getLatticeType();
+
+
+    unsigned int maxHexArraySize = 6;
+
+    hexOffsetArray.assign(maxHexArraySize, vector<Point3D>());
+
+
+    if (latticeType == HEXAGONAL_LATTICE) {//2D case
+
+        if (fieldDim.x == 1 || fieldDim.y == 1 || fieldDim.z == 1) {
+
+            hexOffsetArray[0].push_back(Point3D(0, 1, 0));
+            hexOffsetArray[0].push_back(Point3D(1, 1, 0));
+            hexOffsetArray[0].push_back(Point3D(1, 0, 0));
+
+            hexOffsetArray[1].push_back(Point3D(0, 1, 0));
+            hexOffsetArray[1].push_back(Point3D(-1, 1, 0));
+            hexOffsetArray[1].push_back(Point3D(1, 0, 0));
+
+            hexOffsetArray[2] = hexOffsetArray[0];
+            hexOffsetArray[4] = hexOffsetArray[0];
+
+            hexOffsetArray[3] = hexOffsetArray[1];
+            hexOffsetArray[5] = hexOffsetArray[1];
+
+        } else { //3D case - we assume that forward derivatives are calculated using 3 sides with z=1 and 3 sides which have same offsets os for 2D case (with z=0)
+            hexOffsetArray.assign(maxHexArraySize, vector<Point3D>(6));
+
+            //y%2=0 and z%3=0
+            hexOffsetArray[0][0] = Point3D(0, 1, 0);
+            hexOffsetArray[0][1] = Point3D(1, 1, 0);
+            hexOffsetArray[0][2] = Point3D(1, 0, 0);
+            hexOffsetArray[0][3] = Point3D(0, -1, 1);
+            hexOffsetArray[0][4] = Point3D(0, 0, 1);
+            hexOffsetArray[0][5] = Point3D(1, 0, 1);
+
+            //y%2=1 and z%3=0
+            hexOffsetArray[1][0] = Point3D(-1, 1, 0);
+            hexOffsetArray[1][1] = Point3D(0, 1, 0);
+            hexOffsetArray[1][2] = Point3D(1, 0, 0);
+            hexOffsetArray[1][3] = Point3D(-1, 0, 1);
+            hexOffsetArray[1][4] = Point3D(0, 0, 1);
+            hexOffsetArray[1][5] = Point3D(0, -1, 1);
+
+            //y%2=0 and z%3=1
+            hexOffsetArray[2][0] = Point3D(-1, 1, 0);
+            hexOffsetArray[2][1] = Point3D(0, 1, 0);
+            hexOffsetArray[2][2] = Point3D(1, 0, 0);
+            hexOffsetArray[2][3] = Point3D(0, 1, 1);
+            hexOffsetArray[2][4] = Point3D(0, 0, 1);
+            hexOffsetArray[2][5] = Point3D(-1, 1, 1);
+
+            //y%2=1 and z%3=1
+            hexOffsetArray[3][0] = Point3D(0, 1, 0);
+            hexOffsetArray[3][1] = Point3D(1, 1, 0);
+            hexOffsetArray[3][2] = Point3D(1, 0, 0);
+            hexOffsetArray[3][3] = Point3D(0, 1, 1);
+            hexOffsetArray[3][4] = Point3D(0, 0, 1);
+            hexOffsetArray[3][5] = Point3D(1, 1, 1);
+
+            //y%2=0 and z%3=2
+            hexOffsetArray[4][0] = Point3D(-1, 1, 0);
+            hexOffsetArray[4][1] = Point3D(0, 1, 0);
+            hexOffsetArray[4][2] = Point3D(1, 0, 0);;
+            hexOffsetArray[4][3] = Point3D(-1, 0, 1);
+            hexOffsetArray[4][4] = Point3D(0, 0, 1);
+            hexOffsetArray[4][5] = Point3D(0, -1, 1);
+
+            //y%2=1 and z%3=2
+            hexOffsetArray[5][0] = Point3D(0, 1, 0);
+            hexOffsetArray[5][1] = Point3D(1, 1, 0);
+            hexOffsetArray[5][2] = Point3D(1, 0, 0);
+            hexOffsetArray[5][3] = Point3D(0, -1, 1);
+            hexOffsetArray[5][4] = Point3D(0, 0, 1);
+            hexOffsetArray[5][5] = Point3D(1, 0, 1);
+        }
+    } else {
+        Point3D pt(fieldDim.x / 2, fieldDim.y / 2, fieldDim.z / 2); // pick point in the middle of the lattice
+
+        const std::vector <Point3D> &offsetVecRef = static_cast<Cruncher *>(this)->getBoundaryStrategy()->getOffsetVec(
+                pt);
+        for (unsigned int i = 0; i <= static_cast<Cruncher *>(this)->getMaxNeighborIndex(); ++i) {
+
+            const Point3D &offset = offsetVecRef[i];
+            //we use only those offset vectors which have only positive coordinates
+            if (offset.x >= 0 && offset.y >= 0 && offset.z >= 0) {
+                offsetVecCartesian.push_back(offset);
+            }
+        }
+
+    }
+
+}
+
+//////////////////////////////////////////////////////////////////////////////////////////////////////////////////////////////////////////
+template<class Cruncher>
+void DiffusionSolverFE<Cruncher>::start() {
+
+    dt_dx2 = deltaT / (deltaX * deltaX);
+
+    if (simPtr->getRestartEnabled()) {
+        return;  // we will not initialize cells if restart flag is on
+    }
+
+    if (readFromFileFlag) {
+        try {
+            serializerPtr->readFromFile();
+
+        } catch (CC3DException &e) {
+            CC3D_Log(LOG_DEBUG) << "Going to fail-safe initialization";
+            initializeConcentration(); //if there was error, initialize using failsafe defaults
+        }
+
+    } else {
+        initializeConcentration();//Normal reading from User specified files
+    }
+
+    m_RDTime = 0;
+}
+
+//////////////////////////////////////////////////////////////////////////////////////////////////////////////////////////////////////////
+template<class Cruncher>
+void DiffusionSolverFE<Cruncher>::finish() {
+    CC3D_Log(LOG_DEBUG) << m_RDTime<<" ms spent in solving "<<(hasAdditionalTerms()?"reaction-":"")<<"diffusion problem";
+}
+
+//////////////////////////////////////////////////////////////////////////////////////////////////////////////////////////////////////////
+template<class Cruncher>
+void DiffusionSolverFE<Cruncher>::initializeConcentration() {
+    for (unsigned int i = 0; i < diffSecrFieldTuppleVec.size(); ++i) {
+
+        if (!diffSecrFieldTuppleVec[i].diffData.initialConcentrationExpression.empty()) {
+            static_cast<Cruncher *>(this)->initializeFieldUsingEquation(
+                    static_cast<Cruncher *>(this)->getConcentrationField(i),
+                    diffSecrFieldTuppleVec[i].diffData.initialConcentrationExpression);
+            continue;
+        }
+        if (diffSecrFieldTuppleVec[i].diffData.concentrationFileName.empty()) continue;
+        CC3D_Log(LOG_DEBUG) << "fail-safe initialization " << diffSecrFieldTuppleVec[i].diffData.concentrationFileName;
+        readConcentrationField(diffSecrFieldTuppleVec[i].diffData.concentrationFileName,
+                               static_cast<Cruncher *>(this)->getConcentrationField(i));
+
+    }
+}
+
+//////////////////////////////////////////////////////////////////////////////////////////////////////////////////////////////////////////
+template<class Cruncher>
+void DiffusionSolverFE<Cruncher>::stepImpl(const unsigned int _currentStep) {
+    // implemented separately in GPU and CPU code
+}
+
+//////////////////////////////////////////////////////////////////////////////////////////////////////////////////////////////////////////
+template<class Cruncher>
+void DiffusionSolverFE<Cruncher>::step(const unsigned int _currentStep) {
+
+    currentStep = _currentStep;
+
+    MyTime::Time_t stepBT = MyTime::CTime();
+    stepImpl(_currentStep);
+    m_RDTime += MyTime::ElapsedTime(stepBT, MyTime::CTime());
+
+
+
+    if (serializeFrequency > 0 && serializeFlag && !(_currentStep % serializeFrequency)) {
+        serializerPtr->setCurrentStep(currentStep);
+        serializerPtr->serialize();
+    }
+}
+
+//////////////////////////////////////////////////////////////////////////////////////////////////////////////////////////////////////////
+template<class Cruncher>
+void DiffusionSolverFE<Cruncher>::secreteOnContactSingleField(unsigned int idx) {
+    // implemented separately in GPU and CPU code
+}
+
+
+//Default implementation. Most of the solvers have it.
+template<class Cruncher>
+bool DiffusionSolverFE<Cruncher>::hasExtraLayer() const {
+    return true;
+}
+
+//////////////////////////////////////////////////////////////////////////////////////////////////////////////////////////////////////////
+template<class Cruncher>
+void DiffusionSolverFE<Cruncher>::secreteSingleField(unsigned int idx) {
+    // implemented separately in GPU and CPU code
+}
+
+//////////////////////////////////////////////////////////////////////////////////////////////////////////////////////////////////////////
+template<class Cruncher>
+void DiffusionSolverFE<Cruncher>::secreteConstantConcentrationSingleField(unsigned int idx) {
+    // implemented separately in GPU and CPU code
+}
+
+//////////////////////////////////////////////////////////////////////////////////////////////////////////////////////////////////////////
+template<class Cruncher>
+void DiffusionSolverFE<Cruncher>::secrete() {
+
+    for (unsigned int i = 0; i < diffSecrFieldTuppleVec.size(); ++i) {
+
+        for (unsigned int j = 0; j < diffSecrFieldTuppleVec[i].secrData.secretionFcnPtrVec.size(); ++j) {
+            (this->*diffSecrFieldTuppleVec[i].secrData.secretionFcnPtrVec[j])(i);
+
+            //          (this->*secrDataVec[i].secretionFcnPtrVec[j])(i);
+        }
+
+    }
+}
+
+//////////////////////////////////////////////////////////////////////////////////////////////////////////////////////////////////////////
+template<class Cruncher>
+float DiffusionSolverFE<Cruncher>::couplingTerm(Point3D &_pt, std::vector <CouplingData> &_couplDataVec,
+                                                float _currentConcentration) {
+
+    float couplingTerm = 0.0;
+    float coupledConcentration;
+    for (size_t i = 0; i < _couplDataVec.size(); ++i) {
+        coupledConcentration = static_cast<Cruncher *>(this)->getConcentrationField(_couplDataVec[i].fieldIdx)->get(
+                _pt);
+        couplingTerm += _couplDataVec[i].couplingCoef * _currentConcentration * coupledConcentration;
+    }
+
+    return couplingTerm;
+}
+
+//////////////////////////////////////////////////////////////////////////////////////////////////////////////////////////////////////////
+template<class Cruncher>
+void DiffusionSolverFE<Cruncher>::boundaryConditionInit(int idx) {
+
+    // implemented separately in GPU and CPU code
+}
+
+//////////////////////////////////////////////////////////////////////////////////////////////////////////////////////////////////////////
+template<class Cruncher>
+void DiffusionSolverFE<Cruncher>::diffuseSingleField(unsigned int idx) {
+    // implemented separately in GPU and CPU code
+}
+
+//////////////////////////////////////////////////////////////////////////////////////////////////////////////////////////////////////////
+template<class Cruncher>
+bool DiffusionSolverFE<Cruncher>::isBoudaryRegion(int x, int y, int z, Dim3D dim) {
+    if (x < 2 || x > dim.x - 3 || y < 2 || y > dim.y - 3 || z < 2 || z > dim.z - 3)
+        return true;
+    else
+        return false;
+}
+
+//////////////////////////////////////////////////////////////////////////////////////////////////////////////////////////////////////////
+template<class Cruncher>
+Dim3D DiffusionSolverFE<Cruncher>::getInternalDim() {
+    return Dim3D();
+}
+
+//////////////////////////////////////////////////////////////////////////////////////////////////////////////////////////////////////////
+template<class Cruncher>
+void DiffusionSolverFE<Cruncher>::prepCellTypeField(int idx) {
+
+    // here we set up cellTypeArray boundaries
+    Array3DCUDA<unsigned char> &cellTypeArray = *h_celltype_field;
+    BoundaryConditionSpecifier & bcSpec = bcSpecVec[idx];
+    int numberOfIters = 1;
+
+
+
+    if (static_cast<Cruncher *>(this)->getBoundaryStrategy()->getLatticeType() ==
+        HEXAGONAL_LATTICE) { //for hex lattice we need two passes to correctly initialize lattice corners
+        numberOfIters = 2;
+    }
+
+    Dim3D workFieldDimInternal = getInternalDim();
+
+
+
+    for (int iter = 0; iter < numberOfIters; ++iter) {
+        if (periodicBoundaryCheckVector[0] || bcSpec.planePositions[0] == BoundaryConditionSpecifier::PERIODIC ||
+            bcSpec.planePositions[1] == BoundaryConditionSpecifier::PERIODIC) {
+            //x - periodic
+            int x = 0;
+
+            for (int y = 0; y < fieldDim.y + 2; ++y)
+                for (int z = 0; z < fieldDim.z + 2; ++z) {
+
+                    cellTypeArray.setDirect(x, y, z, cellTypeArray.getDirect(fieldDim.x, y, z));
+                }
+
+            x = fieldDim.x + 1;
+            for (int y = 0; y < fieldDim.y + 2; ++y)
+                for (int z = 0; z < fieldDim.z + 2; ++z) {
+
+                    cellTypeArray.setDirect(x, y, z, cellTypeArray.getDirect(1, y, z));
+                }
+
+        } else {
+            int x = 0;
+
+            for (int y = 0; y < fieldDim.y + 2; ++y)
+                for (int z = 0; z < fieldDim.z + 2; ++z) {
+                    cellTypeArray.setDirect(x, y, z, cellTypeArray.getDirect(x + 1, y, z));
+                }
+
+            x = fieldDim.x + 1;
+            for (int y = 0; y < fieldDim.y + 2; ++y)
+                for (int z = 0; z < fieldDim.z + 2; ++z) {
+                    cellTypeArray.setDirect(x, y, z, cellTypeArray.getDirect(x - 1, y, z));
+                }
+
+        }
+
+        if (periodicBoundaryCheckVector[1] || bcSpec.planePositions[2] == BoundaryConditionSpecifier::PERIODIC ||
+            bcSpec.planePositions[3] == BoundaryConditionSpecifier::PERIODIC) {
+            int y = 0;
+            for (int x = 0; x < fieldDim.x + 2; ++x)
+                for (int z = 0; z < fieldDim.z + 2; ++z) {
+                    cellTypeArray.setDirect(x, y, z, cellTypeArray.getDirect(x, fieldDim.y, z));
+                }
+
+            y = fieldDim.y + 1;
+            for (int x = 0; x < fieldDim.x + 2; ++x)
+                for (int z = 0; z < fieldDim.z + 2; ++z) {
+                    cellTypeArray.setDirect(x, y, z, cellTypeArray.getDirect(x, 1, z));
+                }
+        } else {
+            int y = 0;
+            for (int x = 0; x < fieldDim.x + 2; ++x)
+                for (int z = 0; z < fieldDim.z + 2; ++z) {
+                    // for(int x=0 ; x< fieldDim.x+2; ++x)
+                    // for(int z=0 ; z<fieldDim.z+2 ; ++z){
+                    cellTypeArray.setDirect(x, y, z, cellTypeArray.getDirect(x, y + 1, z));
+                }
+
+            y = fieldDim.y + 1;
+            for (int x = 0; x < fieldDim.x + 2; ++x)
+                for (int z = 0; z < fieldDim.z + 2; ++z) {
+                    // for(int x=0 ; x< fieldDim.x+2; ++x)
+                    // for(int z=0 ; z<fieldDim.z+2 ; ++z){
+                    cellTypeArray.setDirect(x, y, z, cellTypeArray.getDirect(x, y - 1, z));
+                }
+        }
+
+        if (periodicBoundaryCheckVector[2] || bcSpec.planePositions[4] == BoundaryConditionSpecifier::PERIODIC ||
+            bcSpec.planePositions[5] == BoundaryConditionSpecifier::PERIODIC) {
+
+            int z = 0;
+            for (int x = 0; x < fieldDim.x + 2; ++x)
+                for (int y = 0; y < fieldDim.y + 2; ++y) {
+                    cellTypeArray.setDirect(x, y, z, cellTypeArray.getDirect(x, y, fieldDim.z));
+                }
+
+            z = fieldDim.z + 1;
+            for (int x = 0; x < fieldDim.x + 2; ++x)
+                for (int y = 0; y < fieldDim.y + 2; ++y) {
+                    cellTypeArray.setDirect(x, y, z, cellTypeArray.getDirect(x, y, 1));
+                }
+
+        } else {
+
+            int z = 0;
+            for (int x = 0; x < fieldDim.x + 2; ++x)
+                for (int y = 0; y < fieldDim.y + 2; ++y) {
+                    cellTypeArray.setDirect(x, y, z, cellTypeArray.getDirect(x, y, z + 1));
+                }
+
+            z = fieldDim.z + 1;
+            for (int x = 0; x < fieldDim.x + 2; ++x)
+                for (int y = 0; y < fieldDim.y + 2; ++y) {
+                    cellTypeArray.setDirect(x, y, z, cellTypeArray.getDirect(x, y, z - 1));
+                }
+
+
+        }
+    }
+
+
+
+}
+
+
+//////////////////////////////////////////////////////////////////////////////////////////////////////////////////////////////////////////
+template<class Cruncher>
+void DiffusionSolverFE<Cruncher>::diffuse() {
+// implemented separately in GPU and CPU code
+
+}
+
+//////////////////////////////////////////////////////////////////////////////////////////////////////////////////////////////////////////
+template<class Cruncher>
+template<class ConcentrationField_t>
+void DiffusionSolverFE<Cruncher>::scrarch2Concentration(ConcentrationField_t *scratchField,
+                                                        ConcentrationField_t *concentrationField) {
+    //scratchField->switchContainersQuick(*(concentrationField));
+}
+
+//////////////////////////////////////////////////////////////////////////////////////////////////////////////////////////////////////////
+template<class Cruncher>
+template<class ConcentrationField_t>
+void DiffusionSolverFE<Cruncher>::outputField(std::ostream &_out, ConcentrationField_t *_concentrationField) {
+    Point3D pt;
+    float tempValue;
+
+    for (pt.z = 0; pt.z < fieldDim.z; pt.z++)
+        for (pt.y = 0; pt.y < fieldDim.y; pt.y++)
+            for (pt.x = 0; pt.x < fieldDim.x; pt.x++) {
+                tempValue = _concentrationField->get(pt);
+                _out << pt.x << " " << pt.y << " " << pt.z << " " << tempValue << endl;
+            }
+}
+
+//////////////////////////////////////////////////////////////////////////////////////////////////////////////////////////////////////////
+template<class Cruncher>
+template<class ConcentrationField_t>
+void
+DiffusionSolverFE<Cruncher>::readConcentrationField(std::string fileName, ConcentrationField_t *concentrationField) {
+
+    std::string basePath = simulator->getBasePath();
+    std::string fn = fileName;
+    if (basePath != "") {
+        fn = basePath + "/" + fileName;
+    }
+
+    ifstream in(fn.c_str());
+
+    if (!in.is_open()) throw CC3DException(string("Could not open chemical concentration file '") + fn + "'!");
+
+    Point3D pt;
+    float c;
+    //Zero entire field
+    for (pt.z = 0; pt.z < fieldDim.z; pt.z++)
+        for (pt.y = 0; pt.y < fieldDim.y; pt.y++)
+            for (pt.x = 0; pt.x < fieldDim.x; pt.x++) {
+                concentrationField->set(pt,0);
+			}
+
+    while (!in.eof()) {
+        in >> pt.x >> pt.y >> pt.z >> c;
+        if (!in.fail())
+            concentrationField->set(pt, c);
+    }
+}
+
+//////////////////////////////////////////////////////////////////////////////////////////////////////////////////////////////////////////
+template<class Cruncher>
+void DiffusionSolverFE<Cruncher>::update(CC3DXMLElement *_xmlData, bool _fullInitFlag) {
+
+    //notice, limited steering is enabled for PDE solvers - changing diffusion constants, do -not-diffuse to types etc...
+	// Coupling coefficients cannot be changed and also there is no way to allocate extra fields while simulation is running
+	CC3D_Log(LOG_DEBUG) << "INSIDE UPDATE XML";
+
+    solverSpecific(_xmlData);
+    diffSecrFieldTuppleVec.clear();
+    bcSpecVec.clear();
+    bcSpecFlagVec.clear();
+
+    CC3DXMLElementList diffFieldXMLVec = _xmlData->getElements("DiffusionField");
+
+
+    for (unsigned int i = 0; i < diffFieldXMLVec.size(); ++i) {
+        diffSecrFieldTuppleVec.push_back(DiffusionSecretionDiffusionFEFieldTupple<Cruncher>());
+        DiffusionData &diffData = diffSecrFieldTuppleVec[diffSecrFieldTuppleVec.size() - 1].diffData;
+        SecretionData &secrData = diffSecrFieldTuppleVec[diffSecrFieldTuppleVec.size() - 1].secrData;
+
+        if (diffFieldXMLVec[i]->findAttribute("Name")) {
+            diffData.fieldName = diffFieldXMLVec[i]->getAttribute("Name");
+        }
+
+        if (diffFieldXMLVec[i]->findElement("DiffusionData"))
+            diffData.update(diffFieldXMLVec[i]->getFirstElement("DiffusionData"));
+
+        if (diffFieldXMLVec[i]->findElement("SecretionData"))
+            secrData.update(diffFieldXMLVec[i]->getFirstElement("SecretionData"));
+
+        if (diffFieldXMLVec[i]->findElement("ReadFromFile"))
+            readFromFileFlag = true;
+
+        //boundary conditions parsing
+        bcSpecFlagVec.push_back(false);
+        bcSpecVec.push_back(BoundaryConditionSpecifier());
+
+        if (diffFieldXMLVec[i]->findElement("BoundaryConditions")) {
+            bcSpecFlagVec[bcSpecFlagVec.size() - 1] = true;
+            BoundaryConditionSpecifier & bcSpec = bcSpecVec[bcSpecVec.size() - 1];
+
+            CC3DXMLElement *bcSpecElem = diffFieldXMLVec[i]->getFirstElement("BoundaryConditions");
+            CC3DXMLElementList planeVec = bcSpecElem->getElements("Plane");
+
+
+            for (unsigned int ip = 0; ip < planeVec.size(); ++ip) {
+                if (!planeVec[ip]->findAttribute("Axis"))
+                    throw CC3DException("Boundary Condition specification Plane element is missing Axis attribute");
+                string axisName = planeVec[ip]->getAttribute("Axis");
+                int index = 0;
+                if (axisName == "x" || axisName == "X") {
+                    index = 0;
+                }
+                if (axisName == "y" || axisName == "Y") {
+                    index = 2;
+                }
+                if (axisName == "z" || axisName == "Z") {
+                    index = 4;
+                }
+
+                if (planeVec[ip]->findElement("Periodic")) {
+                    bcSpec.planePositions[index] = BoundaryConditionSpecifier::PERIODIC;
+                    bcSpec.planePositions[index + 1] = BoundaryConditionSpecifier::PERIODIC;
+                } else {
+                    //if (planeVec[ip]->findElement("ConstantValue")){
+                    CC3DXMLElementList cvVec = planeVec[ip]->getElements("ConstantValue");
+                    CC3DXMLElementList cdVec = planeVec[ip]->getElements("ConstantDerivative");
+
+                    for (unsigned int v = 0; v < cvVec.size(); ++v) {
+                        string planePos = cvVec[v]->getAttribute("PlanePosition");
+                        double value = cvVec[v]->getAttributeAsDouble("Value");
+                        changeToLower(planePos);
+                        if (planePos == "min") {
+                            bcSpec.planePositions[index] = BoundaryConditionSpecifier::CONSTANT_VALUE;
+                            bcSpec.values[index] = value;
+
+                        } else if (planePos == "max") {
+                            bcSpec.planePositions[index + 1] = BoundaryConditionSpecifier::CONSTANT_VALUE;
+                            bcSpec.values[index + 1] = value;
+                        } else {
+                            throw CC3DException("PlanePosition attribute has to be either max on min");
+                        }
+
+                    }
+                    if (cvVec.size() <= 1) {
+                        for (unsigned int d = 0; d < cdVec.size(); ++d) {
+                            string planePos = cdVec[d]->getAttribute("PlanePosition");
+                            double value = cdVec[d]->getAttributeAsDouble("Value");
+                            changeToLower(planePos);
+                            if (planePos == "min") {
+                                bcSpec.planePositions[index] = BoundaryConditionSpecifier::CONSTANT_DERIVATIVE;
+                                bcSpec.values[index] = value;
+
+                            } else if (planePos == "max") {
+                                bcSpec.planePositions[index + 1] = BoundaryConditionSpecifier::CONSTANT_DERIVATIVE;
+                                bcSpec.values[index + 1] = value;
+                            } else {
+                                throw CC3DException("PlanePosition attribute has to be either max on min");
+                            }
+
+                        }
+                    }
+
+                }
+
+            }
+
+            if (static_cast<Cruncher *>(this)->getBoundaryStrategy()->getLatticeType() == HEXAGONAL_LATTICE) {
+                // static_cast<Cruncher*>(this)->getBoundaryStrategy()->getLatticeType();
+                if (bcSpec.planePositions[BoundaryConditionSpecifier::MIN_Z] == BoundaryConditionSpecifier::PERIODIC ||
+                    bcSpec.planePositions[BoundaryConditionSpecifier::MAX_Z] == BoundaryConditionSpecifier::PERIODIC) {
+                    if (fieldDim.z > 1 && fieldDim.z % 3) {
+                        throw CC3DException(
+                                "For Periodic Boundary Conditions On Hex Lattice the Z Dimension Has To Be Divisible By 3");
+                    }
+                }
+
+                if (bcSpec.planePositions[BoundaryConditionSpecifier::MIN_X] == BoundaryConditionSpecifier::PERIODIC ||
+                    bcSpec.planePositions[BoundaryConditionSpecifier::MAX_X] == BoundaryConditionSpecifier::PERIODIC) {
+                    if (fieldDim.x % 2) {
+                        throw CC3DException(
+                                "For Periodic Boundary Conditions On Hex Lattice the X Dimension Has To Be Divisible By 2 ");
+                    }
+                }
+
+                if (bcSpec.planePositions[BoundaryConditionSpecifier::MIN_Y] == BoundaryConditionSpecifier::PERIODIC ||
+                    bcSpec.planePositions[BoundaryConditionSpecifier::MAX_Y] == BoundaryConditionSpecifier::PERIODIC) {
+                    if (fieldDim.y % 2) {
+                        throw CC3DException(
+                                "For Periodic Boundary Conditions On Hex Lattice the Y Dimension Has To Be Divisible By 2 ");
+                    }
+                }
+            }
+        } else { //translating default  BCs defined in Potts into BoundaryConditionSpecifier structure
+
+            bcSpecFlagVec[bcSpecFlagVec.size() - 1] = true;
+            BoundaryConditionSpecifier & bcSpec = bcSpecVec[bcSpecVec.size() - 1];
+
+            if (periodicBoundaryCheckVector[0]) {//periodic boundary conditions were set in x direction
+                bcSpec.planePositions[BoundaryConditionSpecifier::MIN_X] = BoundaryConditionSpecifier::PERIODIC;
+                bcSpec.planePositions[BoundaryConditionSpecifier::MAX_X] = BoundaryConditionSpecifier::PERIODIC;
+            } else {//no-flux boundary conditions were set in x direction
+                bcSpec.planePositions[BoundaryConditionSpecifier::MIN_X] = BoundaryConditionSpecifier::CONSTANT_DERIVATIVE;
+                bcSpec.planePositions[BoundaryConditionSpecifier::MAX_X] = BoundaryConditionSpecifier::CONSTANT_DERIVATIVE;
+                bcSpec.values[BoundaryConditionSpecifier::MIN_X] = 0.0;
+                bcSpec.values[BoundaryConditionSpecifier::MAX_X] = 0.0;
+            }
+
+            if (periodicBoundaryCheckVector[1]) {//periodic boundary conditions were set in x direction
+                bcSpec.planePositions[BoundaryConditionSpecifier::MIN_Y] = BoundaryConditionSpecifier::PERIODIC;
+                bcSpec.planePositions[BoundaryConditionSpecifier::MAX_Y] = BoundaryConditionSpecifier::PERIODIC;
+            } else {//no-flux boundary conditions were set in x direction
+                bcSpec.planePositions[BoundaryConditionSpecifier::MIN_Y] = BoundaryConditionSpecifier::CONSTANT_DERIVATIVE;
+                bcSpec.planePositions[BoundaryConditionSpecifier::MAX_Y] = BoundaryConditionSpecifier::CONSTANT_DERIVATIVE;
+                bcSpec.values[BoundaryConditionSpecifier::MIN_Y] = 0.0;
+                bcSpec.values[BoundaryConditionSpecifier::MAX_Y] = 0.0;
+            }
+
+            if (periodicBoundaryCheckVector[2]) {//periodic boundary conditions were set in x direction
+                bcSpec.planePositions[BoundaryConditionSpecifier::MIN_Z] = BoundaryConditionSpecifier::PERIODIC;
+                bcSpec.planePositions[BoundaryConditionSpecifier::MAX_Z] = BoundaryConditionSpecifier::PERIODIC;
+            } else {//no-flux boundary conditions were set in x direction
+                bcSpec.planePositions[BoundaryConditionSpecifier::MIN_Z] = BoundaryConditionSpecifier::CONSTANT_DERIVATIVE;
+                bcSpec.planePositions[BoundaryConditionSpecifier::MAX_Z] = BoundaryConditionSpecifier::CONSTANT_DERIVATIVE;
+                bcSpec.values[BoundaryConditionSpecifier::MIN_Z] = 0.0;
+                bcSpec.values[BoundaryConditionSpecifier::MAX_Z] = 0.0;
+            }
+
+
+        }
+    }
+
+
+    if (_xmlData->findElement("Serialize")) {
+        serializeFlag = true;
+        if (_xmlData->getFirstElement("Serialize")->findAttribute("Frequency")) {
+            serializeFrequency = _xmlData->getFirstElement("Serialize")->getAttributeAsUInt("Frequency");
+        }
+        CC3D_Log(LOG_DEBUG) << "serialize Flag="<<serializeFlag;
+	}
+
+    if (_xmlData->findElement("ReadFromFile")) {
+        readFromFileFlag = true;
+        CC3D_Log(LOG_DEBUG) << "readFromFileFlag="<<readFromFileFlag;
+    }
+
+    for (size_t i = 0; i < diffSecrFieldTuppleVec.size(); ++i) {
+        diffSecrFieldTuppleVec[i].diffData.setAutomaton(automaton);
+        diffSecrFieldTuppleVec[i].secrData.setAutomaton(automaton);
+        diffSecrFieldTuppleVec[i].diffData.initialize(automaton);
+        diffSecrFieldTuppleVec[i].secrData.initialize(automaton);
+    }
+
+    ///assigning member method ptrs to the vector
+    for (unsigned int i = 0; i < diffSecrFieldTuppleVec.size(); ++i) {
+
+        diffSecrFieldTuppleVec[i].secrData.secretionFcnPtrVec.assign(
+                diffSecrFieldTuppleVec[i].secrData.secrTypesNameSet.size(), 0);
+        unsigned int j = 0;
+        for (set<string>::iterator sitr = diffSecrFieldTuppleVec[i].secrData.secrTypesNameSet.begin();
+             sitr != diffSecrFieldTuppleVec[i].secrData.secrTypesNameSet.end(); ++sitr) {
+
+            if ((*sitr) == "Secretion") {
+                diffSecrFieldTuppleVec[i].secrData.secretionFcnPtrVec[j] = &DiffusionSolverFE::secreteSingleField;
+                ++j;
+            } else if ((*sitr) == "SecretionOnContact") {
+                diffSecrFieldTuppleVec[i].secrData.secretionFcnPtrVec[j] = &DiffusionSolverFE::secreteOnContactSingleField;
+                ++j;
+            } else if ((*sitr) == "ConstantConcentration") {
+                diffSecrFieldTuppleVec[i].secrData.secretionFcnPtrVec[j] = &DiffusionSolverFE::secreteConstantConcentrationSingleField;
+                ++j;
+            }
+        }
+    }
+
+    //allocating  maxDiffConstVec and  scalingExtraMCSVec   
+    scalingExtraMCSVec.assign(diffSecrFieldTuppleVec.size(), 0);
+    maxDiffConstVec.assign(diffSecrFieldTuppleVec.size(), 0.0);
+    maxDecayConstVec.assign(diffSecrFieldTuppleVec.size(), 0.0);
+
+    //finding maximum diffusion coefficients for each field
+    for (unsigned int i = 0; i < diffSecrFieldTuppleVec.size(); ++i) {
+        for (int currentCellType = 0; currentCellType < UCHAR_MAX + 1; currentCellType++) {
+            maxDiffConstVec[i] = (maxDiffConstVec[i] < diffSecrFieldTuppleVec[i].diffData.diffCoef[currentCellType])
+                                 ? diffSecrFieldTuppleVec[i].diffData.diffCoef[currentCellType] : maxDiffConstVec[i];
+            maxDecayConstVec[i] = (maxDecayConstVec[i] < diffSecrFieldTuppleVec[i].diffData.decayCoef[currentCellType])
+                                  ? diffSecrFieldTuppleVec[i].diffData.decayCoef[currentCellType] : maxDecayConstVec[i];
+        }
+    }
+
+    Scale(maxDiffConstVec, maxStableDiffConstant, maxDecayConstVec);//TODO: remove for implicit solvers?
+
+}
+
+//////////////////////////////////////////////////////////////////////////////////////////////////////////////////////////////////////////
+template<class Cruncher>
+std::string DiffusionSolverFE<Cruncher>::toString() { //TODO: overload in cruncher?
+
+    return toStringImpl();
+}
+
+//////////////////////////////////////////////////////////////////////////////////////////////////////////////////////////////////////////
+template<class Cruncher>
+std::string DiffusionSolverFE<Cruncher>::steerableName() {
+    return toString();
+}
+
+//////////////////////////////////////////////////////////////////////////////////////////////////////////////////////////////////////////
+//The explicit instantiation part.
+//Add new solvers here
+template
+class CompuCell3D::DiffusionSolverFE<DiffusionSolverFE_CPU>;
+
+template
+class CompuCell3D::DiffusionSolverFE<DiffusionSolverFE_CPU_Implicit>;
+
+#if OPENCL_ENABLED == 1
+template class CompuCell3D::DiffusionSolverFE<DiffusionSolverFE_OpenCL>;
+//template class CompuCell3D::DiffusionSolverFE<DiffusionSolverFE_OpenCL_Implicit>;
+template class CompuCell3D::DiffusionSolverFE<ReactionDiffusionSolverFE_OpenCL_Implicit>;
+#endif