--- conflicted
+++ resolved
@@ -32,47 +32,7 @@
 #include <CompuCell3D/Simulator.h>
 #include <CompuCell3D/PluginManager.h>
 
-<<<<<<< HEAD
- BasicPluginProxy<Steppable, ReactionDiffusionSolverFE> 
- reactionDiffusionSolverProxy("ReactionDiffusionSolverFE", "Solves reaction-diffusion system of equations on the lattice ",
-	     &Simulator::steppableManager);
-
- BasicPluginProxy<Steppable, ReactionDiffusionSolverFVM>
-	 reactionDiffusionFVMSolverProxy("ReactionDiffusionSolverFVM", "Solves reaction-diffusion system of equations on the lattice using the finite volume method",
-		 &Simulator::steppableManager);
-
-BasicPluginProxy<Steppable, FlexibleReactionDiffusionSolverFE> 
-flexibleReactionDiffusionSolverProxy("FlexibleReactionDiffusionSolverFE", "Solves reaction-diffusion system of equations on the lattice ",
-	     &Simulator::steppableManager);
-         
-         
-// BasicPluginProxy<Steppable, ReactionAdvectionDiffusionSolverFE> 
-// reactionAdvectionDiffusionSolverProxy("ReactionAdvectionDiffusionSolverFE", "Solves reaction-diffusion system of equations on the lattice ",
-//             &Simulator::steppableManager);
-
-// BasicPluginProxy<Steppable, ReactionAdvectionDiffusionTagsSolverFE> 
-// reactionAdvectionDiffusionTagsSolverProxy("ReactionAdvectionDiffusionTagsSolverFE", "Solves reaction-diffusion system of equations on the lattice ",
-//             &Simulator::steppableManager);
-       
-BasicPluginProxy<Steppable, FastDiffusionSolver2DFE> 
-fastDiffusionSolverProxy("FastDiffusionSolver2DFE", "Solves diffusion equation on the lattice. Provides limited flexibility but is faster than FlexibleDiffusionSolver however operates only in the xy plane and is 2D only",
-	     &Simulator::steppableManager);
-
-
-BasicPluginProxy<Steppable, SteadyStateDiffusionSolver2D> 
-steadyStateDiffusionSolver2DProxy("SteadyStateDiffusionSolver2D", "Solves for steady state of diffusion equation in 2D.",
-	    &Simulator::steppableManager);
-
-BasicPluginProxy<Steppable, SteadyStateDiffusionSolver> 
-steadyStateDiffusionSolverProxy("SteadyStateDiffusionSolver", "Solves for steady state of diffusion equation in 3D.",
-	    &Simulator::steppableManager);
-
-// BasicPluginProxy<Steppable, ScalableFlexibleDiffusionSolverFE> 
-// scalableFlexibleDiffusionSolverProxy("ScalableFlexibleDiffusionSolverFE", "Solves diffusion equation on the lattice. Uses Forward Euler method - finite difference.  Also, uses automatic scaling.",
-            // &Simulator::steppableManager);
-=======
 using namespace CompuCell3D;
->>>>>>> bc43fc84
 
 auto advectionDiffusionSolverProxy = registerPlugin<Steppable, AdvectionDiffusionSolverFE>(
         "AdvectionDiffusionSolverFE",
@@ -87,7 +47,7 @@
 );
 
 // auto fiPySolverProxy = registerPlugin<Steppable, FiPySolver>(
-// 	"FiPySolver", 
+// 	"FiPySolver",
 // 	"Solves diffusion equation on the lattice. Uses FiPy python library",
 // 	&Simulator::steppableManager
 // );
@@ -110,6 +70,12 @@
         &Simulator::steppableManager
 );
 
+auto reactionDiffusionFVMSolverProxy = registerPlugin<Steppable, ReactionDiffusionSolverFVM>(
+        "ReactionDiffusionSolverFVM",
+        "Solves reaction-diffusion system of equations on the lattice using the finite volume method",
+        &Simulator::steppableManager
+);
+
 auto reactionDiffusionSolverProxy = registerPlugin<Steppable, ReactionDiffusionSolverFE>(
         "ReactionDiffusionSolverFE",
         "Solves reaction-diffusion system of equations on the lattice ",
@@ -123,13 +89,13 @@
 );
 
 // auto reactionAdvectionDiffusionSolverProxy = registerPlugin<Steppable, ReactionAdvectionDiffusionSolverFE>(
-// 	"ReactionAdvectionDiffusionSolverFE", 
+// 	"ReactionAdvectionDiffusionSolverFE",
 // 	"Solves reaction-diffusion system of equations on the lattice ",
 // 	&Simulator::steppableManager
 // );
 
 // auto reactionAdvectionDiffusionTagsSolverProxy = registerPlugin<Steppable, ReactionAdvectionDiffusionTagsSolverFE>(
-// 	"ReactionAdvectionDiffusionTagsSolverFE", 
+// 	"ReactionAdvectionDiffusionTagsSolverFE",
 // 	"Solves reaction-diffusion system of equations on the lattice ",
 // 	&Simulator::steppableManager
 // );
@@ -170,19 +136,6 @@
 );
 
 #if OPENCL_ENABLED == 1
-<<<<<<< HEAD
-BasicPluginProxy<Steppable, DiffusionSolverFE_OpenCL> 
-diffusionSolverOpenCLProxy("DiffusionSolverFE_OpenCL", "Solves diffusion equation on the lattice with OpenCL. Uses Forward Euler method - finite difference.  Also, uses automatic scaling.",
-            &Simulator::steppableManager);
-
-BasicPluginProxy<Steppable, DiffusionSolverFE_OpenCL_Implicit> 
-diffusionSolverOpenCLImplicitProxy("DiffusionSolverFE_OpenCL_Implicit", "Solves diffusion equation on the lattice with OpenCL. Uses Implicit method - finite difference.",
-           &Simulator::steppableManager);
-
-BasicPluginProxy<Steppable, ReactionDiffusionSolverFE_OpenCL_Implicit>
-reactionDiffusionSolverOpenCLImplicitProxy("ReactionDiffusionSolverFE_OpenCL_Implicit", "Solves diffusion equation on the lattice with OpenCL. Uses Implicit method - finite difference.",
-            &Simulator::steppableManager);
-=======
 auto diffusionSolverOpenCLProxy = registerPlugin<Steppable, DiffusionSolverFE_OpenCL>(
     "DiffusionSolverFE_OpenCL",
     "Solves diffusion equation on the lattice with OpenCL. Uses Forward Euler method - finite difference.  Also, uses automatic scaling.",
@@ -200,12 +153,11 @@
     "Solves diffusion equation on the lattice with OpenCL. Uses Implicit method - finite difference.",
     &Simulator::steppableManager
 );
->>>>>>> bc43fc84
 
 #endif
 
 // auto reactionDiffusionFileProxy = registerPlugin<Steppable, ReactionDiffusionFile>(
-// 	"ReactionDiffusionFile", 
+// 	"ReactionDiffusionFile",
 // 	"Loads from files precalculated reaction-diffusion fields",
 // 	&Simulator::steppableManager
 // );