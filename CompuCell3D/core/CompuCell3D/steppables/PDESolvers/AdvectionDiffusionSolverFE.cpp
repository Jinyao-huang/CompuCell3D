--- conflicted
+++ resolved
@@ -23,11 +23,7 @@
 using namespace std;
 
 #include "AdvectionDiffusionSolverFE.h"
-<<<<<<< HEAD
-#include<core/CompuCell3D/CC3DLogger.h>
-=======
 #include <PublicUtilities/CC3DLogger.h>
->>>>>>> 6ed90e64
 
 //////////////////////////////////////////////////////////////////////////////////////////////////////////////////////////////////////////
 AdvectionDiffusionSolverFE::AdvectionDiffusionSolverFE()
@@ -67,18 +63,8 @@
 
     neighborTrackerAccessorPtr = neighborTrackerPlugin->getNeighborTrackerAccessorPtr();
 
-<<<<<<< HEAD
-   }
-   
-   //register fields once they have been allocated
-   for(unsigned int i = 0 ; i < diffSecrFieldTuppleVec.size() ; ++i){
-      simPtr->registerConcentrationField(concentrationFieldNameVector[i] , concentrationFieldVector[i]);
-      Log(LOG_DEBUG) << "registring field: "<<concentrationFieldNameVector[i]<<" field address="<<concentrationFieldVector[i];
-   }
-=======
     //NeighborTrackerPlugin * neighborTrackerPlugin=(NeighborTrackerPlugin*)(Simulator::pluginManager.get("NeighborTracker"));
     //neighborTrackerAccessorPtr= neighborTrackerPlugin->getNeighborTrackerAccessorPtr();
->>>>>>> 6ed90e64
 
     ///setting member function pointers
     diffusePtr = &AdvectionDiffusionSolverFE::diffuse;
@@ -127,13 +113,8 @@
          }
       }
    }
-<<<<<<< HEAD
-   
-   Log(LOG_DEBUG) << "ALLOCATED ALL FIELDS";
-=======
 
    CC3D_Log(LOG_DEBUG) << "ALLOCATED ALL FIELDS";
->>>>>>> 6ed90e64
 
 
 }
@@ -212,19 +193,11 @@
 
 //////////////////////////////////////////////////////////////////////////////////////////////////////////////////////////////////////////
 void AdvectionDiffusionSolverFE::start() {
-<<<<<<< HEAD
-   
-   updateCellInventories();
-   Log(LOG_DEBUG) << "GOT HERE BEFORE INITIALIZE FIELD";
-   initializeConcentration();
-   Log(LOG_DEBUG) << "GOT HERE AFTER INITIALIZE FIELD";
-=======
 
     updateCellInventories();
     CC3D_Log(LOG_DEBUG) << "GOT HERE BEFORE INITIALIZE FIELD";
    initializeConcentration();
    CC3D_Log(LOG_DEBUG) << "GOT HERE AFTER INITIALIZE FIELD";
->>>>>>> 6ed90e64
 }
 
 //////////////////////////////////////////////////////////////////////////////////////////////////////////////////////////////////////////
@@ -244,32 +217,8 @@
 }
 
 //////////////////////////////////////////////////////////////////////////////////////////////////////////////////////////////////////////
-<<<<<<< HEAD
-void AdvectionDiffusionSolverFE::readConcentrationField(std::string fileName,ConcentrationField_t *concentrationField){
-
-	std::string basePath=simulator->getBasePath();
-	std::string fn=fileName;
-	if (basePath!=""){
-		fn	= basePath+"/"+fileName;
-	}
-
-	ifstream in(fn.c_str());
-
-	ASSERT_OR_THROW(string("Could not open chemical concentration file '") +
-		fn	 + "'!", in.is_open());
-
-
-   Point3D pt;
-   float c;
-   while(!in.eof()){
-      in>>pt.x>>pt.y>>pt.z>>c;
-      if(!in.fail())
-         concentrationField->set(pt,c);
-   }
-=======
 void
 AdvectionDiffusionSolverFE::readConcentrationField(std::string fileName, ConcentrationField_t *concentrationField) {
->>>>>>> 6ed90e64
 
     std::string basePath = simulator->getBasePath();
     std::string fn = fileName;
@@ -382,19 +331,11 @@
     std::map<unsigned char, float>::iterator mitr;
     std::map<unsigned char, float>::iterator end_mitr = secrData.typeIdSecrConstMap.end();
 
-<<<<<<< HEAD
-   Log(LOG_DEBUG) << "secrData.typeIdSecrConstMap.size()=" << secrData.typeIdSecrConstMap.size();
-   float currentConcentration;
-   float secrConst;
-
-   Log(LOG_DEBUG) <<  "secretion single field";
-=======
     CC3D_Log(LOG_DEBUG) << "secrData.typeIdSecrConstMap.size()=" << secrData.typeIdSecrConstMap.size();
     float currentConcentration;
     float secrConst;
 
     CC3D_Log(LOG_DEBUG) <<  "secretion single field";
->>>>>>> 6ed90e64
 
     //the assumption is that medium has type ID 0
     mitr = secrData.typeIdSecrConstMap.find(automaton->getTypeId("Medium"));
@@ -406,27 +347,14 @@
    for(cInvItr=cellInventoryPtr->cellInventoryBegin() ; cInvItr !=cellInventoryPtr->cellInventoryEnd() ;++cInvItr ){
       cell=cellInventoryPtr->getCell(cInvItr);   
       //cell=*cInvItr;
-<<<<<<< HEAD
-     Log(LOG_DEBUG) << "cell=" << cell->id << " type=" <<(int) cell->type;
-      concentrationItr = concentrationField->find(cell);
-      
-=======
      CC3D_Log(LOG_DEBUG) << "cell=" << cell->id << " type=" <<(int) cell->type;
         concentrationItr = concentrationField->find(cell);
->>>>>>> 6ed90e64
 
          
          mitr=secrData.typeIdSecrConstMap.find(cell->type);
          if(mitr!=end_mitr){
             
             secrConst=mitr->second;
-<<<<<<< HEAD
-         Log(LOG_DEBUG) << "secrConst=" << secrConst;
-            currentConcentration=concentrationItr->second;
-            concentrationItr->second=currentConcentration+secrConst;
-            
-         }
-=======
          CC3D_Log(LOG_DEBUG) << "secrConst=" << secrConst;
             currentConcentration = concentrationItr->second;
             concentrationItr->second = currentConcentration + secrConst;
@@ -435,7 +363,6 @@
 
 
     }
->>>>>>> 6ed90e64
 
 
 }
@@ -582,9 +509,6 @@
       updatedConcentration =  dt_dx2*diffConst*(concentrationSum - neighborCounter*currentConcentration)
                            -deltaT*(decayConst*currentConcentration)
                            +currentConcentration;
-<<<<<<< HEAD
-      Log(LOG_DEBUG) <<  "updatedConcentration=" << updatedConcentration;
-=======
       CC3D_Log(LOG_DEBUG) <<  "updatedConcentration=" << updatedConcentration;
 
         scratchConcentrationItr->second = updatedConcentration;
@@ -593,7 +517,6 @@
 
     scrarch2Concentration(scratchField, concentrationField);
     cellMap2Field(concentrationField, concentrationFieldVector[idx]);
->>>>>>> 6ed90e64
 
 }
 
