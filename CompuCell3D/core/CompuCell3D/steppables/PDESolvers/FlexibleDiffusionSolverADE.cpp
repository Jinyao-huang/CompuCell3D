--- conflicted
+++ resolved
@@ -1,1768 +1,1306 @@
-
-
-#include <CompuCell3D/Simulator.h>
-#include <CompuCell3D/Automaton/Automaton.h>
-#include <CompuCell3D/Potts3D/Potts3D.h>
-#include <CompuCell3D/Potts3D/CellInventory.h>
-#include <CompuCell3D/Field3D/WatchableField3D.h>
-#include <CompuCell3D/Field3D/Field3DImpl.h>
-#include <CompuCell3D/Field3D/Field3D.h>
-#include <CompuCell3D/Field3D/Field3DIO.h>
-
-#include <PublicUtilities/StringUtils.h>
-#include <string>
-#include <cmath>
-#include <iostream>
-#include <fstream>
-#include <sstream>
-<<<<<<< HEAD
-#include<core/CompuCell3D/CC3DLogger.h>
-=======
-#include <PublicUtilities/CC3DLogger.h>
->>>>>>> 6ed90e64
-//////////////////////////////////////////////////////////////////////////////////////////////////////////////////////////////////////////
-// std::ostream & operator<<(std::ostream & out,CompuCell3D::DiffusionData & diffData){
-//
-//
-// }
-
-
-using namespace CompuCell3D;
-using namespace std;
-
-
-#include "FlexibleDiffusionSolverADE.h"
-
-//////////////////////////////////////////////////////////////////////////////////////////////////////////////////////////////////////////
-FlexibleDiffusionSolverADE::FlexibleDiffusionSolverADE()
-        : DiffusableVector<float>(), deltaX(1.0), deltaT(1.0) {
-    serializerPtr = 0;
-    serializeFlag = false;
-    readFromFileFlag = false;
-    haveCouplingTerms = false;
-    serializeFrequency = 0;
-
-}
-
-//////////////////////////////////////////////////////////////////////////////////////////////////////////////////////////////////////////
-FlexibleDiffusionSolverADE::~FlexibleDiffusionSolverADE() {
-    if (serializerPtr)
-        delete serializerPtr;
-    serializerPtr = 0;
-}
-
-//////////////////////////////////////////////////////////////////////////////////////////////////////////////////////////////////////////
-void FlexibleDiffusionSolverADE::init(Simulator *_simulator, CC3DXMLElement *_xmlData) {
-
-
-    simPtr = _simulator;
-    simulator = _simulator;
-    potts = _simulator->getPotts();
-    automaton = potts->getAutomaton();
-
-    ///getting cell inventory
-    cellInventoryPtr = &potts->getCellInventory();
-
-<<<<<<< HEAD
-	Log(LOG_DEBUG) << "INSIDE INIT";
-=======
-    ///getting field ptr from Potts3D
-    ///**
-    //   cellFieldG=potts->getCellFieldG();
-    cellFieldG = (WatchableField3D < CellG * > *)
-    potts->getCellFieldG();
-    fieldDim = cellFieldG->getDim();
->>>>>>> 6ed90e64
-
-    CC3D_Log(LOG_DEBUG) << "INSIDE INIT";
-
-
-
-    ///setting member function pointers
-    diffusePtr = &FlexibleDiffusionSolverADE::diffuse;
-    secretePtr = &FlexibleDiffusionSolverADE::secrete;
-
-
-    update(_xmlData, true);
-
-    numberOfFields = diffSecrFieldTuppleVec.size();
-
-
-    vector <string> concentrationFieldNameVectorTmp; //temporary vector for field names
-    ///assign vector of field names
-    concentrationFieldNameVectorTmp.assign(diffSecrFieldTuppleVec.size(), string(""));
-
-<<<<<<< HEAD
-	Log(LOG_DEBUG) << "diffSecrFieldTuppleVec.size()="<<diffSecrFieldTuppleVec.size();
-
-	for(unsigned int i = 0 ; i < diffSecrFieldTuppleVec.size() ; ++i){
-		Log(LOG_TRACE) << " concentrationFieldNameVector[i]="<<diffDataVec[i].fieldName;
-		//       concentrationFieldNameVector.push_back(diffDataVec[i].fieldName);
-		concentrationFieldNameVectorTmp[i] = diffSecrFieldTuppleVec[i].diffData.fieldName;
-		Log(LOG_DEBUG) << " concentrationFieldNameVector[i]="<<concentrationFieldNameVectorTmp[i]<<endl;
-	}
-
-	//setting up couplingData - field-field interaction terms
-	vector<CouplingData>::iterator pos;
-
-	for(unsigned int i = 0 ; i < diffSecrFieldTuppleVec.size() ; ++i){
-		pos=diffSecrFieldTuppleVec[i].diffData.couplingDataVec.begin();
-		for(int j = 0 ; j < diffSecrFieldTuppleVec[i].diffData.couplingDataVec.size() ; ++j){
-
-			for(int idx=0; idx<concentrationFieldNameVectorTmp.size() ; ++idx){
-				if( concentrationFieldNameVectorTmp[idx] == diffSecrFieldTuppleVec[i].diffData.couplingDataVec[j].intrFieldName ){
-					diffSecrFieldTuppleVec[i].diffData.couplingDataVec[j].fieldIdx=idx;
-					haveCouplingTerms=true; //if this is called at list once we have already coupling terms and need to proceed differently with scratch field initialization
-					break;
-				}
-				//this means that required interacting field name has not been found
-				if( idx == concentrationFieldNameVectorTmp.size()-1 ){
-					//remove this interacting term
-					//                pos=&(diffDataVec[i].degradationDataVec[j]);
-					diffSecrFieldTuppleVec[i].diffData.couplingDataVec.erase(pos);
-				}
-			}
-			++pos;
-		}
-	}
-
-	Log(LOG_DEBUG) << "FIELDS THAT I HAVE";
-	for(unsigned int i = 0 ; i < diffSecrFieldTuppleVec.size() ; ++i){
-		Log(LOG_DEBUG) << "Field "<<i<<" name: "<<concentrationFieldNameVectorTmp[i];
-	}
-
-	Log(LOG_DEBUG) << "FlexibleDiffusionSolverADE: extra Init in read XML";
-=======
-    CC3D_Log(LOG_DEBUG) << "diffSecrFieldTuppleVec.size()="<<diffSecrFieldTuppleVec.size();
-
-    for (unsigned int i = 0; i < diffSecrFieldTuppleVec.size(); ++i) {
-        concentrationFieldNameVectorTmp[i] = diffSecrFieldTuppleVec[i].diffData.fieldName;
-        CC3D_Log(LOG_DEBUG) << " concentrationFieldNameVector[i]="<<concentrationFieldNameVectorTmp[i]<<endl;
-	}
-
-    //setting up couplingData - field-field interaction terms
-    vector<CouplingData>::iterator pos;
-
-    for (unsigned int i = 0; i < diffSecrFieldTuppleVec.size(); ++i) {
-        pos = diffSecrFieldTuppleVec[i].diffData.couplingDataVec.begin();
-        for (int j = 0; j < diffSecrFieldTuppleVec[i].diffData.couplingDataVec.size(); ++j) {
-
-            for (int idx = 0; idx < concentrationFieldNameVectorTmp.size(); ++idx) {
-                if (concentrationFieldNameVectorTmp[idx] ==
-                    diffSecrFieldTuppleVec[i].diffData.couplingDataVec[j].intrFieldName) {
-                    diffSecrFieldTuppleVec[i].diffData.couplingDataVec[j].fieldIdx = idx;
-                    haveCouplingTerms = true; //if this is called at list once we have already coupling terms and need to proceed differently with scratch field initialization
-                    break;
-                }
-                //this means that required interacting field name has not been found
-                if (idx == concentrationFieldNameVectorTmp.size() - 1) {
-                    //remove this interacting term
-                    //                pos=&(diffDataVec[i].degradationDataVec[j]);
-                    diffSecrFieldTuppleVec[i].diffData.couplingDataVec.erase(pos);
-                }
-            }
-            ++pos;
-        }
-    }
-
-	CC3D_Log(LOG_DEBUG) << "FIELDS THAT I HAVE";
-    for (unsigned int i = 0; i < diffSecrFieldTuppleVec.size(); ++i) {
-        CC3D_Log(LOG_DEBUG) << "Field "<<i<<" name: "<<concentrationFieldNameVectorTmp[i];
-    }
-
-	CC3D_Log(LOG_DEBUG) << "FlexibleDiffusionSolverADE: extra Init in read XML";
-
-    workFieldDim = Dim3D(fieldDim.x + 2, fieldDim.y + 2, fieldDim.z + 2);
-    ///allocate fields including scrartch field
-    if (!haveCouplingTerms) {
-        allocateDiffusableFieldVector(diffSecrFieldTuppleVec.size() + 1,
-                                      workFieldDim); //+1 is for additional scratch field
-    } else {
-        allocateDiffusableFieldVector(2 * diffSecrFieldTuppleVec.size(),
-                                      workFieldDim); //with coupling terms every field need to have its own scratch field
-    }
-
-    //here I need to copy field names from concentrationFieldNameVectorTmp to concentrationFieldNameVector
-    //because concentrationFieldNameVector is reallocated with default values once I call allocateDiffusableFieldVector
->>>>>>> 6ed90e64
-
-
-    for (unsigned int i = 0; i < concentrationFieldNameVectorTmp.size(); ++i) {
-        concentrationFieldNameVector[i] = concentrationFieldNameVectorTmp[i];
-    }
-
-
-    //register fields once they have been allocated
-    for (unsigned int i = 0; i < diffSecrFieldTuppleVec.size(); ++i) {
-        simPtr->registerConcentrationField(concentrationFieldNameVector[i], concentrationFieldVector[i]);
-        CC3D_Log(LOG_DEBUG) << "registring field: "<<concentrationFieldNameVector[i]<<" field address="<<concentrationFieldVector[i];
-    }
-
-
-<<<<<<< HEAD
-	//register fields once they have been allocated
-	for(unsigned int i = 0 ; i < diffSecrFieldTuppleVec.size() ; ++i){
-		simPtr->registerConcentrationField(concentrationFieldNameVector[i] , concentrationFieldVector[i]);
-		Log(LOG_DEBUG) << "registring field: "<<concentrationFieldNameVector[i]<<" field address="<<concentrationFieldVector[i];
-	}
-=======
->>>>>>> 6ed90e64
-
-
-
-    //    exit(0);
-
-    periodicBoundaryCheckVector.assign(3, false);
-    string boundaryName;
-    boundaryName = potts->getBoundaryXName();
-    changeToLower(boundaryName);
-    if (boundaryName == "periodic") {
-        periodicBoundaryCheckVector[0] = true;
-    }
-    boundaryName = potts->getBoundaryYName();
-    changeToLower(boundaryName);
-    if (boundaryName == "periodic") {
-        periodicBoundaryCheckVector[1] = true;
-    }
-
-    boundaryName = potts->getBoundaryZName();
-    changeToLower(boundaryName);
-    if (boundaryName == "periodic") {
-        periodicBoundaryCheckVector[2] = true;
-    }
-
-    simulator->registerSteerableObject(this);
-
-}
-
-//////////////////////////////////////////////////////////////////////////////////////////////////////////////////////////////////////////
-void FlexibleDiffusionSolverADE::extraInit(Simulator *simulator) {
-
-    //	Serialization doesn't work. So I will switch it OFF
-    /*
-
-    if((fdspdPtr->serializeFlag || fdspdPtr->readFromFileFlag) && !serializerPtr){
-    serializerPtr=new FlexibleDiffusionSolverSerializer();
-    serializerPtr->solverPtr=this;
-    }
-
-    if(serializeFlag){
-    simulator->registerSerializer(serializerPtr);
-    }
-    */
-    //Turning off box watcher as well
-    //bool useBoxWatcher=false;
-    //for (int i = 0 ; i < diffSecrFieldTuppleVec.size() ; ++i){
-    //    if(diffSecrFieldTuppleVec[i].diffData.useBoxWatcher){
-    //      useBoxWatcher=true;
-    //      break;
-    //   }
-    //}
-    //bool steppableAlreadyRegisteredFlag;
-    //if(useBoxWatcher){
-    //   boxWatcherSteppable=(BoxWatcher*)Simulator::steppableManager.get("BoxWatcher",&steppableAlreadyRegisteredFlag);
-    //   if(!steppableAlreadyRegisteredFlag)
-    //      boxWatcherSteppable->init(simulator);
-    //}
-}
-
-//////////////////////////////////////////////////////////////////////////////////////////////////////////////////////////////////////////
-void FlexibleDiffusionSolverADE::start() {
-	//     if(diffConst> (1.0/6.0-0.05) ){ //hard coded condtion for stability of the solutions - assume dt=1 dx=dy=dz=1
-<<<<<<< HEAD
-	//		Log(LOG_TRACE) << "CANNOT SOLVE DIFFUSION EQUATION: STABILITY PROBLEM - DIFFUSION CONSTANT TOO LARGE. EXITING...";
-	//       exit(0);
-	//
-	//    }
-=======
-	//		CC3D_Log(LOG_TRACE) << "CANNOT SOLVE DIFFUSION EQUATION: STABILITY PROBLEM - DIFFUSION CONSTANT TOO LARGE. EXITING...";
-    //       exit(0);
-    //
-    //    }
->>>>>>> 6ed90e64
-
-
-    dt_dx2 = deltaT / (deltaX * deltaX);
-    if (readFromFileFlag) {
-        try {
-
-            serializerPtr->readFromFile();
-
-<<<<<<< HEAD
-		} catch (BasicException &e){
-			Log(LOG_DEBUG) << "Going to fail-safe initialization";
-			initializeConcentration(); //if there was error, initialize using failsafe defaults
-		}
-=======
-        } catch (CC3DException &e) {
-            CC3D_Log(LOG_DEBUG) << "Going to fail-safe initialization";
-            initializeConcentration(); //if there was error, initialize using failsafe defaults
-        }
->>>>>>> 6ed90e64
-
-    } else {
-        initializeConcentration();//Normal reading from User specified files
-    }
-
-}
-
-//////////////////////////////////////////////////////////////////////////////////////////////////////////////////////////////////////////
-
-void FlexibleDiffusionSolverADE::initializeConcentration() {
-
-<<<<<<< HEAD
-	for(unsigned int i = 0 ; i <diffSecrFieldTuppleVec.size() ; ++i){
-		if(diffSecrFieldTuppleVec[i].diffData.concentrationFileName.empty()) continue;
-		Log(LOG_DEBUG) << "fail-safe initialization "<<diffSecrFieldTuppleVec[i].diffData.concentrationFileName;
-=======
-    for (unsigned int i = 0; i < diffSecrFieldTuppleVec.size(); ++i) {
-        if (diffSecrFieldTuppleVec[i].diffData.concentrationFileName.empty()) continue;
-        CC3D_Log(LOG_DEBUG) << "fail-safe initialization "<<diffSecrFieldTuppleVec[i].diffData.concentrationFileName;
->>>>>>> 6ed90e64
-		readConcentrationField(diffSecrFieldTuppleVec[i].diffData.concentrationFileName,concentrationFieldVector[i]);
-	}
-	//for(unsigned int i = 0 ; i <fdspdPtr->diffSecrFieldTuppleVec.size() ; ++i){
-	//   if(fdspdPtr->diffSecrFieldTuppleVec[i].diffData.concentrationFileName.empty()) continue;
-<<<<<<< HEAD
-	// 	 Log(LOG_TRACE) << "fail-safe initialization "<<fdspdPtr->diffSecrFieldTuppleVec[i].diffData.concentrationFileName;
-	//   readConcentrationField(fdspdPtr->diffSecrFieldTuppleVec[i].diffData.concentrationFileName,concentrationFieldVector[i]);
-	//}
-=======
-	// 	 CC3D_Log(LOG_TRACE) << "fail-safe initialization "<<fdspdPtr->diffSecrFieldTuppleVec[i].diffData.concentrationFileName;
-    //   readConcentrationField(fdspdPtr->diffSecrFieldTuppleVec[i].diffData.concentrationFileName,concentrationFieldVector[i]);
-    //}
->>>>>>> 6ed90e64
-
-
-}
-
-//////////////////////////////////////////////////////////////////////////////////////////////////////////////////////////////////////////
-void FlexibleDiffusionSolverADE::step(const unsigned int _currentStep) {
-
-    currentStep = _currentStep;
-
-    (this->*secretePtr)();
-
-    (this->*diffusePtr)();
-
-
-    if (serializeFrequency > 0 && serializeFlag && !(_currentStep % serializeFrequency)) {
-        serializerPtr->setCurrentStep(currentStep);
-        serializerPtr->serialize();
-    }
-
-}
-//////////////////////////////////////////////////////////////////////////////////////////////////////////////////////////////////////////
-
-void FlexibleDiffusionSolverADE::secreteOnContactSingleField(unsigned int idx) {
-
-
-    SecretionData &secrData = diffSecrFieldTuppleVec[idx].secrData;
-
-
-    std::map<unsigned char, SecretionOnContactData>::iterator mitr;
-    std::map<unsigned char, SecretionOnContactData>::iterator end_mitr = secrData.typeIdSecrOnContactDataMap.end();
-
-    CellG *currentCellPtr;
-
-    ConcentrationField_t *concentrationFieldPtr = concentrationFieldVector[idx];
-    Array3D_t &concentrationArray = concentrationFieldPtr->getContainer();
-
-    float currentConcentration;
-    float secrConst;
-    float secrConstMedium = 0.0;
-    std::map<unsigned char, float> *contactCellMapMediumPtr;
-    std::map<unsigned char, float> *contactCellMapPtr;
-    std::map<unsigned char, float>::iterator mitrTypeConst;
-
-    bool secreteInMedium = false;
-    //the assumption is that medium has type ID 0
-
-    if (secrData.secretionOnContactTypeIds.find(automaton->getTypeId("Medium")) !=
-        secrData.secretionOnContactTypeIds.end()) {
-        mitr = secrData.typeIdSecrOnContactDataMap.find(automaton->getTypeId("Medium"));
-        secreteInMedium = true;
-        contactCellMapMediumPtr = &(mitr->second.contactCellMap);
-    }
-
-
-    Point3D pt;
-    Neighbor n;
-    CellG *nCell = 0;
-    WatchableField3D < CellG * > *fieldG = (WatchableField3D < CellG * > *)
-    potts->getCellFieldG();
-    unsigned char type;
-
-
-    for (int z = 1; z < workFieldDim.z - 1; z++)
-        for (int y = 1; y < workFieldDim.y - 1; y++)
-            for (int x = 1; x < workFieldDim.x - 1; x++) {
-                pt = Point3D(x - 1, y - 1, z - 1);
-                ///**
-                currentCellPtr = cellFieldG->get(pt);
-                //             currentCellPtr=cellFieldG->get(pt);
-                currentConcentration = concentrationArray[x][y][z];
-
-
-                if (secreteInMedium && !currentCellPtr) {
-
-                    for (int i = 0; i <= maxNeighborIndex/*offsetVec.size()*/ ; ++i) {
-                        n = boundaryStrategy->getNeighborDirect(pt, i);
-                        if (!n.distance)//not a valid neighbor
-                            continue;
-                        ///**
-                        nCell = fieldG->get(n.pt);
-                        //                      nCell = fieldG->get(n.pt);
-                        if (nCell)
-                            type = nCell->type;
-                        else
-                            type = 0;
-
-
-                        mitrTypeConst = contactCellMapMediumPtr->find(type);
-
-                        if (mitrTypeConst != contactCellMapMediumPtr->end()) {//OK to secrete, contact detected
-                            secrConstMedium = mitrTypeConst->second;
-
-                            concentrationArray[x][y][z] = currentConcentration + secrConstMedium;
-                        }
-
-
-                    }
-
-                    continue;
-                }
-
-                if (currentCellPtr) {
-                    if (secrData.secretionOnContactTypeIds.find(currentCellPtr->type) ==
-                        secrData.secretionOnContactTypeIds.end()) {
-                        continue;
-                    }
-                    mitr = secrData.typeIdSecrOnContactDataMap.find(currentCellPtr->type);
-                    if (mitr != end_mitr) {
-
-                        contactCellMapPtr = &(mitr->second.contactCellMap);
-
-                        for (int i = 0; i <= maxNeighborIndex/*offsetVec.size() */; ++i) {
-
-                            n = boundaryStrategy->getNeighborDirect(pt, i);
-                            if (!n.distance)//not a valid neighbor
-                                continue;
-                            ///**
-                            nCell = fieldG->get(n.pt);
-                            //                      nCell = fieldG->get(n.pt);
-                            if (nCell)
-                                type = nCell->type;
-                            else
-                                type = 0;
-
-                            if (currentCellPtr == nCell) continue; //skip secretion in pixels belongin to the same cell
-
-                            mitrTypeConst = contactCellMapPtr->find(type);
-                            if (mitrTypeConst != contactCellMapPtr->end()) {//OK to secrete, contact detected
-                                secrConst = mitrTypeConst->second;
-                                //                         concentrationField->set(pt,currentConcentration+secrConst);
-                                concentrationArray[x][y][z] = currentConcentration + secrConst;
-                            }
-
-                        }
-
-
-                    }
-                }
-            }
-
-
-}
-
-//////////////////////////////////////////////////////////////////////////////////////////////////////////////////////////////////////////
-void FlexibleDiffusionSolverADE::secreteSingleField(unsigned int idx) {
-
-
-    SecretionData &secrData = diffSecrFieldTuppleVec[idx].secrData;
-
-
-    std::map<unsigned char, float>::iterator mitr;
-    std::map<unsigned char, float>::iterator end_mitr = secrData.typeIdSecrConstMap.end();
-    std::map<unsigned char, UptakeData>::iterator mitrUptake;
-    std::map<unsigned char, UptakeData>::iterator end_mitrUptake = secrData.typeIdUptakeDataMap.end();
-
-
-    CellG *currentCellPtr;
-    Field3D<float> *concentrationField = concentrationFieldVector[idx];
-    float currentConcentration;
-    float secrConst;
-    float secrConstMedium = 0.0;
-    float maxUptakeInMedium = 0.0;
-    float relativeUptakeRateInMedium = 0.0;
-
-    ConcentrationField_t *concentrationFieldPtr = concentrationFieldVector[idx];
-    Array3D_t &concentrationArray = concentrationFieldPtr->getContainer();
-
-    bool doUptakeFlag = false;
-    bool uptakeInMediumFlag = false;
-    bool secreteInMedium = false;
-    //the assumption is that medium has type ID 0
-    mitr = secrData.typeIdSecrConstMap.find(automaton->getTypeId("Medium"));
-
-    if (mitr != end_mitr) {
-        secreteInMedium = true;
-        secrConstMedium = mitr->second;
-    }
-
-    //uptake for medium setup
-    if (secrData.typeIdUptakeDataMap.size()) {
-        doUptakeFlag = true;
-    }
-    //uptake for medium setup
-    if (doUptakeFlag) {
-        mitrUptake = secrData.typeIdUptakeDataMap.find(automaton->getTypeId("Medium"));
-        if (mitrUptake != end_mitrUptake) {
-            maxUptakeInMedium = mitrUptake->second.maxUptake;
-            relativeUptakeRateInMedium = mitrUptake->second.relativeUptakeRate;
-            uptakeInMediumFlag = true;
-
-        }
-    }
-
-<<<<<<< HEAD
-	
-	Point3D pt;
-	for (int z = 1; z < workFieldDim.z-1; z++)
-		for (int y = 1; y < workFieldDim.y-1; y++)
-			for (int x = 1; x < workFieldDim.x-1; x++){
-				pt=Point3D(x-1,y-1,z-1);
-				currentCellPtr=cellFieldG->get(pt);
-				//             currentCellPtr=cellFieldG->get(pt);
-
-				//             if(currentCellPtr)
-				currentConcentration = concentrationArray[x][y][z];
-
-				if(secreteInMedium && ! currentCellPtr){
-					concentrationArray[x][y][z]=currentConcentration+secrConstMedium;
-				}
-
-				if(currentCellPtr){
-					mitr=secrData.typeIdSecrConstMap.find(currentCellPtr->type);
-					if(mitr!=end_mitr){
-						secrConst=mitr->second;
-						concentrationArray[x][y][z]=currentConcentration+secrConst;
-					}
-				}
-
-				if(doUptakeFlag){
-					if(uptakeInMediumFlag && ! currentCellPtr){
-						if(currentConcentration>maxUptakeInMedium){
-							concentrationArray[x][y][z]-=maxUptakeInMedium;	
-						}else{
-							concentrationArray[x][y][z]-= currentConcentration*relativeUptakeRateInMedium;	
-						}
-					}
-					if(currentCellPtr){
-						
-						mitrUptake=secrData.typeIdUptakeDataMap.find(currentCellPtr->type);
-						if(mitrUptake!=end_mitrUptake){
-							if(currentConcentration > mitrUptake->second.maxUptake){
-								concentrationArray[x][y][z]-=mitrUptake->second.maxUptake;
-								Log(LOG_TRACE) << " uptake concentration="<< currentConcentration<<" relativeUptakeRate="<<mitrUptake->second.relativeUptakeRate<<" subtract="<<mitrUptake->second.maxUptake;
-							}else{
-								Log(LOG_TRACE) << "concentration="<< currentConcentration<<" relativeUptakeRate="<<mitrUptake->second.relativeUptakeRate<<" subtract="<<currentConcentration*mitrUptake->second.relativeUptakeRate;
-								concentrationArray[x][y][z]-= currentConcentration*mitrUptake->second.relativeUptakeRate;	
-							}
-						}
-					}
-				}
-			}
-=======
-
-    Point3D pt;
-    for (int z = 1; z < workFieldDim.z - 1; z++)
-        for (int y = 1; y < workFieldDim.y - 1; y++)
-            for (int x = 1; x < workFieldDim.x - 1; x++) {
-                pt = Point3D(x - 1, y - 1, z - 1);
-                currentCellPtr=cellFieldG->get(pt);
-				//             currentCellPtr=cellFieldG->get(pt);
->>>>>>> 6ed90e64
-
-                //             if(currentCellPtr)
-                currentConcentration = concentrationArray[x][y][z];
-
-                if (secreteInMedium && !currentCellPtr) {
-                    concentrationArray[x][y][z] = currentConcentration + secrConstMedium;
-                }
-
-                if (currentCellPtr) {
-                    mitr = secrData.typeIdSecrConstMap.find(currentCellPtr->type);
-                    if (mitr != end_mitr) {
-                        secrConst = mitr->second;
-                        concentrationArray[x][y][z] = currentConcentration + secrConst;
-                    }
-                }
-
-                if (doUptakeFlag) {
-                    if (uptakeInMediumFlag && !currentCellPtr) {
-                        if (currentConcentration > maxUptakeInMedium) {
-                            concentrationArray[x][y][z] -= maxUptakeInMedium;
-                        } else {
-                            concentrationArray[x][y][z] -= currentConcentration * relativeUptakeRateInMedium;
-                        }
-                    }
-                    if (currentCellPtr) {
-
-                        mitrUptake = secrData.typeIdUptakeDataMap.find(currentCellPtr->type);
-                        if (mitrUptake != end_mitrUptake) {
-                            if (currentConcentration > mitrUptake->second.maxUptake) {
-                                concentrationArray[x][y][z] -= mitrUptake->second.maxUptake;
-                                CC3D_Log(LOG_TRACE) << " uptake concentration="<< currentConcentration<<" relativeUptakeRate="<<mitrUptake->second.relativeUptakeRate<<" subtract="<<mitrUptake->second.maxUptake;
-                            } else {
-                                CC3D_Log(LOG_TRACE) << "concentration="<< currentConcentration<<" relativeUptakeRate="<<mitrUptake->second.relativeUptakeRate<<" subtract="<<currentConcentration*mitrUptake->second.relativeUptakeRate;
-                                concentrationArray[x][y][z] -=
-                                        currentConcentration * mitrUptake->second.relativeUptakeRate;
-                            }
-                        }
-                    }
-                }
-            }
-
-
-}
-
-//////////////////////////////////////////////////////////////////////////////////////////////////////////////////////////////////////////
-void FlexibleDiffusionSolverADE::secreteConstantConcentrationSingleField(unsigned int idx) {
-
-
-    SecretionData &secrData = diffSecrFieldTuppleVec[idx].secrData;
-
-
-    std::map<unsigned char, float>::iterator mitr;
-    std::map<unsigned char, float>::iterator end_mitr = secrData.typeIdSecrConstConstantConcentrationMap.end();
-
-    CellG *currentCellPtr;
-    Field3D<float> *concentrationField = concentrationFieldVector[idx];
-    float currentConcentration;
-    float secrConst;
-    float secrConstMedium = 0.0;
-
-    ConcentrationField_t *concentrationFieldPtr = concentrationFieldVector[idx];
-    Array3D_t &concentrationArray = concentrationFieldPtr->getContainer();
-
-
-    bool secreteInMedium = false;
-    //the assumption is that medium has type ID 0
-
-    if (secrData.constantConcentrationTypeIds.find(automaton->getTypeId("Medium")) !=
-        secrData.constantConcentrationTypeIds.end()) {
-        mitr = secrData.typeIdSecrConstConstantConcentrationMap.find(automaton->getTypeId("Medium"));
-        secreteInMedium = true;
-        secrConstMedium = mitr->second;
-
-    }
-
-// 	if( mitr != end_mitr){
-// 		secreteInMedium=true;
-// 		secrConstMedium=mitr->second;
-// 	}
-
-<<<<<<< HEAD
-	Point3D pt;
-   Log(LOG_DEBUG) << "work workFieldDim="<<workFieldDim;
-	for (int z = 1; z < workFieldDim.z-1; z++)
-		for (int y = 1; y < workFieldDim.y-1; y++)
-			for (int x = 1; x < workFieldDim.x-1; x++){
-				pt=Point3D(x-1,y-1,z-1);
-				
-=======
-    Point3D pt;
-    CC3D_Log(LOG_DEBUG) << "work workFieldDim="<<workFieldDim;
-    for (int z = 1; z < workFieldDim.z - 1; z++)
-        for (int y = 1; y < workFieldDim.y - 1; y++)
-            for (int x = 1; x < workFieldDim.x - 1; x++) {
-                pt = Point3D(x - 1, y - 1, z - 1);
-
->>>>>>> 6ed90e64
-				///**
-				currentCellPtr=cellFieldG->get(pt);
-				//             currentCellPtr=cellFieldG->get(pt);
-
-				//             if(currentCellPtr)
-				//currentConcentration = concentrationArray[x][y][z];
-
-                if (secreteInMedium && !currentCellPtr) {
-                    concentrationArray[x][y][z] = secrConstMedium;
-                }
-
-                if (currentCellPtr) {
-                    if (secrData.constantConcentrationTypeIds.find(currentCellPtr->type) ==
-                        secrData.constantConcentrationTypeIds.end()) {
-                        continue;
-                    }
-
-                    mitr = secrData.typeIdSecrConstConstantConcentrationMap.find(currentCellPtr->type);
-
-                    if (mitr != end_mitr) {
-                        secrConst = mitr->second;
-                        concentrationArray[x][y][z] = secrConst;
-                    }
-                }
-            }
-
-}
-
-
-//////////////////////////////////////////////////////////////////////////////////////////////////////////////////////////////////////////
-void FlexibleDiffusionSolverADE::secrete() {
-
-    for (unsigned int i = 0; i < diffSecrFieldTuppleVec.size(); ++i) {
-
-        for (unsigned int j = 0; j < diffSecrFieldTuppleVec[i].secrData.secretionFcnPtrVec.size(); ++j) {
-            (this->*diffSecrFieldTuppleVec[i].secrData.secretionFcnPtrVec[j])(i);
-
-            //          (this->*secrDataVec[i].secretionFcnPtrVec[j])(i);
-        }
-
-
-    }
-
-
-}
-
-//////////////////////////////////////////////////////////////////////////////////////////////////////////////////////////////////////////
-float FlexibleDiffusionSolverADE::couplingTerm(Point3D &_pt, std::vector <CouplingData> &_couplDataVec,
-                                               float _currentConcentration) {
-
-    float couplingTerm = 0.0;
-    float coupledConcentration;
-    for (int i = 0; i < _couplDataVec.size(); ++i) {
-        coupledConcentration = concentrationFieldVector[_couplDataVec[i].fieldIdx]->get(_pt);
-        couplingTerm += _couplDataVec[i].couplingCoef * _currentConcentration * coupledConcentration;
-    }
-
-    return couplingTerm;
-
-
-}
-
-//////////////////////////////////////////////////////////////////////////////////////////////////////////////////////////////////////////
-void FlexibleDiffusionSolverADE::boundaryConditionInit(ConcentrationField_t *concentrationField) {
-    Array3D_t &concentrationArray = concentrationField->getContainer();
-
-    //dealing with periodic boundary condition in x direction
-    if (periodicBoundaryCheckVector[0]) {//periodic boundary conditions were set in x direction
-        int x = 0;
-        for (int y = 0; y < workFieldDim.y; ++y)
-            for (int z = 0; z < workFieldDim.z; ++z) {
-                concentrationArray[x][y][z] = concentrationArray[workFieldDim.x - 2][y][z];
-            }
-        x = workFieldDim.x - 1;
-        for (int y = 0; y < workFieldDim.y; ++y)
-            for (int z = 0; z < workFieldDim.z; ++z) {
-                concentrationArray[x][y][z] = concentrationArray[1][y][z];
-            }
-    } else {//noFlux BC
-        int x = 0;
-        for (int y = 0; y < workFieldDim.y; ++y)
-            for (int z = 0; z < workFieldDim.z; ++z) {
-                concentrationArray[x][y][z] = concentrationArray[x + 1][y][z];
-            }
-        x = workFieldDim.x - 1;
-        for (int y = 0; y < workFieldDim.y; ++y)
-            for (int z = 0; z < workFieldDim.z; ++z) {
-                concentrationArray[x][y][z] = concentrationArray[x - 1][y][z];
-            }
-
-    }
-
-    //dealing with periodic boundary condition in y direction
-    if (periodicBoundaryCheckVector[1]) {//periodic boundary conditions were set in x direction
-        int y = 0;
-        for (int x = 0; x < workFieldDim.x; ++x)
-            for (int z = 0; z < workFieldDim.z; ++z) {
-                concentrationArray[x][y][z] = concentrationArray[x][workFieldDim.y - 2][z];
-            }
-        y = workFieldDim.y - 1;
-        for (int x = 0; x < workFieldDim.x; ++x)
-            for (int z = 0; z < workFieldDim.z; ++z) {
-                concentrationArray[x][y][z] = concentrationArray[x][1][z];
-            }
-    } else {//NoFlux BC
-        int y = 0;
-        for (int x = 0; x < workFieldDim.x; ++x)
-            for (int z = 0; z < workFieldDim.z; ++z) {
-                concentrationArray[x][y][z] = concentrationArray[x][y + 1][z];
-            }
-        y = workFieldDim.y - 1;
-        for (int x = 0; x < workFieldDim.x; ++x)
-            for (int z = 0; z < workFieldDim.z; ++z) {
-                concentrationArray[x][y][z] = concentrationArray[x][y - 1][z];
-            }
-    }
-
-    //dealing with periodic boundary condition in z direction
-    if (periodicBoundaryCheckVector[2]) {//periodic boundary conditions were set in x direction
-        int z = 0;
-        for (int x = 0; x < workFieldDim.x; ++x)
-            for (int y = 0; y < workFieldDim.y; ++y) {
-                concentrationArray[x][y][z] = concentrationArray[x][y][workFieldDim.z - 2];
-            }
-        z = workFieldDim.z - 1;
-        for (int x = 0; x < workFieldDim.x; ++x)
-            for (int y = 0; y < workFieldDim.y; ++y) {
-                concentrationArray[x][y][z] = concentrationArray[x][y][1];
-            }
-    } else {//Noflux BC
-        int z = 0;
-        for (int x = 0; x < workFieldDim.x; ++x)
-            for (int y = 0; y < workFieldDim.y; ++y) {
-                concentrationArray[x][y][z] = concentrationArray[x][y][z + 1];
-            }
-        z = workFieldDim.z - 1;
-        for (int x = 0; x < workFieldDim.x; ++x)
-            for (int y = 0; y < workFieldDim.y; ++y) {
-                concentrationArray[x][y][z] = concentrationArray[x][y][z - 1];
-            }
-
-    }
-
-
-}
-
-//////////////////////////////////////////////////////////////////////////////////////////////////////////////////////////////////////////
-
-void FlexibleDiffusionSolverADE::diffuseSingleField(unsigned int idx) {
-    /// 'n' denotes neighbor
-
-    ///this is the diffusion equation
-    ///C_{xx}+C_{yy}+C_{zz}=(1/a)*C_{t}
-    ///a - diffusivity - diffConst
-
-    ///Finite difference method:
-    ///T_{0,\delta \tau}=F*\sum_{i=1}^N T_{i}+(1-N*F)*T_{0}
-    ///N - number of neighbors
-    ///will have to double check this formula
-
-
-    Point3D pt, n;
-    unsigned int token = 0;
-    double distance;
-    CellG *currentCellPtr = 0, *nCell = 0;
-
-    short currentCellType = 0;
-    float conSum = 0.0;
-    float updatedCon = 0.0;
-
-
-    float currentCon = 0.0;
-    short neighborCounter = 0;
-
-    // These assignments would be better to remove to some other place.
-    DiffusionData &diffData = diffSecrFieldTuppleVec[idx].diffData;
-    float diffConst = diffData.diffConst;
-    float decayConst = diffData.decayConst;
-    float deltaT = diffData.deltaT;
-    float deltaX = diffData.deltaX;
-    float dt_dx2 = deltaT / (deltaX * deltaX);
-    float mu = diffConst * dt_dx2;
-
-    int dim = 3;
-    int offX = 2, offY = 2, offZ = 2;
-
-    // Set values for A and B based on the dimension.
-    if (fieldDim.x == 1) {
-        dim -= 1;
-        offX = 1;
-    }
-
-    if (fieldDim.y == 1) {
-        dim -= 1;
-        offY = 1;
-    }
-
-    if (fieldDim.z == 1) {
-        dim -= 1;
-        offZ = 1;
-    }
-
-    A = (1 - dim * mu) / (1 + dim * mu);
-    B = mu / (1 + dim * mu);
-
-    std::set<unsigned char>::iterator sitr;
-    std::set<unsigned char>::iterator end_sitr = diffData.avoidTypeIdSet.end();
-    std::set<unsigned char>::iterator end_sitr_decay = diffData.avoidDecayInIdSet.end();
-
-    Automaton *automaton = potts->getAutomaton();
-    ConcentrationField_t *concentrationFieldPtr = concentrationFieldVector[idx];
-    ConcentrationField_t *scratchFieldPtr;
-
-    if (!haveCouplingTerms)
-        scratchFieldPtr = concentrationFieldVector[diffSecrFieldTuppleVec.size()];
-    else
-        scratchFieldPtr = concentrationFieldVector[diffSecrFieldTuppleVec.size() + idx];
-
-    //	scratchFieldPtr=concentrationFieldVector[fdspdPtr->diffSecrFieldTuppleVec.size()];
-
-    Array3D_t &conArray = concentrationFieldPtr->getContainer();
-    Array3D_t &scratchArray = scratchFieldPtr->getContainer();
-
-    boundaryConditionInit(concentrationFieldPtr); //initializing boundary conditions
-
-    bool avoidMedium = false;
-    bool avoidDecayInMedium = false;
-    //the assumption is that medium has type ID 0
-    if (diffData.avoidTypeIdSet.find(automaton->getTypeId("Medium")) != end_sitr) {
-        avoidMedium = true;
-    }
-
-    if (diffData.avoidDecayInIdSet.find(automaton->getTypeId("Medium")) != end_sitr_decay) {
-        avoidDecayInMedium = true;
-    }
-
-    vector < vector < vector < float > > >
-    newU(workFieldDim.x, vector < vector < float > > (workFieldDim.y, vector<float>(workFieldDim.z, float(0))));
-
-    // Copy operator in Array3DBorders<float>::ContainerType works badly. Need to be fixed.
-    // Copying element by element can be additional overhead
-
-    for (int i = 0; i < workFieldDim.x; i++)
-        for (int j = 0; j < workFieldDim.y; j++)
-            for (int k = 0; k < workFieldDim.z; k++)
-                newU[i][j][k] = conArray[i][j][k];
-
-    vector < vector < vector < float > > > newV;
-    // Temporary variables for ADE scheme
-
-    // Initialize the boundary using Forward Euler method. REFACTOR
-    vector<int> tmp(2, 0);
-
-    //X faces boundary
-    tmp[0] = 1;
-    tmp[1] = workFieldDim.x - 2;
-    for (int bb = 0; bb < tmp.size(); bb++) {
-        int i = tmp[bb];
-        for (int j = 1; j < workFieldDim.y - 1; j++)
-            for (int k = 1; k < workFieldDim.z - 1; k++) {
-                pt = Point3D(i - 1, j - 1, k - 1);
-                currentCon = conArray[i][j][k];
-                conSum = 0.0;
-                neighborCounter = 0;
-
-                //loop over nearest neighbors
-                CellG *neighborCellPtr = 0;
-                const std::vector <Point3D> &offsetVecRef = boundaryStrategy->getOffsetVec(pt);
-
-                for (int m = 0; m <= maxNeighborIndex; ++m) {
-                    const Point3D &offset = offsetVecRef[m];
-
-                    if (diffData.avoidTypeIdSet.size() ||
-                        avoidMedium) //means user defined types to avoid in terms of the diffusion
-                    {
-                        n = pt + offsetVecRef[m];
-                        neighborCellPtr = cellFieldG->get(n);
-                        if (avoidMedium && !neighborCellPtr) continue; // avoid medium if specified by the user
-                        if (neighborCellPtr && diffData.avoidTypeIdSet.find(neighborCellPtr->type) != end_sitr)
-                            continue;//avoid user specified types
-                    }
-
-                    conSum += conArray[i + offset.x][j + offset.y][k + offset.z];
-                    ++neighborCounter;
-                }
-
-                newU[i][j][k] = mu * (conSum - neighborCounter * currentCon) + currentCon;
-            }
-    }
-
-    //Y faces boundary
-    tmp[1] = workFieldDim.y - 2;
-    for (int bb = 0; bb < tmp.size(); bb++) {
-        int j = tmp[bb];
-        for (int i = 1; i < workFieldDim.x - 1; i++)
-            for (int k = 1; k < workFieldDim.z - 1; k++) {
-                pt = Point3D(i - 1, j - 1, k - 1);
-                currentCon = conArray[i][j][k];
-                conSum = 0.0;
-                neighborCounter = 0;
-
-                //loop over nearest neighbors
-                CellG *neighborCellPtr = 0;
-                const std::vector <Point3D> &offsetVecRef = boundaryStrategy->getOffsetVec(pt);
-
-                for (int m = 0; m <= maxNeighborIndex; ++m) {
-                    const Point3D &offset = offsetVecRef[m];
-
-                    if (diffData.avoidTypeIdSet.size() ||
-                        avoidMedium) //means user defined types to avoid in terms of the diffusion
-                    {
-                        n = pt + offsetVecRef[m];
-                        neighborCellPtr = cellFieldG->get(n);
-                        if (avoidMedium && !neighborCellPtr) continue; // avoid medium if specified by the user
-                        if (neighborCellPtr && diffData.avoidTypeIdSet.find(neighborCellPtr->type) != end_sitr)
-                            continue;//avoid user specified types
-                    }
-                    conSum += conArray[i + offset.x][j + offset.y][k + offset.z];
-                    ++neighborCounter;
-                }
-                newU[i][j][k] = mu * (conSum - neighborCounter * currentCon) + currentCon;
-            }
-    }
-
-    //Z faces boundary
-    tmp[1] = workFieldDim.z - 2;
-    for (int bb = 0; bb < tmp.size(); bb++) {
-        int k = tmp[bb];
-        for (int i = 1; i < workFieldDim.x - 1; i++)
-            for (int j = 1; j < workFieldDim.z - 1; j++) {
-                pt = Point3D(i - 1, j - 1, k - 1);
-                currentCon = conArray[i][j][k];
-                conSum = 0.0;
-                neighborCounter = 0;
-
-                //loop over nearest neighbors
-                CellG *neighborCellPtr = 0;
-                const std::vector <Point3D> &offsetVecRef = boundaryStrategy->getOffsetVec(pt);
-
-                for (int m = 0; m <= maxNeighborIndex; ++m) {
-                    const Point3D &offset = offsetVecRef[m];
-
-                    if (diffData.avoidTypeIdSet.size() ||
-                        avoidMedium) //means user defined types to avoid in terms of the diffusion
-                    {
-                        n = pt + offsetVecRef[m];
-                        neighborCellPtr = cellFieldG->get(n);
-                        if (avoidMedium && !neighborCellPtr) continue; // avoid medium if specified by the user
-                        if (neighborCellPtr && diffData.avoidTypeIdSet.find(neighborCellPtr->type) != end_sitr)
-                            continue;//avoid user specified types
-                    }
-                    conSum += conArray[i + offset.x][j + offset.y][k + offset.z];
-                    ++neighborCounter;
-                }
-                newU[i][j][k] = mu * (conSum - neighborCounter * currentCon) + currentCon;
-            }
-    }
-
-
-	newV = newU; // Important!
-	CC3D_Log(LOG_DEBUG) <<  "\tA = " << A << "\tB = " << B << std::endl;
-
-    // Update matrices newV and newU separately!
-    for (int i = offX; i < workFieldDim.x - offX; i++)
-        for (int j = offY; j < workFieldDim.y - offY; j++)
-            for (int k = offZ; k < workFieldDim.z - offZ; k++) {
-                pt = Point3D(i - 1, j - 1, k - 1);
-                currentCon = conArray[i][j][k];
-                conSum = 0.0;
-                neighborCounter = 0;
-
-                //loop over nearest neighbors
-                CellG *neighborCellPtr = 0;
-                const std::vector <Point3D> &offsetVecRef = boundaryStrategy->getOffsetVec(pt);
-
-                for (int m = 0; m <= maxNeighborIndex; ++m) {
-                    const Point3D &offset = offsetVecRef[m];
-
-                    if (diffData.avoidTypeIdSet.size() ||
-                        avoidMedium) //means user defined types to avoid in terms of the diffusion
-                    {
-                        n = pt + offsetVecRef[m];
-                        neighborCellPtr = cellFieldG->get(n);
-                        if (avoidMedium && !neighborCellPtr) continue; // avoid medium if specified by the user
-                        if (neighborCellPtr && diffData.avoidTypeIdSet.find(neighborCellPtr->type) != end_sitr)
-                            continue;//avoid user specified types
-                    }
-                    conSum += newU[i + offset.x][j + offset.y][k + offset.z];
-                    ++neighborCounter;
-                }
-
-                // Changes: Replaced U and V by extOldCon
-                newU[i][j][k] = A * currentCon + B * conSum;
-            }
-
-    for (int i = workFieldDim.x - 1 - offX; i > offX - 1; i--)
-        for (int j = workFieldDim.y - 1 - offY; j > offY - 1; j--)
-            for (int k = workFieldDim.z - 1 - offZ; k > offZ - 1; k--) {
-                pt = Point3D(i + 1, j + 1, k + 1);
-                currentCon = conArray[i][j][k];
-                conSum = 0.0;
-                neighborCounter = 0;
-
-                //loop over nearest neighbors
-                CellG *neighborCellPtr = 0;
-                const std::vector <Point3D> &offsetVecRef = boundaryStrategy->getOffsetVec(pt);
-
-                for (int m = 0; m <= maxNeighborIndex; ++m) {
-                    const Point3D &offset = offsetVecRef[m];
-
-                    if (diffData.avoidTypeIdSet.size() ||
-                        avoidMedium) //means user defined types to avoid in terms of the diffusion
-                    {
-                        n = pt + offsetVecRef[m];
-                        neighborCellPtr = cellFieldG->get(n);
-                        if (avoidMedium && !neighborCellPtr) continue; // avoid medium if specified by the user
-                        if (neighborCellPtr && diffData.avoidTypeIdSet.find(neighborCellPtr->type) != end_sitr)
-                            continue;//avoid user specified types
-                    }
-                    conSum += newV[i + offset.x][j + offset.y][k + offset.z];
-                    ++neighborCounter;
-                }
-
-                // Changes: Replaced U and V by extOldCon
-                newV[i][j][k] = A * currentCon + B * conSum;
-            }
-    CC3D_Log(LOG_DEBUG) << "offX = " << offX << "\toffY = " << offY << "\toffZ = " << offZ;
-
-    for (int z = 1; z < workFieldDim.z - 1; z++)
-        for (int y = 1; y < workFieldDim.y - 1; y++)
-            for (int x = 1; x < workFieldDim.x - 1; x++) {
-                pt = Point3D(x - 1, y - 1, z - 1);
-                //currentCon = conArray[i][j][k];
-                currentCellPtr = cellFieldG->get(pt);
-                currentCon = conArray[x][y][z];
-
-                if (avoidMedium && !currentCellPtr) //if medium is to be avoided
-                {
-                    if (avoidDecayInMedium) {
-                        scratchArray[x][y][z] = currentCon;
-                    } else {
-                        scratchArray[x][y][z] = currentCon - deltaT * (decayConst * currentCon);
-                    }
-                    continue;
-                }
-
-                if (currentCellPtr && diffData.avoidTypeIdSet.find(currentCellPtr->type) != end_sitr) {
-                    if (diffData.avoidDecayInIdSet.find(currentCellPtr->type) != end_sitr_decay) {
-                        scratchArray[x][y][z] = currentCon;
-                    } else {
-                        scratchArray[x][y][z] = currentCon - deltaT * (decayConst * currentCon);
-                    }
-                    continue; // avoid user defined types
-                }
-
-                updatedCon = 0.5 * (newU[x][y][z] + newV[x][y][z]);
-
-                //processing decay dependent on type of the current cell
-                if (currentCellPtr) {
-                    if (diffData.avoidDecayInIdSet.find(currentCellPtr->type) !=
-                        end_sitr_decay) { ;//decay in this type is forbidden
-                    } else {
-                        updatedCon -= deltaT * (decayConst * currentCon);//decay in this type is allowed
-                    }
-                } else {
-                    if (avoidDecayInMedium) { ;//decay in Medium is forbidden
-                    } else {
-                        updatedCon -= deltaT * (decayConst * currentCon); //decay in Medium is allowed
-                    }
-                }
-
-                if (haveCouplingTerms) {
-                    updatedCon += couplingTerm(pt, diffData.couplingDataVec, currentCon);
-                }
-
-                //imposing artificial limits on allowed concentration
-                if (diffData.useThresholds) {
-                    if (updatedCon > diffData.maxConcentration) {
-                        updatedCon = diffData.maxConcentration;
-                    }
-                    if (updatedCon < diffData.minConcentration) {
-                        updatedCon = diffData.minConcentration;
-                    }
-                }
-                scratchArray[x][y][z] = updatedCon;//updating scratch
-            }
-}
-
-//////////////////////////////////////////////////////////////////////////////////////////////////////////////////////////////////////////
-void FlexibleDiffusionSolverADE::diffuse() {
-
-    for (unsigned int i = 0; i < diffSecrFieldTuppleVec.size(); ++i) {
-        diffuseSingleField(i);
-        if (!haveCouplingTerms) { //without coupling terms field swap takes place immediately aftera given field has been diffused
-            ConcentrationField_t *concentrationField = concentrationFieldVector[i];
-            ConcentrationField_t *scratchField = concentrationFieldVector[diffSecrFieldTuppleVec.size()];
-            //copy updated values from scratch to concentration fiel
-            scrarch2Concentration(scratchField, concentrationField);
-        }
-
-    }
-
-    if (haveCouplingTerms) {  //with coupling terms we swap scratch and concentration field after all fields have been diffused
-        for (unsigned int i = 0; i < diffSecrFieldTuppleVec.size(); ++i) {
-            ConcentrationField_t *concentrationField = concentrationFieldVector[i];
-            ConcentrationField_t *scratchField = concentrationFieldVector[diffSecrFieldTuppleVec.size() + i];
-            scrarch2Concentration(scratchField, concentrationField);
-
-        }
-
-    }
-
-
-}
-
-//////////////////////////////////////////////////////////////////////////////////////////////////////////////////////////////////////////
-void FlexibleDiffusionSolverADE::scrarch2Concentration(ConcentrationField_t *scratchField,
-                                                       ConcentrationField_t *concentrationField) {
-    scratchField->switchContainersQuick(*(concentrationField));
-
-<<<<<<< HEAD
-	newV = newU; // Important!
-	Log(LOG_DEBUG) <<  "\tA = " << A << "\tB = " << B << "\n";
-
-	// Update matrices newV and newU separately!
-	for (int i = offX; i < workFieldDim.x-offX; i++)
-		for (int j = offY; j < workFieldDim.y-offY; j++)
-			for (int k = offZ; k < workFieldDim.z-offZ; k++)
-			{
-				pt = Point3D(i-1, j-1, k-1);
-				currentCon = conArray[i][j][k];
-				conSum = 0.0;
-				neighborCounter	 = 0;
-
-				//loop over nearest neighbors
-				CellG *neighborCellPtr	= 0;
-				const std::vector<Point3D> & offsetVecRef = boundaryStrategy->getOffsetVec(pt);
-
-				for (int m = 0  ; m <= maxNeighborIndex; ++m )
-				{
-					const Point3D & offset = offsetVecRef[m];
-
-					if(diffData.avoidTypeIdSet.size() || avoidMedium) //means user defined types to avoid in terms of the diffusion
-					{
-						n = pt + offsetVecRef[m];
-						neighborCellPtr = cellFieldG->get(n);
-						if(avoidMedium && !neighborCellPtr) continue; // avoid medium if specified by the user
-						if(neighborCellPtr && diffData.avoidTypeIdSet.find(neighborCellPtr->type) != end_sitr) continue;//avoid user specified types
-					}
-					conSum += newU[i+offset.x][j+offset.y][k+offset.z];
-					++neighborCounter;
-				}
-
-				// Changes: Replaced U and V by extOldCon
-				newU[i][j][k] = A*currentCon + B*conSum;
-			}
-
-			for (int i = workFieldDim.x -1 - offX; i > offX - 1 ; i--)
-				for (int j = workFieldDim.y -1 - offY; j > offY - 1 ; j--)
-					for (int k = workFieldDim.z -1 - offZ; k > offZ - 1 ; k--)
-					{
-						pt = Point3D(i+1, j+1, k+1);
-						currentCon = conArray[i][j][k];
-						conSum = 0.0;
-						neighborCounter	 = 0;
-
-						//loop over nearest neighbors
-						CellG *neighborCellPtr	= 0;
-						const std::vector<Point3D> & offsetVecRef = boundaryStrategy->getOffsetVec(pt);
-
-						for (int m = 0  ; m <= maxNeighborIndex; ++m )
-						{
-							const Point3D & offset = offsetVecRef[m];
-
-							if(diffData.avoidTypeIdSet.size() || avoidMedium) //means user defined types to avoid in terms of the diffusion
-							{
-								n = pt + offsetVecRef[m];
-								neighborCellPtr = cellFieldG->get(n);
-								if(avoidMedium && !neighborCellPtr) continue; // avoid medium if specified by the user
-								if(neighborCellPtr && diffData.avoidTypeIdSet.find(neighborCellPtr->type) != end_sitr) continue;//avoid user specified types
-							}
-							conSum += newV[i+offset.x][j+offset.y][k+offset.z];
-							++neighborCounter;
-						}
-
-						// Changes: Replaced U and V by extOldCon
-						newV[i][j][k] = A*currentCon + B*conSum;
-					}
-					Log(LOG_DEBUG) << "offX = " << offX << "\toffY = " << offY << "\toffZ = " << offZ;
-
-					for (int z = 1; z < workFieldDim.z-1; z++)
-						for (int y = 1; y < workFieldDim.y-1; y++)
-							for (int x = 1; x < workFieldDim.x-1; x++)
-							{
-								pt = Point3D(x-1,y-1,z-1);
-								//currentCon = conArray[i][j][k];
-								currentCellPtr = cellFieldG->get(pt);
-								currentCon = conArray[x][y][z];
-
-								if(avoidMedium && !currentCellPtr) //if medium is to be avoided
-								{
-									if(avoidDecayInMedium)
-									{
-										scratchArray[x][y][z] = currentCon;
-									}
-									else
-									{
-										scratchArray[x][y][z] = currentCon - deltaT*(decayConst*currentCon);
-									}
-									continue;
-								}
-
-								if(currentCellPtr && diffData.avoidTypeIdSet.find(currentCellPtr->type) != end_sitr)
-								{
-									if(diffData.avoidDecayInIdSet.find(currentCellPtr->type) != end_sitr_decay)
-									{
-										scratchArray[x][y][z] = currentCon;
-									}
-									else
-									{
-										scratchArray[x][y][z] = currentCon - deltaT*(decayConst*currentCon);
-									}
-									continue; // avoid user defined types
-								}
-
-								updatedCon = 0.5*(newU[x][y][z] + newV[x][y][z]);
-
-								//processing decay dependent on type of the current cell
-								if(currentCellPtr)
-								{
-									if(diffData.avoidDecayInIdSet.find(currentCellPtr->type) != end_sitr_decay)
-									{
-										;//decay in this type is forbidden
-									}
-									else
-									{
-										updatedCon -= deltaT*(decayConst*currentCon);//decay in this type is allowed
-									}
-								}
-								else
-								{
-									if(avoidDecayInMedium)
-									{
-										;//decay in Medium is forbidden
-									}
-									else
-									{
-										updatedCon -= deltaT*(decayConst*currentCon); //decay in Medium is allowed
-									}
-								}
-
-								if(haveCouplingTerms)
-								{
-									updatedCon += couplingTerm(pt,diffData.couplingDataVec,currentCon);
-								}
-
-								//imposing artificial limits on allowed concentration
-								if(diffData.useThresholds)
-								{
-									if(updatedCon > diffData.maxConcentration)
-									{
-										updatedCon = diffData.maxConcentration;
-									}
-									if(updatedCon < diffData.minConcentration)
-									{
-										updatedCon = diffData.minConcentration;
-									}
-								}
-								scratchArray[x][y][z] = updatedCon;//updating scratch
-							}
-=======
-}
-
-//////////////////////////////////////////////////////////////////////////////////////////////////////////////////////////////////////////
-void FlexibleDiffusionSolverADE::outputField(std::ostream &_out, ConcentrationField_t *_concentrationField) {
-    Point3D pt;
-    float tempValue;
-
-    for (pt.z = 0; pt.z < fieldDim.z; pt.z++)
-        for (pt.y = 0; pt.y < fieldDim.y; pt.y++)
-            for (pt.x = 0; pt.x < fieldDim.x; pt.x++) {
-                tempValue = _concentrationField->get(pt);
-                _out << pt.x << " " << pt.y << " " << pt.z << " " << tempValue << endl;
-            }
->>>>>>> 6ed90e64
-}
-
-//////////////////////////////////////////////////////////////////////////////////////////////////////////////////////////////////////////
-void
-FlexibleDiffusionSolverADE::readConcentrationField(std::string fileName, ConcentrationField_t *concentrationField) {
-
-    std::string basePath = simulator->getBasePath();
-    std::string fn = fileName;
-    if (basePath != "") {
-        fn = basePath + "/" + fileName;
-    }
-
-    ifstream in(fn.c_str());
-
-    if (in.is_open()) throw CC3DException(string("Could not open chemical concentration file '") + fn + "'!");
-
-
-    Point3D pt;
-    float c;
-    //Zero entire field
-    for (pt.z = 0; pt.z < fieldDim.z; pt.z++)
-        for (pt.y = 0; pt.y < fieldDim.y; pt.y++)
-            for (pt.x = 0; pt.x < fieldDim.x; pt.x++) {
-                concentrationField->set(pt, 0);
-            }
-
-    while (!in.eof()) {
-        in >> pt.x >> pt.y >> pt.z >> c;
-        if (!in.fail())
-            concentrationField->set(pt, c);
-    }
-
-}
-
-
-void FlexibleDiffusionSolverADE::update(CC3DXMLElement *_xmlData, bool _fullInitFlag) {
-
-
-    //if(potts->getDisplayUnitsFlag()){
-    //	Unit diffConstUnit=powerUnit(potts->getLengthUnit(),2)/potts->getTimeUnit();
-    //	Unit decayConstUnit=1/potts->getTimeUnit();
-    //    Unit secretionConstUnit=1/potts->getTimeUnit();
-
-    //	CC3DXMLElement * unitsElem=_xmlData->getFirstElement("Units");
-    //	if (!unitsElem){ //add Units element
-    //		unitsElem=_xmlData->attachElement("Units");
-    //	}
-
-    //	if(unitsElem->getFirstElement("DiffusionConstantUnit")){
-    //		unitsElem->getFirstElement("DiffusionConstantUnit")->updateElementValue(diffConstUnit.toString());
-    //	}else{
-    //		unitsElem->attachElement("DiffusionConstantUnit",diffConstUnit.toString());
-    //	}
-
-<<<<<<< HEAD
-	std::string basePath=simulator->getBasePath();
-	std::string fn=fileName;
-	if (basePath!=""){
-		fn	= basePath+"/"+fileName;
-	}
-=======
-    //	if(unitsElem->getFirstElement("DecayConstantUnit")){
-    //		unitsElem->getFirstElement("DecayConstantUnit")->updateElementValue(decayConstUnit.toString());
-    //	}else{
-    //		unitsElem->attachElement("DecayConstantUnit",decayConstUnit.toString());
-    //	}
->>>>>>> 6ed90e64
-
-    //	if(unitsElem->getFirstElement("DeltaXUnit")){
-    //		unitsElem->getFirstElement("DeltaXUnit")->updateElementValue(potts->getLengthUnit().toString());
-    //	}else{
-    //		unitsElem->attachElement("DeltaXUnit",potts->getLengthUnit().toString());
-    //	}
-
-    //	if(unitsElem->getFirstElement("DeltaTUnit")){
-    //		unitsElem->getFirstElement("DeltaTUnit")->updateElementValue(potts->getTimeUnit().toString());
-    //	}else{
-    //		unitsElem->attachElement("DeltaTUnit",potts->getTimeUnit().toString());
-    //	}
-
-    //	if(unitsElem->getFirstElement("CouplingCoefficientUnit")){
-    //		unitsElem->getFirstElement("CouplingCoefficientUnit")->updateElementValue(decayConstUnit.toString());
-    //	}else{
-    //		unitsElem->attachElement("CouplingCoefficientUnit",decayConstUnit.toString());
-    //	}
-
-
-
-    //	if(unitsElem->getFirstElement("SecretionUnit")){
-    //		unitsElem->getFirstElement("SecretionUnit")->updateElementValue(secretionConstUnit.toString());
-    //	}else{
-    //		unitsElem->attachElement("SecretionUnit",secretionConstUnit.toString());
-    //	}
-
-    //	if(unitsElem->getFirstElement("SecretionOnContactUnit")){
-    //		unitsElem->getFirstElement("SecretionOnContactUnit")->updateElementValue(secretionConstUnit.toString());
-    //	}else{
-    //		unitsElem->attachElement("SecretionOnContactUnit",secretionConstUnit.toString());
-    //	}
-
-    //	if(unitsElem->getFirstElement("ConstantConcentrationUnit")){
-    //		unitsElem->getFirstElement("ConstantConcentrationUnit")->updateElementValue(secretionConstUnit.toString());
-    //	}else{
-    //		unitsElem->attachElement("ConstantConcentrationUnit",secretionConstUnit.toString());
-    //	}
-
-    //	if(unitsElem->getFirstElement("DecayConstantUnit")){
-    //		unitsElem->getFirstElement("DecayConstantUnit")->updateElementValue(decayConstUnit.toString());
-    //	}else{
-    //		unitsElem->attachElement("DecayConstantUnit",decayConstUnit.toString());
-    //	}
-
-<<<<<<< HEAD
-void FlexibleDiffusionSolverADE::update(CC3DXMLElement *_xmlData, bool _fullInitFlag){
-
-
-	//if(potts->getDisplayUnitsFlag()){
-	//	Unit diffConstUnit=powerUnit(potts->getLengthUnit(),2)/potts->getTimeUnit();
-	//	Unit decayConstUnit=1/potts->getTimeUnit();
-	//    Unit secretionConstUnit=1/potts->getTimeUnit();
-
-	//	CC3DXMLElement * unitsElem=_xmlData->getFirstElement("Units"); 
-	//	if (!unitsElem){ //add Units element
-	//		unitsElem=_xmlData->attachElement("Units");
-	//	}
-
-	//	if(unitsElem->getFirstElement("DiffusionConstantUnit")){
-	//		unitsElem->getFirstElement("DiffusionConstantUnit")->updateElementValue(diffConstUnit.toString());
-	//	}else{
-	//		unitsElem->attachElement("DiffusionConstantUnit",diffConstUnit.toString());
-	//	}
-
-	//	if(unitsElem->getFirstElement("DecayConstantUnit")){
-	//		unitsElem->getFirstElement("DecayConstantUnit")->updateElementValue(decayConstUnit.toString());
-	//	}else{
-	//		unitsElem->attachElement("DecayConstantUnit",decayConstUnit.toString());
-	//	}
-
-	//	if(unitsElem->getFirstElement("DeltaXUnit")){
-	//		unitsElem->getFirstElement("DeltaXUnit")->updateElementValue(potts->getLengthUnit().toString());
-	//	}else{
-	//		unitsElem->attachElement("DeltaXUnit",potts->getLengthUnit().toString());
-	//	}
-
-	//	if(unitsElem->getFirstElement("DeltaTUnit")){
-	//		unitsElem->getFirstElement("DeltaTUnit")->updateElementValue(potts->getTimeUnit().toString());
-	//	}else{
-	//		unitsElem->attachElement("DeltaTUnit",potts->getTimeUnit().toString());
-	//	}
-
-	//	if(unitsElem->getFirstElement("CouplingCoefficientUnit")){
-	//		unitsElem->getFirstElement("CouplingCoefficientUnit")->updateElementValue(decayConstUnit.toString());
-	//	}else{
-	//		unitsElem->attachElement("CouplingCoefficientUnit",decayConstUnit.toString());
-	//	}
-
-
-
-	//	if(unitsElem->getFirstElement("SecretionUnit")){
-	//		unitsElem->getFirstElement("SecretionUnit")->updateElementValue(secretionConstUnit.toString());
-	//	}else{
-	//		unitsElem->attachElement("SecretionUnit",secretionConstUnit.toString());
-	//	}
-
-	//	if(unitsElem->getFirstElement("SecretionOnContactUnit")){
-	//		unitsElem->getFirstElement("SecretionOnContactUnit")->updateElementValue(secretionConstUnit.toString());
-	//	}else{
-	//		unitsElem->attachElement("SecretionOnContactUnit",secretionConstUnit.toString());
-	//	}
-
-	//	if(unitsElem->getFirstElement("ConstantConcentrationUnit")){
-	//		unitsElem->getFirstElement("ConstantConcentrationUnit")->updateElementValue(secretionConstUnit.toString());
-	//	}else{
-	//		unitsElem->attachElement("ConstantConcentrationUnit",secretionConstUnit.toString());
-	//	}
-
-	//	if(unitsElem->getFirstElement("DecayConstantUnit")){
-	//		unitsElem->getFirstElement("DecayConstantUnit")->updateElementValue(decayConstUnit.toString());
-	//	}else{
-	//		unitsElem->attachElement("DecayConstantUnit",decayConstUnit.toString());
-	//	}
-
-	//	if(unitsElem->getFirstElement("DeltaXUnit")){
-	//		unitsElem->getFirstElement("DeltaXUnit")->updateElementValue(potts->getLengthUnit().toString());
-	//	}else{
-	//		unitsElem->attachElement("DeltaXUnit",potts->getLengthUnit().toString());
-	//	}
-
-	//	if(unitsElem->getFirstElement("DeltaTUnit")){
-	//		unitsElem->getFirstElement("DeltaTUnit")->updateElementValue(potts->getTimeUnit().toString());
-	//	}else{
-	//		unitsElem->attachElement("DeltaTUnit",potts->getTimeUnit().toString());
-	//	}
-
-	//	if(unitsElem->getFirstElement("CouplingCoefficientUnit")){
-	//		unitsElem->getFirstElement("CouplingCoefficientUnit")->updateElementValue(decayConstUnit.toString());
-	//	}else{
-	//		unitsElem->attachElement("CouplingCoefficientUnit",decayConstUnit.toString());
-	//	}
-
-	//	if(unitsElem->getFirstElement("UptakeUnit")){
-	//		unitsElem->getFirstElement("UptakeUnit")->updateElementValue(decayConstUnit.toString());
-	//	}else{
-	//		unitsElem->attachElement("UptakeUnit",decayConstUnit.toString());
-	//	}
-
-	//	if(unitsElem->getFirstElement("RelativeUptakeUnit")){
-	//		unitsElem->getFirstElement("RelativeUptakeUnit")->updateElementValue(decayConstUnit.toString());
-	//	}else{
-	//		unitsElem->attachElement("RelativeUptakeUnit",decayConstUnit.toString());
-	//	}
-
-	//	if(unitsElem->getFirstElement("MaxUptakeUnit")){
-	//		unitsElem->getFirstElement("MaxUptakeUnit")->updateElementValue(decayConstUnit.toString());
-	//	}else{
-	//		unitsElem->attachElement("MaxUptakeUnit",decayConstUnit.toString());
-	//	}
-
-
-
-	//}
-
-	//notice, only basic steering is enabled for PDE solvers - changing diffusion constants, do -not-diffuse to types etc...
-	// Coupling coefficients cannot be changed and also there is no way to allocate extra fields while simulation is running
-
-	diffSecrFieldTuppleVec.clear();
-
-	CC3DXMLElementList diffFieldXMLVec=_xmlData->getElements("DiffusionField");
-	for(unsigned int i = 0 ; i < diffFieldXMLVec.size() ; ++i ){
-
-		diffSecrFieldTuppleVec.push_back(DiffusionSecretionADEFieldTupple());
-
-		DiffusionData & diffData=diffSecrFieldTuppleVec[diffSecrFieldTuppleVec.size()-1].diffData;
-		SecretionData & secrData=diffSecrFieldTuppleVec[diffSecrFieldTuppleVec.size()-1].secrData;
-        
-        if(diffFieldXMLVec[i]->findAttribute("Name")){
-            diffData.fieldName=diffFieldXMLVec[i]->getAttribute("Name");
-        }               
-
-		if(diffFieldXMLVec[i]->findElement("DiffusionData"))
-			diffData.update(diffFieldXMLVec[i]->getFirstElement("DiffusionData"));
-
-		if(diffFieldXMLVec[i]->findElement("SecretionData"))
-			secrData.update(diffFieldXMLVec[i]->getFirstElement("SecretionData"));
-
-		if(diffFieldXMLVec[i]->findElement("ReadFromFile"))
-			readFromFileFlag=true;
-=======
-    //	if(unitsElem->getFirstElement("DeltaXUnit")){
-    //		unitsElem->getFirstElement("DeltaXUnit")->updateElementValue(potts->getLengthUnit().toString());
-    //	}else{
-    //		unitsElem->attachElement("DeltaXUnit",potts->getLengthUnit().toString());
-    //	}
->>>>>>> 6ed90e64
-
-    //	if(unitsElem->getFirstElement("DeltaTUnit")){
-    //		unitsElem->getFirstElement("DeltaTUnit")->updateElementValue(potts->getTimeUnit().toString());
-    //	}else{
-    //		unitsElem->attachElement("DeltaTUnit",potts->getTimeUnit().toString());
-    //	}
-
-    //	if(unitsElem->getFirstElement("CouplingCoefficientUnit")){
-    //		unitsElem->getFirstElement("CouplingCoefficientUnit")->updateElementValue(decayConstUnit.toString());
-    //	}else{
-    //		unitsElem->attachElement("CouplingCoefficientUnit",decayConstUnit.toString());
-    //	}
-
-<<<<<<< HEAD
-		serializeFlag=true;
-		if(_xmlData->getFirstElement("Serialize")->findAttribute("Frequency")){
-			serializeFrequency=_xmlData->getFirstElement("Serialize")->getAttributeAsUInt("Frequency");
-		}
-		Log(LOG_DEBUG) << "serialize Flag="<<serializeFlag;
-=======
-    //	if(unitsElem->getFirstElement("UptakeUnit")){
-    //		unitsElem->getFirstElement("UptakeUnit")->updateElementValue(decayConstUnit.toString());
-    //	}else{
-    //		unitsElem->attachElement("UptakeUnit",decayConstUnit.toString());
-    //	}
->>>>>>> 6ed90e64
-
-    //	if(unitsElem->getFirstElement("RelativeUptakeUnit")){
-    //		unitsElem->getFirstElement("RelativeUptakeUnit")->updateElementValue(decayConstUnit.toString());
-    //	}else{
-    //		unitsElem->attachElement("RelativeUptakeUnit",decayConstUnit.toString());
-    //	}
-
-<<<<<<< HEAD
-	if(_xmlData->findElement("ReadFromFile")){
-		readFromFileFlag=true;
-		Log(LOG_DEBUG) << "readFromFileFlag="<<readFromFileFlag;
-	}
-=======
-    //	if(unitsElem->getFirstElement("MaxUptakeUnit")){
-    //		unitsElem->getFirstElement("MaxUptakeUnit")->updateElementValue(decayConstUnit.toString());
-    //	}else{
-    //		unitsElem->attachElement("MaxUptakeUnit",decayConstUnit.toString());
-    //	}
-
-
-
-    //}
-
-    //notice, limited steering is enabled for PDE solvers - changing diffusion constants, do -not-diffuse to types etc...
-    // Coupling coefficients cannot be changed and also there is no way to allocate extra fields while simulation is running
-
-    diffSecrFieldTuppleVec.clear();
-
-    CC3DXMLElementList diffFieldXMLVec = _xmlData->getElements("DiffusionField");
-    for (unsigned int i = 0; i < diffFieldXMLVec.size(); ++i) {
-
-        diffSecrFieldTuppleVec.push_back(DiffusionSecretionADEFieldTupple());
-
-        DiffusionData &diffData = diffSecrFieldTuppleVec[diffSecrFieldTuppleVec.size() - 1].diffData;
-        SecretionData &secrData = diffSecrFieldTuppleVec[diffSecrFieldTuppleVec.size() - 1].secrData;
-
-        if (diffFieldXMLVec[i]->findAttribute("Name")) {
-            diffData.fieldName = diffFieldXMLVec[i]->getAttribute("Name");
-        }
->>>>>>> 6ed90e64
-
-        if (diffFieldXMLVec[i]->findElement("DiffusionData"))
-            diffData.update(diffFieldXMLVec[i]->getFirstElement("DiffusionData"));
-
-        if (diffFieldXMLVec[i]->findElement("SecretionData"))
-            secrData.update(diffFieldXMLVec[i]->getFirstElement("SecretionData"));
-
-        if (diffFieldXMLVec[i]->findElement("ReadFromFile"))
-            readFromFileFlag = true;
-
-
-    }
-    if (_xmlData->findElement("Serialize")) {
-
-        serializeFlag = true;
-        if (_xmlData->getFirstElement("Serialize")->findAttribute("Frequency")) {
-            serializeFrequency = _xmlData->getFirstElement("Serialize")->getAttributeAsUInt("Frequency");
-        }
-        CC3D_Log(LOG_DEBUG) << "serialize Flag="<<serializeFlag;
-
-    }
-
-    if (_xmlData->findElement("ReadFromFile")) {
-        readFromFileFlag = true;
-        CC3D_Log(LOG_DEBUG) << "readFromFileFlag="<<readFromFileFlag;
-    }
-
-
-    for (int i = 0; i < diffSecrFieldTuppleVec.size(); ++i) {
-        diffSecrFieldTuppleVec[i].diffData.setAutomaton(automaton);
-        diffSecrFieldTuppleVec[i].secrData.setAutomaton(automaton);
-        diffSecrFieldTuppleVec[i].diffData.initialize(automaton);
-        diffSecrFieldTuppleVec[i].secrData.initialize(automaton);
-    }
-
-    ///assigning member method ptrs to the vector
-    for (unsigned int i = 0; i < diffSecrFieldTuppleVec.size(); ++i) {
-
-        diffSecrFieldTuppleVec[i].secrData.secretionFcnPtrVec.assign(
-                diffSecrFieldTuppleVec[i].secrData.secrTypesNameSet.size(), 0);
-        unsigned int j = 0;
-        for (set<string>::iterator sitr = diffSecrFieldTuppleVec[i].secrData.secrTypesNameSet.begin();
-             sitr != diffSecrFieldTuppleVec[i].secrData.secrTypesNameSet.end(); ++sitr) {
-
-            if ((*sitr) == "Secretion") {
-                diffSecrFieldTuppleVec[i].secrData.secretionFcnPtrVec[j] = &FlexibleDiffusionSolverADE::secreteSingleField;
-                ++j;
-            } else if ((*sitr) == "SecretionOnContact") {
-                diffSecrFieldTuppleVec[i].secrData.secretionFcnPtrVec[j] = &FlexibleDiffusionSolverADE::secreteOnContactSingleField;
-                ++j;
-            } else if ((*sitr) == "ConstantConcentration") {
-                diffSecrFieldTuppleVec[i].secrData.secretionFcnPtrVec[j] = &FlexibleDiffusionSolverADE::secreteConstantConcentrationSingleField;
-                ++j;
-            }
-        }
-    }
-
-}
-
-std::string FlexibleDiffusionSolverADE::toString() {
-    return "FlexibleDiffusionSolverADE";
-}
-
-
-std::string FlexibleDiffusionSolverADE::steerableName() {
-    return toString();
-}
-
-//////////////////////////////////////////////////////////////////////////////////////////////////////////////////////////////////////////
-<<<<<<< HEAD
-void FlexibleDiffusionSolverADE::finish(){
-	Log(LOG_DEBUG) << "CALLING FINISH FOR FlexibleDiffusionSolverADE";
-	
-=======
-void FlexibleDiffusionSolverADE::finish() {
-    CC3D_Log(LOG_DEBUG) << "CALLING FINISH FOR FlexibleDiffusionSolverADE";
-
->>>>>>> 6ed90e64
-}
-
-
+
+
+#include <CompuCell3D/Simulator.h>
+#include <CompuCell3D/Automaton/Automaton.h>
+#include <CompuCell3D/Potts3D/Potts3D.h>
+#include <CompuCell3D/Potts3D/CellInventory.h>
+#include <CompuCell3D/Field3D/WatchableField3D.h>
+#include <CompuCell3D/Field3D/Field3DImpl.h>
+#include <CompuCell3D/Field3D/Field3D.h>
+#include <CompuCell3D/Field3D/Field3DIO.h>
+
+#include <PublicUtilities/StringUtils.h>
+#include <string>
+#include <cmath>
+#include <iostream>
+#include <fstream>
+#include <sstream>
+#include <PublicUtilities/CC3DLogger.h>
+//////////////////////////////////////////////////////////////////////////////////////////////////////////////////////////////////////////
+// std::ostream & operator<<(std::ostream & out,CompuCell3D::DiffusionData & diffData){
+//
+//
+// }
+
+
+using namespace CompuCell3D;
+using namespace std;
+
+
+#include "FlexibleDiffusionSolverADE.h"
+
+//////////////////////////////////////////////////////////////////////////////////////////////////////////////////////////////////////////
+FlexibleDiffusionSolverADE::FlexibleDiffusionSolverADE()
+        : DiffusableVector<float>(), deltaX(1.0), deltaT(1.0) {
+    serializerPtr = 0;
+    serializeFlag = false;
+    readFromFileFlag = false;
+    haveCouplingTerms = false;
+    serializeFrequency = 0;
+
+}
+
+//////////////////////////////////////////////////////////////////////////////////////////////////////////////////////////////////////////
+FlexibleDiffusionSolverADE::~FlexibleDiffusionSolverADE() {
+    if (serializerPtr)
+        delete serializerPtr;
+    serializerPtr = 0;
+}
+
+//////////////////////////////////////////////////////////////////////////////////////////////////////////////////////////////////////////
+void FlexibleDiffusionSolverADE::init(Simulator *_simulator, CC3DXMLElement *_xmlData) {
+
+
+    simPtr = _simulator;
+    simulator = _simulator;
+    potts = _simulator->getPotts();
+    automaton = potts->getAutomaton();
+
+    ///getting cell inventory
+    cellInventoryPtr = &potts->getCellInventory();
+
+    ///getting field ptr from Potts3D
+    ///**
+    //   cellFieldG=potts->getCellFieldG();
+    cellFieldG = (WatchableField3D < CellG * > *)
+    potts->getCellFieldG();
+    fieldDim = cellFieldG->getDim();
+
+    CC3D_Log(LOG_DEBUG) << "INSIDE INIT";
+
+
+
+    ///setting member function pointers
+    diffusePtr = &FlexibleDiffusionSolverADE::diffuse;
+    secretePtr = &FlexibleDiffusionSolverADE::secrete;
+
+
+    update(_xmlData, true);
+
+    numberOfFields = diffSecrFieldTuppleVec.size();
+
+
+    vector <string> concentrationFieldNameVectorTmp; //temporary vector for field names
+    ///assign vector of field names
+    concentrationFieldNameVectorTmp.assign(diffSecrFieldTuppleVec.size(), string(""));
+
+    CC3D_Log(LOG_DEBUG) << "diffSecrFieldTuppleVec.size()="<<diffSecrFieldTuppleVec.size();
+
+    for (unsigned int i = 0; i < diffSecrFieldTuppleVec.size(); ++i) {
+        concentrationFieldNameVectorTmp[i] = diffSecrFieldTuppleVec[i].diffData.fieldName;
+        CC3D_Log(LOG_DEBUG) << " concentrationFieldNameVector[i]="<<concentrationFieldNameVectorTmp[i]<<endl;
+	}
+
+    //setting up couplingData - field-field interaction terms
+    vector<CouplingData>::iterator pos;
+
+    for (unsigned int i = 0; i < diffSecrFieldTuppleVec.size(); ++i) {
+        pos = diffSecrFieldTuppleVec[i].diffData.couplingDataVec.begin();
+        for (int j = 0; j < diffSecrFieldTuppleVec[i].diffData.couplingDataVec.size(); ++j) {
+
+            for (int idx = 0; idx < concentrationFieldNameVectorTmp.size(); ++idx) {
+                if (concentrationFieldNameVectorTmp[idx] ==
+                    diffSecrFieldTuppleVec[i].diffData.couplingDataVec[j].intrFieldName) {
+                    diffSecrFieldTuppleVec[i].diffData.couplingDataVec[j].fieldIdx = idx;
+                    haveCouplingTerms = true; //if this is called at list once we have already coupling terms and need to proceed differently with scratch field initialization
+                    break;
+                }
+                //this means that required interacting field name has not been found
+                if (idx == concentrationFieldNameVectorTmp.size() - 1) {
+                    //remove this interacting term
+                    //                pos=&(diffDataVec[i].degradationDataVec[j]);
+                    diffSecrFieldTuppleVec[i].diffData.couplingDataVec.erase(pos);
+                }
+            }
+            ++pos;
+        }
+    }
+
+	CC3D_Log(LOG_DEBUG) << "FIELDS THAT I HAVE";
+    for (unsigned int i = 0; i < diffSecrFieldTuppleVec.size(); ++i) {
+        CC3D_Log(LOG_DEBUG) << "Field "<<i<<" name: "<<concentrationFieldNameVectorTmp[i];
+    }
+
+	CC3D_Log(LOG_DEBUG) << "FlexibleDiffusionSolverADE: extra Init in read XML";
+
+    workFieldDim = Dim3D(fieldDim.x + 2, fieldDim.y + 2, fieldDim.z + 2);
+    ///allocate fields including scrartch field
+    if (!haveCouplingTerms) {
+        allocateDiffusableFieldVector(diffSecrFieldTuppleVec.size() + 1,
+                                      workFieldDim); //+1 is for additional scratch field
+    } else {
+        allocateDiffusableFieldVector(2 * diffSecrFieldTuppleVec.size(),
+                                      workFieldDim); //with coupling terms every field need to have its own scratch field
+    }
+
+    //here I need to copy field names from concentrationFieldNameVectorTmp to concentrationFieldNameVector
+    //because concentrationFieldNameVector is reallocated with default values once I call allocateDiffusableFieldVector
+
+
+    for (unsigned int i = 0; i < concentrationFieldNameVectorTmp.size(); ++i) {
+        concentrationFieldNameVector[i] = concentrationFieldNameVectorTmp[i];
+    }
+
+
+    //register fields once they have been allocated
+    for (unsigned int i = 0; i < diffSecrFieldTuppleVec.size(); ++i) {
+        simPtr->registerConcentrationField(concentrationFieldNameVector[i], concentrationFieldVector[i]);
+        CC3D_Log(LOG_DEBUG) << "registring field: "<<concentrationFieldNameVector[i]<<" field address="<<concentrationFieldVector[i];
+    }
+
+
+
+
+
+    //    exit(0);
+
+    periodicBoundaryCheckVector.assign(3, false);
+    string boundaryName;
+    boundaryName = potts->getBoundaryXName();
+    changeToLower(boundaryName);
+    if (boundaryName == "periodic") {
+        periodicBoundaryCheckVector[0] = true;
+    }
+    boundaryName = potts->getBoundaryYName();
+    changeToLower(boundaryName);
+    if (boundaryName == "periodic") {
+        periodicBoundaryCheckVector[1] = true;
+    }
+
+    boundaryName = potts->getBoundaryZName();
+    changeToLower(boundaryName);
+    if (boundaryName == "periodic") {
+        periodicBoundaryCheckVector[2] = true;
+    }
+
+    simulator->registerSteerableObject(this);
+
+}
+
+//////////////////////////////////////////////////////////////////////////////////////////////////////////////////////////////////////////
+void FlexibleDiffusionSolverADE::extraInit(Simulator *simulator) {
+
+    //	Serialization doesn't work. So I will switch it OFF
+    /*
+
+    if((fdspdPtr->serializeFlag || fdspdPtr->readFromFileFlag) && !serializerPtr){
+    serializerPtr=new FlexibleDiffusionSolverSerializer();
+    serializerPtr->solverPtr=this;
+    }
+
+    if(serializeFlag){
+    simulator->registerSerializer(serializerPtr);
+    }
+    */
+    //Turning off box watcher as well
+    //bool useBoxWatcher=false;
+    //for (int i = 0 ; i < diffSecrFieldTuppleVec.size() ; ++i){
+    //    if(diffSecrFieldTuppleVec[i].diffData.useBoxWatcher){
+    //      useBoxWatcher=true;
+    //      break;
+    //   }
+    //}
+    //bool steppableAlreadyRegisteredFlag;
+    //if(useBoxWatcher){
+    //   boxWatcherSteppable=(BoxWatcher*)Simulator::steppableManager.get("BoxWatcher",&steppableAlreadyRegisteredFlag);
+    //   if(!steppableAlreadyRegisteredFlag)
+    //      boxWatcherSteppable->init(simulator);
+    //}
+}
+
+//////////////////////////////////////////////////////////////////////////////////////////////////////////////////////////////////////////
+void FlexibleDiffusionSolverADE::start() {
+	//     if(diffConst> (1.0/6.0-0.05) ){ //hard coded condtion for stability of the solutions - assume dt=1 dx=dy=dz=1
+	//		CC3D_Log(LOG_TRACE) << "CANNOT SOLVE DIFFUSION EQUATION: STABILITY PROBLEM - DIFFUSION CONSTANT TOO LARGE. EXITING...";
+    //       exit(0);
+    //
+    //    }
+
+
+    dt_dx2 = deltaT / (deltaX * deltaX);
+    if (readFromFileFlag) {
+        try {
+
+            serializerPtr->readFromFile();
+
+        } catch (CC3DException &e) {
+            CC3D_Log(LOG_DEBUG) << "Going to fail-safe initialization";
+            initializeConcentration(); //if there was error, initialize using failsafe defaults
+        }
+
+    } else {
+        initializeConcentration();//Normal reading from User specified files
+    }
+
+}
+
+//////////////////////////////////////////////////////////////////////////////////////////////////////////////////////////////////////////
+
+void FlexibleDiffusionSolverADE::initializeConcentration() {
+
+    for (unsigned int i = 0; i < diffSecrFieldTuppleVec.size(); ++i) {
+        if (diffSecrFieldTuppleVec[i].diffData.concentrationFileName.empty()) continue;
+        CC3D_Log(LOG_DEBUG) << "fail-safe initialization "<<diffSecrFieldTuppleVec[i].diffData.concentrationFileName;
+		readConcentrationField(diffSecrFieldTuppleVec[i].diffData.concentrationFileName,concentrationFieldVector[i]);
+	}
+	//for(unsigned int i = 0 ; i <fdspdPtr->diffSecrFieldTuppleVec.size() ; ++i){
+	//   if(fdspdPtr->diffSecrFieldTuppleVec[i].diffData.concentrationFileName.empty()) continue;
+	// 	 CC3D_Log(LOG_TRACE) << "fail-safe initialization "<<fdspdPtr->diffSecrFieldTuppleVec[i].diffData.concentrationFileName;
+    //   readConcentrationField(fdspdPtr->diffSecrFieldTuppleVec[i].diffData.concentrationFileName,concentrationFieldVector[i]);
+    //}
+
+
+}
+
+//////////////////////////////////////////////////////////////////////////////////////////////////////////////////////////////////////////
+void FlexibleDiffusionSolverADE::step(const unsigned int _currentStep) {
+
+    currentStep = _currentStep;
+
+    (this->*secretePtr)();
+
+    (this->*diffusePtr)();
+
+
+    if (serializeFrequency > 0 && serializeFlag && !(_currentStep % serializeFrequency)) {
+        serializerPtr->setCurrentStep(currentStep);
+        serializerPtr->serialize();
+    }
+
+}
+//////////////////////////////////////////////////////////////////////////////////////////////////////////////////////////////////////////
+
+void FlexibleDiffusionSolverADE::secreteOnContactSingleField(unsigned int idx) {
+
+
+    SecretionData &secrData = diffSecrFieldTuppleVec[idx].secrData;
+
+
+    std::map<unsigned char, SecretionOnContactData>::iterator mitr;
+    std::map<unsigned char, SecretionOnContactData>::iterator end_mitr = secrData.typeIdSecrOnContactDataMap.end();
+
+    CellG *currentCellPtr;
+
+    ConcentrationField_t *concentrationFieldPtr = concentrationFieldVector[idx];
+    Array3D_t &concentrationArray = concentrationFieldPtr->getContainer();
+
+    float currentConcentration;
+    float secrConst;
+    float secrConstMedium = 0.0;
+    std::map<unsigned char, float> *contactCellMapMediumPtr;
+    std::map<unsigned char, float> *contactCellMapPtr;
+    std::map<unsigned char, float>::iterator mitrTypeConst;
+
+    bool secreteInMedium = false;
+    //the assumption is that medium has type ID 0
+
+    if (secrData.secretionOnContactTypeIds.find(automaton->getTypeId("Medium")) !=
+        secrData.secretionOnContactTypeIds.end()) {
+        mitr = secrData.typeIdSecrOnContactDataMap.find(automaton->getTypeId("Medium"));
+        secreteInMedium = true;
+        contactCellMapMediumPtr = &(mitr->second.contactCellMap);
+    }
+
+
+    Point3D pt;
+    Neighbor n;
+    CellG *nCell = 0;
+    WatchableField3D < CellG * > *fieldG = (WatchableField3D < CellG * > *)
+    potts->getCellFieldG();
+    unsigned char type;
+
+
+    for (int z = 1; z < workFieldDim.z - 1; z++)
+        for (int y = 1; y < workFieldDim.y - 1; y++)
+            for (int x = 1; x < workFieldDim.x - 1; x++) {
+                pt = Point3D(x - 1, y - 1, z - 1);
+                ///**
+                currentCellPtr = cellFieldG->get(pt);
+                //             currentCellPtr=cellFieldG->get(pt);
+                currentConcentration = concentrationArray[x][y][z];
+
+
+                if (secreteInMedium && !currentCellPtr) {
+
+                    for (int i = 0; i <= maxNeighborIndex/*offsetVec.size()*/ ; ++i) {
+                        n = boundaryStrategy->getNeighborDirect(pt, i);
+                        if (!n.distance)//not a valid neighbor
+                            continue;
+                        ///**
+                        nCell = fieldG->get(n.pt);
+                        //                      nCell = fieldG->get(n.pt);
+                        if (nCell)
+                            type = nCell->type;
+                        else
+                            type = 0;
+
+
+                        mitrTypeConst = contactCellMapMediumPtr->find(type);
+
+                        if (mitrTypeConst != contactCellMapMediumPtr->end()) {//OK to secrete, contact detected
+                            secrConstMedium = mitrTypeConst->second;
+
+                            concentrationArray[x][y][z] = currentConcentration + secrConstMedium;
+                        }
+
+
+                    }
+
+                    continue;
+                }
+
+                if (currentCellPtr) {
+                    if (secrData.secretionOnContactTypeIds.find(currentCellPtr->type) ==
+                        secrData.secretionOnContactTypeIds.end()) {
+                        continue;
+                    }
+                    mitr = secrData.typeIdSecrOnContactDataMap.find(currentCellPtr->type);
+                    if (mitr != end_mitr) {
+
+                        contactCellMapPtr = &(mitr->second.contactCellMap);
+
+                        for (int i = 0; i <= maxNeighborIndex/*offsetVec.size() */; ++i) {
+
+                            n = boundaryStrategy->getNeighborDirect(pt, i);
+                            if (!n.distance)//not a valid neighbor
+                                continue;
+                            ///**
+                            nCell = fieldG->get(n.pt);
+                            //                      nCell = fieldG->get(n.pt);
+                            if (nCell)
+                                type = nCell->type;
+                            else
+                                type = 0;
+
+                            if (currentCellPtr == nCell) continue; //skip secretion in pixels belongin to the same cell
+
+                            mitrTypeConst = contactCellMapPtr->find(type);
+                            if (mitrTypeConst != contactCellMapPtr->end()) {//OK to secrete, contact detected
+                                secrConst = mitrTypeConst->second;
+                                //                         concentrationField->set(pt,currentConcentration+secrConst);
+                                concentrationArray[x][y][z] = currentConcentration + secrConst;
+                            }
+
+                        }
+
+
+                    }
+                }
+            }
+
+
+}
+
+//////////////////////////////////////////////////////////////////////////////////////////////////////////////////////////////////////////
+void FlexibleDiffusionSolverADE::secreteSingleField(unsigned int idx) {
+
+
+    SecretionData &secrData = diffSecrFieldTuppleVec[idx].secrData;
+
+
+    std::map<unsigned char, float>::iterator mitr;
+    std::map<unsigned char, float>::iterator end_mitr = secrData.typeIdSecrConstMap.end();
+    std::map<unsigned char, UptakeData>::iterator mitrUptake;
+    std::map<unsigned char, UptakeData>::iterator end_mitrUptake = secrData.typeIdUptakeDataMap.end();
+
+
+    CellG *currentCellPtr;
+    Field3D<float> *concentrationField = concentrationFieldVector[idx];
+    float currentConcentration;
+    float secrConst;
+    float secrConstMedium = 0.0;
+    float maxUptakeInMedium = 0.0;
+    float relativeUptakeRateInMedium = 0.0;
+
+    ConcentrationField_t *concentrationFieldPtr = concentrationFieldVector[idx];
+    Array3D_t &concentrationArray = concentrationFieldPtr->getContainer();
+
+    bool doUptakeFlag = false;
+    bool uptakeInMediumFlag = false;
+    bool secreteInMedium = false;
+    //the assumption is that medium has type ID 0
+    mitr = secrData.typeIdSecrConstMap.find(automaton->getTypeId("Medium"));
+
+    if (mitr != end_mitr) {
+        secreteInMedium = true;
+        secrConstMedium = mitr->second;
+    }
+
+    //uptake for medium setup
+    if (secrData.typeIdUptakeDataMap.size()) {
+        doUptakeFlag = true;
+    }
+    //uptake for medium setup
+    if (doUptakeFlag) {
+        mitrUptake = secrData.typeIdUptakeDataMap.find(automaton->getTypeId("Medium"));
+        if (mitrUptake != end_mitrUptake) {
+            maxUptakeInMedium = mitrUptake->second.maxUptake;
+            relativeUptakeRateInMedium = mitrUptake->second.relativeUptakeRate;
+            uptakeInMediumFlag = true;
+
+        }
+    }
+
+
+    Point3D pt;
+    for (int z = 1; z < workFieldDim.z - 1; z++)
+        for (int y = 1; y < workFieldDim.y - 1; y++)
+            for (int x = 1; x < workFieldDim.x - 1; x++) {
+                pt = Point3D(x - 1, y - 1, z - 1);
+                currentCellPtr=cellFieldG->get(pt);
+				//             currentCellPtr=cellFieldG->get(pt);
+
+                //             if(currentCellPtr)
+                currentConcentration = concentrationArray[x][y][z];
+
+                if (secreteInMedium && !currentCellPtr) {
+                    concentrationArray[x][y][z] = currentConcentration + secrConstMedium;
+                }
+
+                if (currentCellPtr) {
+                    mitr = secrData.typeIdSecrConstMap.find(currentCellPtr->type);
+                    if (mitr != end_mitr) {
+                        secrConst = mitr->second;
+                        concentrationArray[x][y][z] = currentConcentration + secrConst;
+                    }
+                }
+
+                if (doUptakeFlag) {
+                    if (uptakeInMediumFlag && !currentCellPtr) {
+                        if (currentConcentration > maxUptakeInMedium) {
+                            concentrationArray[x][y][z] -= maxUptakeInMedium;
+                        } else {
+                            concentrationArray[x][y][z] -= currentConcentration * relativeUptakeRateInMedium;
+                        }
+                    }
+                    if (currentCellPtr) {
+
+                        mitrUptake = secrData.typeIdUptakeDataMap.find(currentCellPtr->type);
+                        if (mitrUptake != end_mitrUptake) {
+                            if (currentConcentration > mitrUptake->second.maxUptake) {
+                                concentrationArray[x][y][z] -= mitrUptake->second.maxUptake;
+                                CC3D_Log(LOG_TRACE) << " uptake concentration="<< currentConcentration<<" relativeUptakeRate="<<mitrUptake->second.relativeUptakeRate<<" subtract="<<mitrUptake->second.maxUptake;
+                            } else {
+                                CC3D_Log(LOG_TRACE) << "concentration="<< currentConcentration<<" relativeUptakeRate="<<mitrUptake->second.relativeUptakeRate<<" subtract="<<currentConcentration*mitrUptake->second.relativeUptakeRate;
+                                concentrationArray[x][y][z] -=
+                                        currentConcentration * mitrUptake->second.relativeUptakeRate;
+                            }
+                        }
+                    }
+                }
+            }
+
+
+}
+
+//////////////////////////////////////////////////////////////////////////////////////////////////////////////////////////////////////////
+void FlexibleDiffusionSolverADE::secreteConstantConcentrationSingleField(unsigned int idx) {
+
+
+    SecretionData &secrData = diffSecrFieldTuppleVec[idx].secrData;
+
+
+    std::map<unsigned char, float>::iterator mitr;
+    std::map<unsigned char, float>::iterator end_mitr = secrData.typeIdSecrConstConstantConcentrationMap.end();
+
+    CellG *currentCellPtr;
+    Field3D<float> *concentrationField = concentrationFieldVector[idx];
+    float currentConcentration;
+    float secrConst;
+    float secrConstMedium = 0.0;
+
+    ConcentrationField_t *concentrationFieldPtr = concentrationFieldVector[idx];
+    Array3D_t &concentrationArray = concentrationFieldPtr->getContainer();
+
+
+    bool secreteInMedium = false;
+    //the assumption is that medium has type ID 0
+
+    if (secrData.constantConcentrationTypeIds.find(automaton->getTypeId("Medium")) !=
+        secrData.constantConcentrationTypeIds.end()) {
+        mitr = secrData.typeIdSecrConstConstantConcentrationMap.find(automaton->getTypeId("Medium"));
+        secreteInMedium = true;
+        secrConstMedium = mitr->second;
+
+    }
+
+// 	if( mitr != end_mitr){
+// 		secreteInMedium=true;
+// 		secrConstMedium=mitr->second;
+// 	}
+
+    Point3D pt;
+    CC3D_Log(LOG_DEBUG) << "work workFieldDim="<<workFieldDim;
+    for (int z = 1; z < workFieldDim.z - 1; z++)
+        for (int y = 1; y < workFieldDim.y - 1; y++)
+            for (int x = 1; x < workFieldDim.x - 1; x++) {
+                pt = Point3D(x - 1, y - 1, z - 1);
+
+				///**
+				currentCellPtr=cellFieldG->get(pt);
+				//             currentCellPtr=cellFieldG->get(pt);
+
+				//             if(currentCellPtr)
+				//currentConcentration = concentrationArray[x][y][z];
+
+                if (secreteInMedium && !currentCellPtr) {
+                    concentrationArray[x][y][z] = secrConstMedium;
+                }
+
+                if (currentCellPtr) {
+                    if (secrData.constantConcentrationTypeIds.find(currentCellPtr->type) ==
+                        secrData.constantConcentrationTypeIds.end()) {
+                        continue;
+                    }
+
+                    mitr = secrData.typeIdSecrConstConstantConcentrationMap.find(currentCellPtr->type);
+
+                    if (mitr != end_mitr) {
+                        secrConst = mitr->second;
+                        concentrationArray[x][y][z] = secrConst;
+                    }
+                }
+            }
+
+}
+
+
+//////////////////////////////////////////////////////////////////////////////////////////////////////////////////////////////////////////
+void FlexibleDiffusionSolverADE::secrete() {
+
+    for (unsigned int i = 0; i < diffSecrFieldTuppleVec.size(); ++i) {
+
+        for (unsigned int j = 0; j < diffSecrFieldTuppleVec[i].secrData.secretionFcnPtrVec.size(); ++j) {
+            (this->*diffSecrFieldTuppleVec[i].secrData.secretionFcnPtrVec[j])(i);
+
+            //          (this->*secrDataVec[i].secretionFcnPtrVec[j])(i);
+        }
+
+
+    }
+
+
+}
+
+//////////////////////////////////////////////////////////////////////////////////////////////////////////////////////////////////////////
+float FlexibleDiffusionSolverADE::couplingTerm(Point3D &_pt, std::vector <CouplingData> &_couplDataVec,
+                                               float _currentConcentration) {
+
+    float couplingTerm = 0.0;
+    float coupledConcentration;
+    for (int i = 0; i < _couplDataVec.size(); ++i) {
+        coupledConcentration = concentrationFieldVector[_couplDataVec[i].fieldIdx]->get(_pt);
+        couplingTerm += _couplDataVec[i].couplingCoef * _currentConcentration * coupledConcentration;
+    }
+
+    return couplingTerm;
+
+
+}
+
+//////////////////////////////////////////////////////////////////////////////////////////////////////////////////////////////////////////
+void FlexibleDiffusionSolverADE::boundaryConditionInit(ConcentrationField_t *concentrationField) {
+    Array3D_t &concentrationArray = concentrationField->getContainer();
+
+    //dealing with periodic boundary condition in x direction
+    if (periodicBoundaryCheckVector[0]) {//periodic boundary conditions were set in x direction
+        int x = 0;
+        for (int y = 0; y < workFieldDim.y; ++y)
+            for (int z = 0; z < workFieldDim.z; ++z) {
+                concentrationArray[x][y][z] = concentrationArray[workFieldDim.x - 2][y][z];
+            }
+        x = workFieldDim.x - 1;
+        for (int y = 0; y < workFieldDim.y; ++y)
+            for (int z = 0; z < workFieldDim.z; ++z) {
+                concentrationArray[x][y][z] = concentrationArray[1][y][z];
+            }
+    } else {//noFlux BC
+        int x = 0;
+        for (int y = 0; y < workFieldDim.y; ++y)
+            for (int z = 0; z < workFieldDim.z; ++z) {
+                concentrationArray[x][y][z] = concentrationArray[x + 1][y][z];
+            }
+        x = workFieldDim.x - 1;
+        for (int y = 0; y < workFieldDim.y; ++y)
+            for (int z = 0; z < workFieldDim.z; ++z) {
+                concentrationArray[x][y][z] = concentrationArray[x - 1][y][z];
+            }
+
+    }
+
+    //dealing with periodic boundary condition in y direction
+    if (periodicBoundaryCheckVector[1]) {//periodic boundary conditions were set in x direction
+        int y = 0;
+        for (int x = 0; x < workFieldDim.x; ++x)
+            for (int z = 0; z < workFieldDim.z; ++z) {
+                concentrationArray[x][y][z] = concentrationArray[x][workFieldDim.y - 2][z];
+            }
+        y = workFieldDim.y - 1;
+        for (int x = 0; x < workFieldDim.x; ++x)
+            for (int z = 0; z < workFieldDim.z; ++z) {
+                concentrationArray[x][y][z] = concentrationArray[x][1][z];
+            }
+    } else {//NoFlux BC
+        int y = 0;
+        for (int x = 0; x < workFieldDim.x; ++x)
+            for (int z = 0; z < workFieldDim.z; ++z) {
+                concentrationArray[x][y][z] = concentrationArray[x][y + 1][z];
+            }
+        y = workFieldDim.y - 1;
+        for (int x = 0; x < workFieldDim.x; ++x)
+            for (int z = 0; z < workFieldDim.z; ++z) {
+                concentrationArray[x][y][z] = concentrationArray[x][y - 1][z];
+            }
+    }
+
+    //dealing with periodic boundary condition in z direction
+    if (periodicBoundaryCheckVector[2]) {//periodic boundary conditions were set in x direction
+        int z = 0;
+        for (int x = 0; x < workFieldDim.x; ++x)
+            for (int y = 0; y < workFieldDim.y; ++y) {
+                concentrationArray[x][y][z] = concentrationArray[x][y][workFieldDim.z - 2];
+            }
+        z = workFieldDim.z - 1;
+        for (int x = 0; x < workFieldDim.x; ++x)
+            for (int y = 0; y < workFieldDim.y; ++y) {
+                concentrationArray[x][y][z] = concentrationArray[x][y][1];
+            }
+    } else {//Noflux BC
+        int z = 0;
+        for (int x = 0; x < workFieldDim.x; ++x)
+            for (int y = 0; y < workFieldDim.y; ++y) {
+                concentrationArray[x][y][z] = concentrationArray[x][y][z + 1];
+            }
+        z = workFieldDim.z - 1;
+        for (int x = 0; x < workFieldDim.x; ++x)
+            for (int y = 0; y < workFieldDim.y; ++y) {
+                concentrationArray[x][y][z] = concentrationArray[x][y][z - 1];
+            }
+
+    }
+
+
+}
+
+//////////////////////////////////////////////////////////////////////////////////////////////////////////////////////////////////////////
+
+void FlexibleDiffusionSolverADE::diffuseSingleField(unsigned int idx) {
+    /// 'n' denotes neighbor
+
+    ///this is the diffusion equation
+    ///C_{xx}+C_{yy}+C_{zz}=(1/a)*C_{t}
+    ///a - diffusivity - diffConst
+
+    ///Finite difference method:
+    ///T_{0,\delta \tau}=F*\sum_{i=1}^N T_{i}+(1-N*F)*T_{0}
+    ///N - number of neighbors
+    ///will have to double check this formula
+
+
+    Point3D pt, n;
+    unsigned int token = 0;
+    double distance;
+    CellG *currentCellPtr = 0, *nCell = 0;
+
+    short currentCellType = 0;
+    float conSum = 0.0;
+    float updatedCon = 0.0;
+
+
+    float currentCon = 0.0;
+    short neighborCounter = 0;
+
+    // These assignments would be better to remove to some other place.
+    DiffusionData &diffData = diffSecrFieldTuppleVec[idx].diffData;
+    float diffConst = diffData.diffConst;
+    float decayConst = diffData.decayConst;
+    float deltaT = diffData.deltaT;
+    float deltaX = diffData.deltaX;
+    float dt_dx2 = deltaT / (deltaX * deltaX);
+    float mu = diffConst * dt_dx2;
+
+    int dim = 3;
+    int offX = 2, offY = 2, offZ = 2;
+
+    // Set values for A and B based on the dimension.
+    if (fieldDim.x == 1) {
+        dim -= 1;
+        offX = 1;
+    }
+
+    if (fieldDim.y == 1) {
+        dim -= 1;
+        offY = 1;
+    }
+
+    if (fieldDim.z == 1) {
+        dim -= 1;
+        offZ = 1;
+    }
+
+    A = (1 - dim * mu) / (1 + dim * mu);
+    B = mu / (1 + dim * mu);
+
+    std::set<unsigned char>::iterator sitr;
+    std::set<unsigned char>::iterator end_sitr = diffData.avoidTypeIdSet.end();
+    std::set<unsigned char>::iterator end_sitr_decay = diffData.avoidDecayInIdSet.end();
+
+    Automaton *automaton = potts->getAutomaton();
+    ConcentrationField_t *concentrationFieldPtr = concentrationFieldVector[idx];
+    ConcentrationField_t *scratchFieldPtr;
+
+    if (!haveCouplingTerms)
+        scratchFieldPtr = concentrationFieldVector[diffSecrFieldTuppleVec.size()];
+    else
+        scratchFieldPtr = concentrationFieldVector[diffSecrFieldTuppleVec.size() + idx];
+
+    //	scratchFieldPtr=concentrationFieldVector[fdspdPtr->diffSecrFieldTuppleVec.size()];
+
+    Array3D_t &conArray = concentrationFieldPtr->getContainer();
+    Array3D_t &scratchArray = scratchFieldPtr->getContainer();
+
+    boundaryConditionInit(concentrationFieldPtr); //initializing boundary conditions
+
+    bool avoidMedium = false;
+    bool avoidDecayInMedium = false;
+    //the assumption is that medium has type ID 0
+    if (diffData.avoidTypeIdSet.find(automaton->getTypeId("Medium")) != end_sitr) {
+        avoidMedium = true;
+    }
+
+    if (diffData.avoidDecayInIdSet.find(automaton->getTypeId("Medium")) != end_sitr_decay) {
+        avoidDecayInMedium = true;
+    }
+
+    vector < vector < vector < float > > >
+    newU(workFieldDim.x, vector < vector < float > > (workFieldDim.y, vector<float>(workFieldDim.z, float(0))));
+
+    // Copy operator in Array3DBorders<float>::ContainerType works badly. Need to be fixed.
+    // Copying element by element can be additional overhead
+
+    for (int i = 0; i < workFieldDim.x; i++)
+        for (int j = 0; j < workFieldDim.y; j++)
+            for (int k = 0; k < workFieldDim.z; k++)
+                newU[i][j][k] = conArray[i][j][k];
+
+    vector < vector < vector < float > > > newV;
+    // Temporary variables for ADE scheme
+
+    // Initialize the boundary using Forward Euler method. REFACTOR
+    vector<int> tmp(2, 0);
+
+    //X faces boundary
+    tmp[0] = 1;
+    tmp[1] = workFieldDim.x - 2;
+    for (int bb = 0; bb < tmp.size(); bb++) {
+        int i = tmp[bb];
+        for (int j = 1; j < workFieldDim.y - 1; j++)
+            for (int k = 1; k < workFieldDim.z - 1; k++) {
+                pt = Point3D(i - 1, j - 1, k - 1);
+                currentCon = conArray[i][j][k];
+                conSum = 0.0;
+                neighborCounter = 0;
+
+                //loop over nearest neighbors
+                CellG *neighborCellPtr = 0;
+                const std::vector <Point3D> &offsetVecRef = boundaryStrategy->getOffsetVec(pt);
+
+                for (int m = 0; m <= maxNeighborIndex; ++m) {
+                    const Point3D &offset = offsetVecRef[m];
+
+                    if (diffData.avoidTypeIdSet.size() ||
+                        avoidMedium) //means user defined types to avoid in terms of the diffusion
+                    {
+                        n = pt + offsetVecRef[m];
+                        neighborCellPtr = cellFieldG->get(n);
+                        if (avoidMedium && !neighborCellPtr) continue; // avoid medium if specified by the user
+                        if (neighborCellPtr && diffData.avoidTypeIdSet.find(neighborCellPtr->type) != end_sitr)
+                            continue;//avoid user specified types
+                    }
+
+                    conSum += conArray[i + offset.x][j + offset.y][k + offset.z];
+                    ++neighborCounter;
+                }
+
+                newU[i][j][k] = mu * (conSum - neighborCounter * currentCon) + currentCon;
+            }
+    }
+
+    //Y faces boundary
+    tmp[1] = workFieldDim.y - 2;
+    for (int bb = 0; bb < tmp.size(); bb++) {
+        int j = tmp[bb];
+        for (int i = 1; i < workFieldDim.x - 1; i++)
+            for (int k = 1; k < workFieldDim.z - 1; k++) {
+                pt = Point3D(i - 1, j - 1, k - 1);
+                currentCon = conArray[i][j][k];
+                conSum = 0.0;
+                neighborCounter = 0;
+
+                //loop over nearest neighbors
+                CellG *neighborCellPtr = 0;
+                const std::vector <Point3D> &offsetVecRef = boundaryStrategy->getOffsetVec(pt);
+
+                for (int m = 0; m <= maxNeighborIndex; ++m) {
+                    const Point3D &offset = offsetVecRef[m];
+
+                    if (diffData.avoidTypeIdSet.size() ||
+                        avoidMedium) //means user defined types to avoid in terms of the diffusion
+                    {
+                        n = pt + offsetVecRef[m];
+                        neighborCellPtr = cellFieldG->get(n);
+                        if (avoidMedium && !neighborCellPtr) continue; // avoid medium if specified by the user
+                        if (neighborCellPtr && diffData.avoidTypeIdSet.find(neighborCellPtr->type) != end_sitr)
+                            continue;//avoid user specified types
+                    }
+                    conSum += conArray[i + offset.x][j + offset.y][k + offset.z];
+                    ++neighborCounter;
+                }
+                newU[i][j][k] = mu * (conSum - neighborCounter * currentCon) + currentCon;
+            }
+    }
+
+    //Z faces boundary
+    tmp[1] = workFieldDim.z - 2;
+    for (int bb = 0; bb < tmp.size(); bb++) {
+        int k = tmp[bb];
+        for (int i = 1; i < workFieldDim.x - 1; i++)
+            for (int j = 1; j < workFieldDim.z - 1; j++) {
+                pt = Point3D(i - 1, j - 1, k - 1);
+                currentCon = conArray[i][j][k];
+                conSum = 0.0;
+                neighborCounter = 0;
+
+                //loop over nearest neighbors
+                CellG *neighborCellPtr = 0;
+                const std::vector <Point3D> &offsetVecRef = boundaryStrategy->getOffsetVec(pt);
+
+                for (int m = 0; m <= maxNeighborIndex; ++m) {
+                    const Point3D &offset = offsetVecRef[m];
+
+                    if (diffData.avoidTypeIdSet.size() ||
+                        avoidMedium) //means user defined types to avoid in terms of the diffusion
+                    {
+                        n = pt + offsetVecRef[m];
+                        neighborCellPtr = cellFieldG->get(n);
+                        if (avoidMedium && !neighborCellPtr) continue; // avoid medium if specified by the user
+                        if (neighborCellPtr && diffData.avoidTypeIdSet.find(neighborCellPtr->type) != end_sitr)
+                            continue;//avoid user specified types
+                    }
+                    conSum += conArray[i + offset.x][j + offset.y][k + offset.z];
+                    ++neighborCounter;
+                }
+                newU[i][j][k] = mu * (conSum - neighborCounter * currentCon) + currentCon;
+            }
+    }
+
+
+	newV = newU; // Important!
+	CC3D_Log(LOG_DEBUG) <<  "\tA = " << A << "\tB = " << B << std::endl;
+
+    // Update matrices newV and newU separately!
+    for (int i = offX; i < workFieldDim.x - offX; i++)
+        for (int j = offY; j < workFieldDim.y - offY; j++)
+            for (int k = offZ; k < workFieldDim.z - offZ; k++) {
+                pt = Point3D(i - 1, j - 1, k - 1);
+                currentCon = conArray[i][j][k];
+                conSum = 0.0;
+                neighborCounter = 0;
+
+                //loop over nearest neighbors
+                CellG *neighborCellPtr = 0;
+                const std::vector <Point3D> &offsetVecRef = boundaryStrategy->getOffsetVec(pt);
+
+                for (int m = 0; m <= maxNeighborIndex; ++m) {
+                    const Point3D &offset = offsetVecRef[m];
+
+                    if (diffData.avoidTypeIdSet.size() ||
+                        avoidMedium) //means user defined types to avoid in terms of the diffusion
+                    {
+                        n = pt + offsetVecRef[m];
+                        neighborCellPtr = cellFieldG->get(n);
+                        if (avoidMedium && !neighborCellPtr) continue; // avoid medium if specified by the user
+                        if (neighborCellPtr && diffData.avoidTypeIdSet.find(neighborCellPtr->type) != end_sitr)
+                            continue;//avoid user specified types
+                    }
+                    conSum += newU[i + offset.x][j + offset.y][k + offset.z];
+                    ++neighborCounter;
+                }
+
+                // Changes: Replaced U and V by extOldCon
+                newU[i][j][k] = A * currentCon + B * conSum;
+            }
+
+    for (int i = workFieldDim.x - 1 - offX; i > offX - 1; i--)
+        for (int j = workFieldDim.y - 1 - offY; j > offY - 1; j--)
+            for (int k = workFieldDim.z - 1 - offZ; k > offZ - 1; k--) {
+                pt = Point3D(i + 1, j + 1, k + 1);
+                currentCon = conArray[i][j][k];
+                conSum = 0.0;
+                neighborCounter = 0;
+
+                //loop over nearest neighbors
+                CellG *neighborCellPtr = 0;
+                const std::vector <Point3D> &offsetVecRef = boundaryStrategy->getOffsetVec(pt);
+
+                for (int m = 0; m <= maxNeighborIndex; ++m) {
+                    const Point3D &offset = offsetVecRef[m];
+
+                    if (diffData.avoidTypeIdSet.size() ||
+                        avoidMedium) //means user defined types to avoid in terms of the diffusion
+                    {
+                        n = pt + offsetVecRef[m];
+                        neighborCellPtr = cellFieldG->get(n);
+                        if (avoidMedium && !neighborCellPtr) continue; // avoid medium if specified by the user
+                        if (neighborCellPtr && diffData.avoidTypeIdSet.find(neighborCellPtr->type) != end_sitr)
+                            continue;//avoid user specified types
+                    }
+                    conSum += newV[i + offset.x][j + offset.y][k + offset.z];
+                    ++neighborCounter;
+                }
+
+                // Changes: Replaced U and V by extOldCon
+                newV[i][j][k] = A * currentCon + B * conSum;
+            }
+    CC3D_Log(LOG_DEBUG) << "offX = " << offX << "\toffY = " << offY << "\toffZ = " << offZ;
+
+    for (int z = 1; z < workFieldDim.z - 1; z++)
+        for (int y = 1; y < workFieldDim.y - 1; y++)
+            for (int x = 1; x < workFieldDim.x - 1; x++) {
+                pt = Point3D(x - 1, y - 1, z - 1);
+                //currentCon = conArray[i][j][k];
+                currentCellPtr = cellFieldG->get(pt);
+                currentCon = conArray[x][y][z];
+
+                if (avoidMedium && !currentCellPtr) //if medium is to be avoided
+                {
+                    if (avoidDecayInMedium) {
+                        scratchArray[x][y][z] = currentCon;
+                    } else {
+                        scratchArray[x][y][z] = currentCon - deltaT * (decayConst * currentCon);
+                    }
+                    continue;
+                }
+
+                if (currentCellPtr && diffData.avoidTypeIdSet.find(currentCellPtr->type) != end_sitr) {
+                    if (diffData.avoidDecayInIdSet.find(currentCellPtr->type) != end_sitr_decay) {
+                        scratchArray[x][y][z] = currentCon;
+                    } else {
+                        scratchArray[x][y][z] = currentCon - deltaT * (decayConst * currentCon);
+                    }
+                    continue; // avoid user defined types
+                }
+
+                updatedCon = 0.5 * (newU[x][y][z] + newV[x][y][z]);
+
+                //processing decay dependent on type of the current cell
+                if (currentCellPtr) {
+                    if (diffData.avoidDecayInIdSet.find(currentCellPtr->type) !=
+                        end_sitr_decay) { ;//decay in this type is forbidden
+                    } else {
+                        updatedCon -= deltaT * (decayConst * currentCon);//decay in this type is allowed
+                    }
+                } else {
+                    if (avoidDecayInMedium) { ;//decay in Medium is forbidden
+                    } else {
+                        updatedCon -= deltaT * (decayConst * currentCon); //decay in Medium is allowed
+                    }
+                }
+
+                if (haveCouplingTerms) {
+                    updatedCon += couplingTerm(pt, diffData.couplingDataVec, currentCon);
+                }
+
+                //imposing artificial limits on allowed concentration
+                if (diffData.useThresholds) {
+                    if (updatedCon > diffData.maxConcentration) {
+                        updatedCon = diffData.maxConcentration;
+                    }
+                    if (updatedCon < diffData.minConcentration) {
+                        updatedCon = diffData.minConcentration;
+                    }
+                }
+                scratchArray[x][y][z] = updatedCon;//updating scratch
+            }
+}
+
+//////////////////////////////////////////////////////////////////////////////////////////////////////////////////////////////////////////
+void FlexibleDiffusionSolverADE::diffuse() {
+
+    for (unsigned int i = 0; i < diffSecrFieldTuppleVec.size(); ++i) {
+        diffuseSingleField(i);
+        if (!haveCouplingTerms) { //without coupling terms field swap takes place immediately aftera given field has been diffused
+            ConcentrationField_t *concentrationField = concentrationFieldVector[i];
+            ConcentrationField_t *scratchField = concentrationFieldVector[diffSecrFieldTuppleVec.size()];
+            //copy updated values from scratch to concentration fiel
+            scrarch2Concentration(scratchField, concentrationField);
+        }
+
+    }
+
+    if (haveCouplingTerms) {  //with coupling terms we swap scratch and concentration field after all fields have been diffused
+        for (unsigned int i = 0; i < diffSecrFieldTuppleVec.size(); ++i) {
+            ConcentrationField_t *concentrationField = concentrationFieldVector[i];
+            ConcentrationField_t *scratchField = concentrationFieldVector[diffSecrFieldTuppleVec.size() + i];
+            scrarch2Concentration(scratchField, concentrationField);
+
+        }
+
+    }
+
+
+}
+
+//////////////////////////////////////////////////////////////////////////////////////////////////////////////////////////////////////////
+void FlexibleDiffusionSolverADE::scrarch2Concentration(ConcentrationField_t *scratchField,
+                                                       ConcentrationField_t *concentrationField) {
+    scratchField->switchContainersQuick(*(concentrationField));
+
+}
+
+//////////////////////////////////////////////////////////////////////////////////////////////////////////////////////////////////////////
+void FlexibleDiffusionSolverADE::outputField(std::ostream &_out, ConcentrationField_t *_concentrationField) {
+    Point3D pt;
+    float tempValue;
+
+    for (pt.z = 0; pt.z < fieldDim.z; pt.z++)
+        for (pt.y = 0; pt.y < fieldDim.y; pt.y++)
+            for (pt.x = 0; pt.x < fieldDim.x; pt.x++) {
+                tempValue = _concentrationField->get(pt);
+                _out << pt.x << " " << pt.y << " " << pt.z << " " << tempValue << endl;
+            }
+}
+
+//////////////////////////////////////////////////////////////////////////////////////////////////////////////////////////////////////////
+void
+FlexibleDiffusionSolverADE::readConcentrationField(std::string fileName, ConcentrationField_t *concentrationField) {
+
+    std::string basePath = simulator->getBasePath();
+    std::string fn = fileName;
+    if (basePath != "") {
+        fn = basePath + "/" + fileName;
+    }
+
+    ifstream in(fn.c_str());
+
+    if (in.is_open()) throw CC3DException(string("Could not open chemical concentration file '") + fn + "'!");
+
+
+    Point3D pt;
+    float c;
+    //Zero entire field
+    for (pt.z = 0; pt.z < fieldDim.z; pt.z++)
+        for (pt.y = 0; pt.y < fieldDim.y; pt.y++)
+            for (pt.x = 0; pt.x < fieldDim.x; pt.x++) {
+                concentrationField->set(pt, 0);
+            }
+
+    while (!in.eof()) {
+        in >> pt.x >> pt.y >> pt.z >> c;
+        if (!in.fail())
+            concentrationField->set(pt, c);
+    }
+
+}
+
+
+void FlexibleDiffusionSolverADE::update(CC3DXMLElement *_xmlData, bool _fullInitFlag) {
+
+
+    //if(potts->getDisplayUnitsFlag()){
+    //	Unit diffConstUnit=powerUnit(potts->getLengthUnit(),2)/potts->getTimeUnit();
+    //	Unit decayConstUnit=1/potts->getTimeUnit();
+    //    Unit secretionConstUnit=1/potts->getTimeUnit();
+
+    //	CC3DXMLElement * unitsElem=_xmlData->getFirstElement("Units");
+    //	if (!unitsElem){ //add Units element
+    //		unitsElem=_xmlData->attachElement("Units");
+    //	}
+
+    //	if(unitsElem->getFirstElement("DiffusionConstantUnit")){
+    //		unitsElem->getFirstElement("DiffusionConstantUnit")->updateElementValue(diffConstUnit.toString());
+    //	}else{
+    //		unitsElem->attachElement("DiffusionConstantUnit",diffConstUnit.toString());
+    //	}
+
+    //	if(unitsElem->getFirstElement("DecayConstantUnit")){
+    //		unitsElem->getFirstElement("DecayConstantUnit")->updateElementValue(decayConstUnit.toString());
+    //	}else{
+    //		unitsElem->attachElement("DecayConstantUnit",decayConstUnit.toString());
+    //	}
+
+    //	if(unitsElem->getFirstElement("DeltaXUnit")){
+    //		unitsElem->getFirstElement("DeltaXUnit")->updateElementValue(potts->getLengthUnit().toString());
+    //	}else{
+    //		unitsElem->attachElement("DeltaXUnit",potts->getLengthUnit().toString());
+    //	}
+
+    //	if(unitsElem->getFirstElement("DeltaTUnit")){
+    //		unitsElem->getFirstElement("DeltaTUnit")->updateElementValue(potts->getTimeUnit().toString());
+    //	}else{
+    //		unitsElem->attachElement("DeltaTUnit",potts->getTimeUnit().toString());
+    //	}
+
+    //	if(unitsElem->getFirstElement("CouplingCoefficientUnit")){
+    //		unitsElem->getFirstElement("CouplingCoefficientUnit")->updateElementValue(decayConstUnit.toString());
+    //	}else{
+    //		unitsElem->attachElement("CouplingCoefficientUnit",decayConstUnit.toString());
+    //	}
+
+
+
+    //	if(unitsElem->getFirstElement("SecretionUnit")){
+    //		unitsElem->getFirstElement("SecretionUnit")->updateElementValue(secretionConstUnit.toString());
+    //	}else{
+    //		unitsElem->attachElement("SecretionUnit",secretionConstUnit.toString());
+    //	}
+
+    //	if(unitsElem->getFirstElement("SecretionOnContactUnit")){
+    //		unitsElem->getFirstElement("SecretionOnContactUnit")->updateElementValue(secretionConstUnit.toString());
+    //	}else{
+    //		unitsElem->attachElement("SecretionOnContactUnit",secretionConstUnit.toString());
+    //	}
+
+    //	if(unitsElem->getFirstElement("ConstantConcentrationUnit")){
+    //		unitsElem->getFirstElement("ConstantConcentrationUnit")->updateElementValue(secretionConstUnit.toString());
+    //	}else{
+    //		unitsElem->attachElement("ConstantConcentrationUnit",secretionConstUnit.toString());
+    //	}
+
+    //	if(unitsElem->getFirstElement("DecayConstantUnit")){
+    //		unitsElem->getFirstElement("DecayConstantUnit")->updateElementValue(decayConstUnit.toString());
+    //	}else{
+    //		unitsElem->attachElement("DecayConstantUnit",decayConstUnit.toString());
+    //	}
+
+    //	if(unitsElem->getFirstElement("DeltaXUnit")){
+    //		unitsElem->getFirstElement("DeltaXUnit")->updateElementValue(potts->getLengthUnit().toString());
+    //	}else{
+    //		unitsElem->attachElement("DeltaXUnit",potts->getLengthUnit().toString());
+    //	}
+
+    //	if(unitsElem->getFirstElement("DeltaTUnit")){
+    //		unitsElem->getFirstElement("DeltaTUnit")->updateElementValue(potts->getTimeUnit().toString());
+    //	}else{
+    //		unitsElem->attachElement("DeltaTUnit",potts->getTimeUnit().toString());
+    //	}
+
+    //	if(unitsElem->getFirstElement("CouplingCoefficientUnit")){
+    //		unitsElem->getFirstElement("CouplingCoefficientUnit")->updateElementValue(decayConstUnit.toString());
+    //	}else{
+    //		unitsElem->attachElement("CouplingCoefficientUnit",decayConstUnit.toString());
+    //	}
+
+    //	if(unitsElem->getFirstElement("UptakeUnit")){
+    //		unitsElem->getFirstElement("UptakeUnit")->updateElementValue(decayConstUnit.toString());
+    //	}else{
+    //		unitsElem->attachElement("UptakeUnit",decayConstUnit.toString());
+    //	}
+
+    //	if(unitsElem->getFirstElement("RelativeUptakeUnit")){
+    //		unitsElem->getFirstElement("RelativeUptakeUnit")->updateElementValue(decayConstUnit.toString());
+    //	}else{
+    //		unitsElem->attachElement("RelativeUptakeUnit",decayConstUnit.toString());
+    //	}
+
+    //	if(unitsElem->getFirstElement("MaxUptakeUnit")){
+    //		unitsElem->getFirstElement("MaxUptakeUnit")->updateElementValue(decayConstUnit.toString());
+    //	}else{
+    //		unitsElem->attachElement("MaxUptakeUnit",decayConstUnit.toString());
+    //	}
+
+
+
+    //}
+
+    //notice, limited steering is enabled for PDE solvers - changing diffusion constants, do -not-diffuse to types etc...
+    // Coupling coefficients cannot be changed and also there is no way to allocate extra fields while simulation is running
+
+    diffSecrFieldTuppleVec.clear();
+
+    CC3DXMLElementList diffFieldXMLVec = _xmlData->getElements("DiffusionField");
+    for (unsigned int i = 0; i < diffFieldXMLVec.size(); ++i) {
+
+        diffSecrFieldTuppleVec.push_back(DiffusionSecretionADEFieldTupple());
+
+        DiffusionData &diffData = diffSecrFieldTuppleVec[diffSecrFieldTuppleVec.size() - 1].diffData;
+        SecretionData &secrData = diffSecrFieldTuppleVec[diffSecrFieldTuppleVec.size() - 1].secrData;
+
+        if (diffFieldXMLVec[i]->findAttribute("Name")) {
+            diffData.fieldName = diffFieldXMLVec[i]->getAttribute("Name");
+        }
+
+        if (diffFieldXMLVec[i]->findElement("DiffusionData"))
+            diffData.update(diffFieldXMLVec[i]->getFirstElement("DiffusionData"));
+
+        if (diffFieldXMLVec[i]->findElement("SecretionData"))
+            secrData.update(diffFieldXMLVec[i]->getFirstElement("SecretionData"));
+
+        if (diffFieldXMLVec[i]->findElement("ReadFromFile"))
+            readFromFileFlag = true;
+
+
+    }
+    if (_xmlData->findElement("Serialize")) {
+
+        serializeFlag = true;
+        if (_xmlData->getFirstElement("Serialize")->findAttribute("Frequency")) {
+            serializeFrequency = _xmlData->getFirstElement("Serialize")->getAttributeAsUInt("Frequency");
+        }
+        CC3D_Log(LOG_DEBUG) << "serialize Flag="<<serializeFlag;
+
+    }
+
+    if (_xmlData->findElement("ReadFromFile")) {
+        readFromFileFlag = true;
+        CC3D_Log(LOG_DEBUG) << "readFromFileFlag="<<readFromFileFlag;
+    }
+
+
+    for (int i = 0; i < diffSecrFieldTuppleVec.size(); ++i) {
+        diffSecrFieldTuppleVec[i].diffData.setAutomaton(automaton);
+        diffSecrFieldTuppleVec[i].secrData.setAutomaton(automaton);
+        diffSecrFieldTuppleVec[i].diffData.initialize(automaton);
+        diffSecrFieldTuppleVec[i].secrData.initialize(automaton);
+    }
+
+    ///assigning member method ptrs to the vector
+    for (unsigned int i = 0; i < diffSecrFieldTuppleVec.size(); ++i) {
+
+        diffSecrFieldTuppleVec[i].secrData.secretionFcnPtrVec.assign(
+                diffSecrFieldTuppleVec[i].secrData.secrTypesNameSet.size(), 0);
+        unsigned int j = 0;
+        for (set<string>::iterator sitr = diffSecrFieldTuppleVec[i].secrData.secrTypesNameSet.begin();
+             sitr != diffSecrFieldTuppleVec[i].secrData.secrTypesNameSet.end(); ++sitr) {
+
+            if ((*sitr) == "Secretion") {
+                diffSecrFieldTuppleVec[i].secrData.secretionFcnPtrVec[j] = &FlexibleDiffusionSolverADE::secreteSingleField;
+                ++j;
+            } else if ((*sitr) == "SecretionOnContact") {
+                diffSecrFieldTuppleVec[i].secrData.secretionFcnPtrVec[j] = &FlexibleDiffusionSolverADE::secreteOnContactSingleField;
+                ++j;
+            } else if ((*sitr) == "ConstantConcentration") {
+                diffSecrFieldTuppleVec[i].secrData.secretionFcnPtrVec[j] = &FlexibleDiffusionSolverADE::secreteConstantConcentrationSingleField;
+                ++j;
+            }
+        }
+    }
+
+}
+
+std::string FlexibleDiffusionSolverADE::toString() {
+    return "FlexibleDiffusionSolverADE";
+}
+
+
+std::string FlexibleDiffusionSolverADE::steerableName() {
+    return toString();
+}
+
+//////////////////////////////////////////////////////////////////////////////////////////////////////////////////////////////////////////
+void FlexibleDiffusionSolverADE::finish() {
+    CC3D_Log(LOG_DEBUG) << "CALLING FINISH FOR FlexibleDiffusionSolverADE";
+
+}
+
+