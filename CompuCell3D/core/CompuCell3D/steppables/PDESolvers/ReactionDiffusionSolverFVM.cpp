--- conflicted
+++ resolved
@@ -724,17 +724,14 @@
 
 		if (autoTimeSubStep) {
 
-<<<<<<< HEAD
 			CC3D_Log(LOG_DEBUG) <<  "      Integrating with maximum stable time step... ";
 
-=======
-			debugLog( "      Integrating with maximum stable time step... ");
-
-			#pragma omp parallel for shared (_fieldFVs, _secrFieldVec) 
-			for(int i = 0; i < _fieldFVs.size(); i++) 
+			#pragma omp parallel for shared (_fieldFVs, _secrFieldVec)
+			for(int i = 0; i < _fieldFVs.size(); i++)
 				_fieldFVs[i]->secrete(_secrFieldVec);
->>>>>>> 05330e32
-			
+
+
+
 			#pragma omp parallel for shared (_fieldDim)
 			for (int fieldIndex=0;fieldIndex<_fieldDim.x*_fieldDim.y*_fieldDim.z;fieldIndex++){
 				fvMaxStableTimeSteps->at(fieldIndex) = this->getFieldFV(fieldIndex)->solveStable();
@@ -749,8 +746,8 @@
 
 			CC3D_Log(LOG_DEBUG) << "      Integrating with fixed time step... ";
 
-			#pragma omp parallel for shared (_fieldFVs, _secrFieldVec) 
-			for(int i = 0; i < _fieldFVs.size(); i++) 
+			#pragma omp parallel for shared (_fieldFVs, _secrFieldVec)
+			for(int i = 0; i < _fieldFVs.size(); i++)
 				_fieldFVs[i]->secrete(_secrFieldVec);
 
 			integrationTimeStep = incTime - intTime;
@@ -1281,10 +1278,10 @@
 		for(CellInventory::cellInventoryIterator cell_itr = cellInventory->cellInventoryBegin(); cell_itr != cellInventory->cellInventoryEnd(); ++cell_itr) {
 			for(unsigned int i = 0; i < numFields; i++) {
 				hasOutwardFlux |= getCellOutwardFlux(cell_itr->second, i) != 0;
-				if(hasOutwardFlux) 
+				if(hasOutwardFlux)
 					break;
 			}
-			if(hasOutwardFlux) 
+			if(hasOutwardFlux)
 				break;
 		}
 	}
@@ -1302,7 +1299,7 @@
 	NeighborTracker *nt = neighborTrackerPlugin->getNeighborTrackerAccessorPtr()->get(cell->extraAttribPtr);
 	for(auto &ntd : nt->cellNeighbors) {
 		const unsigned char nTypeIndex = ntd.neighborAddress ? ntd.neighborAddress->type : 0;
-		if(typeIndex == nTypeIndex) 
+		if(typeIndex == nTypeIndex)
 			return true;
 	}
 	return false;
@@ -1312,7 +1309,7 @@
 	std::set<unsigned char> result;
 
 	NeighborTracker *nt = neighborTrackerPlugin->getNeighborTrackerAccessorPtr()->get(cell->extraAttribPtr);
-	for(auto &ntd : nt->cellNeighbors) 
+	for(auto &ntd : nt->cellNeighbors)
 		result.insert(ntd.neighborAddress ? ntd.neighborAddress->type : 0);
 
 	return result;
@@ -1414,10 +1411,10 @@
 
 ////////////////////////////////////////////////////////////// Finite volume /////////////////////////////////////////////////////////////
 
-ReactionDiffusionSolverFV::ReactionDiffusionSolverFV(ReactionDiffusionSolverFVM *_solver, Point3D _coords, int _numFields) : 
-	usingCellInterfaceFlux{false}, 
-	solver(_solver), 
-	coords(_coords) 
+ReactionDiffusionSolverFV::ReactionDiffusionSolverFV(ReactionDiffusionSolverFVM *_solver, Point3D _coords, int _numFields) :
+	usingCellInterfaceFlux{false},
+	solver(_solver),
+	coords(_coords)
 {
 	concentrationVecAux = std::vector<double>(_numFields, 0.0);
 	concentrationVecOld = std::vector<double>(_numFields, 0.0);
@@ -1450,11 +1447,11 @@
 		SecretionData secrData = secrFieldVec[i];
 		double secrRate = 0.0;
 
-		if(secrData.secretionTypeIds.find(cellTypeId) != secrData.secretionTypeIds.end()) 
+		if(secrData.secretionTypeIds.find(cellTypeId) != secrData.secretionTypeIds.end())
 			secrRate = secreteSingleField(i, cellTypeId, secrData);
-		else if(secrData.secretionOnContactTypeIds.find(cellTypeId) != secrData.secretionOnContactTypeIds.end()) 
+		else if(secrData.secretionOnContactTypeIds.find(cellTypeId) != secrData.secretionOnContactTypeIds.end())
 			secrRate = secreteOnContactSingleField(i, cellTypeId, secrData);
-		else if(secrData.constantConcentrationTypeIds.find(cellTypeId) != secrData.constantConcentrationTypeIds.end()) 
+		else if(secrData.constantConcentrationTypeIds.find(cellTypeId) != secrData.constantConcentrationTypeIds.end())
 			secrRate = secreteConstantConcentrationSingleField(i, cellTypeId, secrData);
 
 		secrRateStorage[i] += secrRate;
@@ -1468,13 +1465,13 @@
 	if(usingCellInterfaceFlux) {
 		cell = solver->FVtoCellMap(this);
 		nbsCells = std::vector<CellG*>(neighborFVs.size(), 0);
-		for(auto &itr : neighborFVs) 
+		for(auto &itr : neighborFVs)
 			if(itr.second) {
 				while(nbsCells.size() <= itr.first) nbsCells.push_back(0);
 				nbsCells[itr.first] = solver->FVtoCellMap(itr.second);
 			}
 	}
-	
+
 	std::map<unsigned int, ReactionDiffusionSolverFV *>::iterator fv_itr;
 	for (unsigned int i = 0; i < concentrationVecOld.size(); ++i) {
 		for (fv_itr = neighborFVs.begin(); fv_itr != neighborFVs.end(); ++fv_itr) {
@@ -1482,7 +1479,7 @@
 			concentrationVecAux[i] += fluxVals[0] * concentrationVecOld[i] + fluxVals[2];
 			if (fv_itr->second != nullptr) {
 				concentrationVecAux[i] += fluxVals[1] * fv_itr->second->getConcentrationOld(i);
-				if(usingCellInterfaceFlux) 
+				if(usingCellInterfaceFlux)
 					concentrationVecAux[i] += cellInterfaceFlux(i, fv_itr->first, cell, nbsCells[fv_itr->first]);
 			}
 		}
@@ -1498,13 +1495,13 @@
 	if(usingCellInterfaceFlux) {
 		cell = solver->FVtoCellMap(this);
 		nbsCells = std::vector<CellG*>(neighborFVs.size(), 0);
-		for(auto &itr : neighborFVs) 
+		for(auto &itr : neighborFVs)
 			if(itr.second) {
 				while(nbsCells.size() <= itr.first) nbsCells.push_back(0);
 				nbsCells[itr.first] = solver->FVtoCellMap(itr.second);
 			}
 	}
-	
+
 	double incTime = numeric_limits<double>::max();
 
 	std::map<unsigned int, ReactionDiffusionSolverFV *>::iterator fv_itr;
@@ -1524,7 +1521,7 @@
 			if (fv_itr->second != nullptr) { 
 				den2 += abs(fluxVals[1]);
 				concentrationVecAux[i] += fluxVals[1] * fv_itr->second->getConcentrationOld(i);
-				if(usingCellInterfaceFlux) 
+				if(usingCellInterfaceFlux)
 					concentrationVecAux[i] += cellInterfaceFlux(i, fv_itr->first, fv_itr->second);
 			}
 		}
@@ -1679,7 +1676,7 @@
 	double result = 0.0;
 
 	if(!cell || nCell == cell) return result;
-	
+
 	double outwardFluxVal = solver->getCellOutwardFlux(cell, _fieldIndex);
 	if(nCell) outwardFluxVal -= solver->getCellOutwardFlux(nCell, _fieldIndex);
 	double diffC = getFieldDiffusivity(_fieldIndex);
@@ -1693,7 +1690,7 @@
 
 	CellG *nCell = solver->FVtoCellMap(_nFv);
 	if(nCell == cell) return 0.0;
-	
+
 	return cellInterfaceFlux(_fieldIndex, _surfaceIndex, cell, nCell);
 }
 
@@ -1756,7 +1753,7 @@
 	result += itr_SecrConstMap == secrData.typeIdSecrConstMap.end() ? 0.0 : itr_SecrConstMap->second;
 
 	auto itr_UptakeDataMap = secrData.typeIdUptakeDataMap.find(typeIndex);
-	if(itr_UptakeDataMap != secrData.typeIdUptakeDataMap.end()) 
+	if(itr_UptakeDataMap != secrData.typeIdUptakeDataMap.end())
 		result -= std::min<double>(itr_UptakeDataMap->second.maxUptake, concentrationVecOld[fieldIndex] * itr_UptakeDataMap->second.relativeUptakeRate);
 
 	return result;
@@ -1766,18 +1763,18 @@
 	double result = 0.0;
 
 	CellG* cell = solver->FVtoCellMap(this);
-	if(!cell) 
+	if(!cell)
 		return result;
-	
+
 	auto itr = secrData.typeIdSecrOnContactDataMap.find(typeIndex);
-	if(itr == secrData.typeIdSecrOnContactDataMap.end()) 
+	if(itr == secrData.typeIdSecrOnContactDataMap.end())
 		return result;
 
 	auto contactCellMapPtr = itr->second.contactCellMap;
 	auto neighborTypeIds = solver->getNeighbors(cell);
 	for(auto &nTypeId : neighborTypeIds) {
 		auto contactCellMapPtr_itr = contactCellMapPtr.find(nTypeId);
-		if(contactCellMapPtr_itr != contactCellMapPtr.end()) 
+		if(contactCellMapPtr_itr != contactCellMapPtr.end())
 			result += contactCellMapPtr_itr->second;;
 	}
 
@@ -1786,7 +1783,7 @@
 
 double ReactionDiffusionSolverFV::secreteConstantConcentrationSingleField(const unsigned int &fieldIndex, const unsigned char &typeIndex, const SecretionData &secrData) {
 	auto itr = secrData.typeIdSecrConstConstantConcentrationMap.find(typeIndex);
-	if(itr != secrData.typeIdSecrConstConstantConcentrationMap.end()) 
+	if(itr != secrData.typeIdSecrConstConstantConcentrationMap.end())
 		concentrationVecOld[fieldIndex] = itr->second;
 	return 0.0;
 }
@@ -1801,12 +1798,12 @@
 
 std::vector<double> ReactionDiffusionSolverFV::getCellOutwardFluxes() {
 	CellG *cell = solver->FVtoCellMap(this);
-	
+
 	if(!cell) return std::vector<double>(concentrationVecOld.size(), 0.0);
 
 	std::vector<double> result;
 	result.reserve(concentrationVecOld.size());
-	for(unsigned int i = 0; i < concentrationVecOld.size(); i++) 
+	for(unsigned int i = 0; i < concentrationVecOld.size(); i++)
 		result.push_back(solver->getCellOutwardFlux(cell, i));
 
 	return result;
