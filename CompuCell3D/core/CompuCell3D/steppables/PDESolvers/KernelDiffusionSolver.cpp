#include <CompuCell3D/Simulator.h>
#include <CompuCell3D/Automaton/Automaton.h>
#include <CompuCell3D/Potts3D/Potts3D.h>
#include <CompuCell3D/Potts3D/CellInventory.h>
#include <CompuCell3D/Field3D/WatchableField3D.h>
#include <CompuCell3D/Field3D/Field3DImpl.h>
#include <CompuCell3D/Field3D/Field3D.h>
#include <CompuCell3D/Field3D/Field3DIO.h>
#include <CompuCell3D/steppables/BoxWatcher/BoxWatcher.h>


#include <PublicUtilities/StringUtils.h>
#include <PublicUtilities/ParallelUtilsOpenMP.h>
#include <string>
#include <cmath>
#include <iostream>
#include <fstream>
#include <sstream>

#include <time.h>


#include "KernelDiffusionSolver.h"
<<<<<<< HEAD
#include<core/CompuCell3D/CC3DLogger.h>

=======
#include <PublicUtilities/CC3DLogger.h>
>>>>>>> 6ed90e64

using namespace CompuCell3D;
using namespace std;


//////////////////////////////////////////////////////////////////////////////////////////////////////////////////////////////////////////
void KernelDiffusionSolverSerializer::serialize() {

    for (int i = 0; i < solverPtr->diffSecrFieldTuppleVec.size(); ++i) {
        ostringstream outName;

        outName << solverPtr->diffSecrFieldTuppleVec[i].diffData.fieldName << "_" << currentStep << "."
                << serializedFileExtension;
        ofstream outStream(outName.str().c_str());
        solverPtr->outputField(outStream, solverPtr->concentrationFieldVector[i]);
    }

}


//////////////////////////////////////////////////////////////////////////////////////////////////////////////////////////////////////////
void KernelDiffusionSolverSerializer::readFromFile() {
    try {
        for (int i = 0; i < solverPtr->diffSecrFieldTuppleVec.size(); ++i) {
            ostringstream inName;
            inName << solverPtr->diffSecrFieldTuppleVec[i].diffData.fieldName << "." << serializedFileExtension;

            solverPtr->readConcentrationField(inName.str().c_str(), solverPtr->concentrationFieldVector[i]);;
        }

<<<<<<< HEAD
	} catch (BasicException &e) {
		Log(LOG_DEBUG) << "COULD NOT FIND ONE OF THE FILES";
		throw BasicException("Error in reading diffusion fields from file",e);
	}
=======
    } catch (CC3DException &e) {
        CC3D_Log(LOG_DEBUG) << "COULD NOT FIND ONE OF THE FILES";
        throw CC3DException("Error in reading diffusion fields from file", e);
    }
>>>>>>> 6ed90e64

}


//////////////////////////////////////////////////////////////////////////////////////////////////////////////////////////////////////////
KernelDiffusionSolver::KernelDiffusionSolver() {
    serializerPtr = 0;
    pUtils = 0;
    serializeFlag = false;
    readFromFileFlag = false;
    haveCouplingTerms = false;
    serializeFrequency = 0;
    boxWatcherSteppable = 0;
    //    useBoxWatcher=false;
}

//////////////////////////////////////////////////////////////////////////////////////////////////////////////////////////////////////////
KernelDiffusionSolver::~KernelDiffusionSolver() {
    if (serializerPtr)
        delete serializerPtr;
    serializerPtr = 0;
}

//////////////////////////////////////////////////////////////////////////////////////////////////////////////////////////////////////////
void KernelDiffusionSolver::init(Simulator *simulator, CC3DXMLElement *_xmlData) {


    simPtr = simulator;
    this->simulator = simulator;
    potts = simulator->getPotts();
    automaton = potts->getAutomaton();

    ///getting cell inventory
    cellInventoryPtr = &potts->getCellInventory();

    ///getting field ptr from Potts3D
    cellFieldG = (WatchableField3D<CellG *> *) potts->getCellFieldG();
    fieldDim = cellFieldG->getDim();

    pUtils = simulator->getParallelUtils();

    update(_xmlData, true);

    numberOfFields = diffSecrFieldTuppleVec.size();
    CC3D_Log(LOG_DEBUG) << "Number of Fields: " << numberOfFields;

<<<<<<< HEAD

	//std::vector<DiffusionSecretionKernelFieldTupple> & diffSecrFieldTuppleVec=diffSecrFieldTuppleVec;

	numberOfFields=diffSecrFieldTuppleVec.size();
	Log(LOG_DEBUG) << "Number of Fields: " << numberOfFields;

	for(int i = 0 ; i < diffSecrFieldTuppleVec.size() ; ++i){
		Log(LOG_DEBUG) << "Field Name: " << diffSecrFieldTuppleVec[i].getDiffusionData()->fieldName;
	}
=======
    for (int i = 0; i < diffSecrFieldTuppleVec.size(); ++i) {
        CC3D_Log(LOG_DEBUG) << "Field Name: " << diffSecrFieldTuppleVec[i].getDiffusionData()->fieldName;
    }
>>>>>>> 6ed90e64

	vector<string> concentrationFieldNameVectorTmp; //temporary vector for field names
	///assign vector of field names
	concentrationFieldNameVectorTmp.assign(diffSecrFieldTuppleVec.size(),string(""));
<<<<<<< HEAD
	Log(LOG_DEBUG) << "diffSecrFieldTuppleVec.size()="<<diffSecrFieldTuppleVec.size();

	for(unsigned int i = 0 ; i < diffSecrFieldTuppleVec.size() ; ++i){
		concentrationFieldNameVectorTmp[i] = diffSecrFieldTuppleVec[i].diffData.fieldName;
		Log(LOG_DEBUG) << " concentrationFieldNameVector[i]="<<concentrationFieldNameVectorTmp[i];
	}


	Log(LOG_DEBUG) << "fieldDim.x: " << fieldDim.x << "  fieldDim.y: " << fieldDim.y << "  fieldDim.z: " << fieldDim.z << "\n";
=======
	CC3D_Log(LOG_DEBUG) << "diffSecrFieldTuppleVec.size()="<<diffSecrFieldTuppleVec.size();

    for (unsigned int i = 0; i < diffSecrFieldTuppleVec.size(); ++i) {
        concentrationFieldNameVectorTmp[i] = diffSecrFieldTuppleVec[i].diffData.fieldName;
        CC3D_Log(LOG_DEBUG) << " concentrationFieldNameVector[i]="<<concentrationFieldNameVectorTmp[i];
    }


	CC3D_Log(LOG_DEBUG) << "fieldDim.x: " << fieldDim.x << "  fieldDim.y: " << fieldDim.y << "  fieldDim.z: " << fieldDim.z;
>>>>>>> 6ed90e64

    ///allocate fields including scrartch field
    allocateDiffusableFieldVector(diffSecrFieldTuppleVec.size(), fieldDim);
    workFieldDim = concentrationFieldVector[0]->getInternalDim();

<<<<<<< HEAD
	//workFieldDim=Dim3D(fieldDim.x+2,fieldDim.y+2,fieldDim.z+2);
	/////allocate fields including scrartch field
	//if(!haveCouplingTerms){
		// Log(LOG_TRACE) << "Allocate Fields!!!!!!!!!!!!!!!1\n";
	//	allocateDiffusableFieldVector(diffSecrFieldTuppleVec.size()+1,workFieldDim); //+1 is for additional scratch field
	//}else{
	//	allocateDiffusableFieldVector(2*diffSecrFieldTuppleVec.size(),workFieldDim); //with coupling terms every field need to have its own scratch field
	//}
=======
    //here I need to copy field names from concentrationFieldNameVectorTmp to concentrationFieldNameVector
    //because concentrationFieldNameVector is reallocated with default values once I call allocateDiffusableFieldVector
>>>>>>> 6ed90e64

    for (unsigned int i = 0; i < concentrationFieldNameVectorTmp.size(); ++i) {
        concentrationFieldNameVector[i] = concentrationFieldNameVectorTmp[i];
    }

<<<<<<< HEAD
	for(unsigned int i=0 ; i < concentrationFieldNameVectorTmp.size() ; ++i){
		concentrationFieldNameVector[i]=concentrationFieldNameVectorTmp[i];
	}


	//register fields once they have been allocated
	for(unsigned int i = 0 ; i < diffSecrFieldTuppleVec.size() ; ++i){
		simPtr->registerConcentrationField(concentrationFieldNameVector[i] , concentrationFieldVector[i]);
		Log(LOG_DEBUG) << "registring field: "<<concentrationFieldNameVector[i]<<" field address="<<concentrationFieldVector[i];
	}
=======
>>>>>>> 6ed90e64

    //register fields once they have been allocated
    for (unsigned int i = 0; i < diffSecrFieldTuppleVec.size(); ++i) {
        simPtr->registerConcentrationField(concentrationFieldNameVector[i], concentrationFieldVector[i]);
        CC3D_Log(LOG_DEBUG) << "registring field: "<<concentrationFieldNameVector[i]<<" field address="<<concentrationFieldVector[i];
    }




    ///getting cell inventory
    cellInventoryPtr = &potts->getCellInventory();

<<<<<<< HEAD
		BoundaryStrategy::getInstance()->prepareNeighborListsBasedOnNeighborOrder(kernel[q]);
		tempmaxNeighborIndex.push_back(BoundaryStrategy::getInstance()->getMaxNeighborIndexFromNeighborOrder(kernel[q]));
	}
	for(int q = 0; q < tempmaxNeighborIndex.size(); q++) {
		Log(LOG_DEBUG) << tempmaxNeighborIndex[q];
	}
	Log(LOG_DEBUG) << "Kernel: " << max_kernel;
	BoundaryStrategy::getInstance()->prepareNeighborListsBasedOnNeighborOrder(max_kernel);
	maxNeighborIndex=BoundaryStrategy::getInstance()->getMaxNeighborIndexFromNeighborOrder(max_kernel);
	//   boundaryStrategy=BoundaryStrategy::getInstance();
	//   maxNeighborIndex=boundaryStrategy->getMaxNeighborIndexFromNeighborOrder(kernel);
	Neighbor neighbor;
	Point3D pt;
	pt.x = 0;
	pt.y = 0;
	pt.z = 0;
	int dis = 0;
	float tempDis = 0;

	for(unsigned int nIdx=0 ; nIdx <= maxNeighborIndex ; ++nIdx ){
		neighbor=boundaryStrategy->getNeighborDirect(const_cast<Point3D&>(pt),nIdx);

		if (tempDis != neighbor.distance) {
			dis++;
		}
		neighborDistance[ceil(neighbor.distance*1000)] = dis;
		tempDis = neighbor.distance;
=======
    ///getting field ptr from Potts3D
    cellFieldG = (WatchableField3D<CellG *> *) potts->getCellFieldG();
    fieldDim = cellFieldG->getDim();
    float max_kernel = 1;
    for (int q = 0; q < kernel.size(); q++) {
        if (max_kernel < kernel[q])
            max_kernel = kernel[q];

        BoundaryStrategy::getInstance()->prepareNeighborListsBasedOnNeighborOrder(kernel[q]);
        tempmaxNeighborIndex.push_back(
                BoundaryStrategy::getInstance()->getMaxNeighborIndexFromNeighborOrder(kernel[q]));
    }
    for (int q = 0; q < tempmaxNeighborIndex.size(); q++) {
        CC3D_Log(LOG_DEBUG) << tempmaxNeighborIndex[q];
>>>>>>> 6ed90e64
	}
	CC3D_Log(LOG_DEBUG) << "Kernel: " << max_kernel;
    BoundaryStrategy::getInstance()->prepareNeighborListsBasedOnNeighborOrder(max_kernel);
    maxNeighborIndex = BoundaryStrategy::getInstance()->getMaxNeighborIndexFromNeighborOrder(max_kernel);
    Neighbor neighbor;
    Point3D pt;
    pt.x = 0;
    pt.y = 0;
    pt.z = 0;
    int dis = 0;
    float tempDis = 0;

    for (unsigned int nIdx = 0; nIdx <= maxNeighborIndex; ++nIdx) {
        neighbor = boundaryStrategy->getNeighborDirect(const_cast<Point3D &>(pt), nIdx);

        if (tempDis != neighbor.distance) {
            dis++;
        }
        neighborDistance[ceil(neighbor.distance * 1000)] = dis;
        tempDis = neighbor.distance;
    }

    initializeKernel(simulator);

}


<<<<<<< HEAD



void KernelDiffusionSolver::initializeKernel(Simulator *simulator){
	numberOfFields=diffSecrFieldTuppleVec.size();
	Log(LOG_DEBUG) << "Number of Fields: " << numberOfFields;
	float diffConst;
	Point3D pt;
	pt.x = (fieldDim.x>1 ? fieldDim.x/2 : 0);
	pt.y = (fieldDim.y>1 ? fieldDim.y/2 : 0);
	pt.z = (fieldDim.z>1 ? fieldDim.z/2 : 0);

	cellFieldG=(WatchableField3D<CellG *> *)potts->getCellFieldG();
	fieldDim=cellFieldG->getDim();
	boundaryStrategy=BoundaryStrategy::getInstance();
	//    maxNeighborIndex=boundaryStrategy->getMaxNeighborIndexFromNeighborOrder(kernel);
	Neighbor neighbor;
	//    vector<int> vecMaxNeighborIndex;
	//    for(int q = 0; q < kernel.size(); q++) {
	//       BoundaryStrategy::getInstance()->prepareNeighborListsBasedOnNeighborOrder(kernel[q]);
	//       vecMaxNeighborIndex.push_back(BoundaryStrategy::getInstance()->getMaxNeighborIndexFromNeighborOrder(kernel[q]));
	//    }
	//   
	vector<float> Ker;
	Ker.assign(maxNeighborIndex+2,0.0);
	NKer.assign(numberOfFields,vector<float>(maxNeighborIndex+3,0.0));  //extra point for offset, extra point for <= issue, extra point for neighborhood offset
	int dimension = 0;
	dimension += (fieldDim.x > 1 ? 1 : 0); 
	dimension += (fieldDim.y > 1 ? 1 : 0); 
	dimension += (fieldDim.z > 1 ? 1 : 0); 
	Log(LOG_DEBUG) << "pt="<<pt;
	//new BEN
	for(int m=0; m < numberOfFields; m++) {
		float sum = 0;
		float normalize = 0;

		diffConst=diffSecrFieldTuppleVec[m].diffData.diffConst;
		decayConst=diffSecrFieldTuppleVec[m].diffData.decayConst;
		float ld = sqrt(diffConst);
		Log(LOG_DEBUG) <<  "Diffusion Constant: " << diffConst;
		Log(LOG_DEBUG) << "Decay Constant: " << decayConst;
		Log(LOG_DEBUG) << "Kernel: " << kernel[m];
		//       neighborIter;
		for(unsigned int nIdx=0 ; nIdx <= tempmaxNeighborIndex[m]; ++nIdx ){
			neighbor=boundaryStrategy->getNeighborDirect(const_cast<Point3D&>(pt),nIdx);
			Log(LOG_DEBUG) << "n.pt="<<neighbor.pt<<" distance="<<neighbor.distance;
			float temp = exp(-1.0*pow(neighbor.distance*coarseGrainFactorVec[m],2)/(4.0*ld*ld));
			sum += temp;
			Ker[nIdx+1] = temp;

		}

		float temp = exp(-1.0*pow(0.0,2)/(4.0*ld*ld));
		sum += temp;
		Ker[0] = temp;

		for(int i = 0; i < Ker.size(); i++) {
			NKer[m][i] = (Ker[i]/sum);  
		}

		if (decayConst > 0) {
			Log(LOG_DEBUG) << "Decay Const="<< exp(-decayConst);
=======
void KernelDiffusionSolver::initializeKernel(Simulator *simulator) {
    numberOfFields = diffSecrFieldTuppleVec.size();
    CC3D_Log(LOG_DEBUG) << "Number of Fields: " << numberOfFields;
    float diffConst;
    Point3D pt;
    pt.x = (fieldDim.x > 1 ? fieldDim.x / 2 : 0);
    pt.y = (fieldDim.y > 1 ? fieldDim.y / 2 : 0);
    pt.z = (fieldDim.z > 1 ? fieldDim.z / 2 : 0);

    cellFieldG = (WatchableField3D<CellG *> *) potts->getCellFieldG();
    fieldDim = cellFieldG->getDim();
    boundaryStrategy = BoundaryStrategy::getInstance();
    Neighbor neighbor;
    
    vector<float> Ker;
    Ker.assign(maxNeighborIndex + 2, 0.0);
    NKer.assign(numberOfFields, vector<float>(maxNeighborIndex + 3, 0.0));  //extra point for offset, extra point for <= issue, extra point for neighborhood offset
    int dimension = 0;
    dimension += (fieldDim.x > 1 ? 1 : 0);
    dimension += (fieldDim.y > 1 ? 1 : 0);
    dimension += (fieldDim.z > 1 ? 1 : 0);
    CC3D_Log(LOG_DEBUG) << "pt="<<pt;
    //new BEN
    for (int m = 0; m < numberOfFields; m++) {
        float sum = 0;
        float normalize = 0;

        diffConst = diffSecrFieldTuppleVec[m].diffData.diffConst;
        decayConst = diffSecrFieldTuppleVec[m].diffData.decayConst;
        float ld = sqrt(diffConst);
        CC3D_Log(LOG_DEBUG) <<  "Diffusion Constant: " << diffConst;
        CC3D_Log(LOG_DEBUG) << "Decay Constant: " << decayConst;
        CC3D_Log(LOG_DEBUG) << "Kernel: " << kernel[m];
        //       neighborIter;
        for (unsigned int nIdx = 0; nIdx <= tempmaxNeighborIndex[m]; ++nIdx) {
            neighbor = boundaryStrategy->getNeighborDirect(const_cast<Point3D &>(pt), nIdx);
            CC3D_Log(LOG_DEBUG) << "n.pt="<<neighbor.pt<<" distance="<<neighbor.distance;
            float temp = exp(-1.0 * pow(neighbor.distance * coarseGrainFactorVec[m], 2) / (4.0 * ld * ld));
            sum += temp;
            Ker[nIdx + 1] = temp;

        }

        float temp = exp(-1.0 * pow(0.0, 2) / (4.0 * ld * ld));
        sum += temp;
        Ker[0] = temp;

        for (int i = 0; i < Ker.size(); i++) {
            NKer[m][i] = (Ker[i] / sum);
        }

		if (decayConst > 0) {
			CC3D_Log(LOG_DEBUG) << "Decay Const="<< exp(-decayConst);
>>>>>>> 6ed90e64
			for(int i = 0; i < Ker.size(); i++) {
				NKer[m][i] = NKer[m][i]*exp(-decayConst);
			}
		}
<<<<<<< HEAD
		NKer[m][Ker.size()] = NKer[m][Ker.size()-1]; 
		Log(LOG_DEBUG) << "maxNeighborIndex: " << maxNeighborIndex;
		Log(LOG_DEBUG) << "Ker.size(): " << Ker.size();

		for(int i = 0; i < Ker.size(); i++) {
			Log(LOG_DEBUG) << "NKer: " << NKer[m][i] << "  i: " << i;
		}
	}
	Log(LOG_DEBUG) << "fieldDim.x: " << fieldDim.x << "  fieldDim.y: " << fieldDim.y << "  fieldDim.z: " << fieldDim.z << "\n";
=======
		NKer[m][Ker.size()] = NKer[m][Ker.size()-1];
		CC3D_Log(LOG_DEBUG) << "maxNeighborIndex: " << maxNeighborIndex;
        CC3D_Log(LOG_DEBUG) << "Ker.size(): " << Ker.size();

        for (int i = 0; i < Ker.size(); i++) {
            CC3D_Log(LOG_DEBUG) << "NKer: " << NKer[m][i] << "  i: " << i;
        }
    }
    CC3D_Log(LOG_DEBUG) << "fieldDim.x: " << fieldDim.x << "  fieldDim.y: " << fieldDim.y << "  fieldDim.z: " << fieldDim.z;
>>>>>>> 6ed90e64
}

//////////////////////////////////////////////////////////////////////////////////////////////////////////////////////////////////////////
void KernelDiffusionSolver::extraInit(Simulator *simulator) {
    if ((serializeFlag || readFromFileFlag) && !serializerPtr) {
        serializerPtr = new KernelDiffusionSolverSerializer();
        serializerPtr->solverPtr = this;
    }

    if (serializeFlag) {
        simulator->registerSerializer(serializerPtr);
    }

}

<<<<<<< HEAD
void KernelDiffusionSolver::handleEvent(CC3DEvent & _event){
	Log(LOG_TRACE) << " THIS IS EVENT HANDLE FOR FAST DIFFUSION 2D FE";
=======
void KernelDiffusionSolver::handleEvent(CC3DEvent &_event) {
    CC3D_Log(LOG_TRACE) << " THIS IS EVENT HANDLE FOR FAST DIFFUSION 2D FE";
>>>>>>> 6ed90e64
	if (_event.id==LATTICE_RESIZE){
		throw CC3DException(
                "KernelDiffusionSolver works only with simulations with full periodic boundary conditions and lattice resizing is not supported for such simulations");
    }
}


//////////////////////////////////////////////////////////////////////////////////////////////////////////////////////////////////////////
void KernelDiffusionSolver::start() {
	if (simPtr->getRestartEnabled()){
		return ;  // we will not initialize cells if restart flag is on
	}
<<<<<<< HEAD
	Log(LOG_DEBUG) << "initialzieConcentration\n";
	initializeConcentration();
}

//////////////////////////////////////////////////////////////////////////////////////////////////////////////////////////////////////////

void KernelDiffusionSolver::initializeConcentration(){

	for(unsigned int i = 0 ; i <diffSecrFieldTuppleVec.size() ; ++i){
		if(!diffSecrFieldTuppleVec[i].diffData.initialConcentrationExpression.empty()){
			initializeFieldUsingEquation(concentrationFieldVector[i],diffSecrFieldTuppleVec[i].diffData.initialConcentrationExpression);
			continue;
		}
		if(diffSecrFieldTuppleVec[i].diffData.concentrationFileName.empty()) continue;
		Log(LOG_DEBUG) << "fail-safe initialization "<<diffSecrFieldTuppleVec[i].diffData.concentrationFileName;
		readConcentrationField(diffSecrFieldTuppleVec[i].diffData.concentrationFileName,concentrationFieldVector[i]);
	}

	// diffSecrFieldTuppleVec.size() = 1; concentrationFieldVector.size() = 2
	Log(LOG_DEBUG) << "numberOfFields = " << numberOfFields << "\tdiffSecrFieldTuppleVec.size() = " << diffSecrFieldTuppleVec.size() << "\tconcentrationFieldVector.size() = " << concentrationFieldVector.size();
=======
	CC3D_Log(LOG_DEBUG) << "initialzieConcentration";
    initializeConcentration();
}

//////////////////////////////////////////////////////////////////////////////////////////////////////////////////////////////////////////

void KernelDiffusionSolver::initializeConcentration() {

    for (unsigned int i = 0; i < diffSecrFieldTuppleVec.size(); ++i) {
        if (!diffSecrFieldTuppleVec[i].diffData.initialConcentrationExpression.empty()) {
            initializeFieldUsingEquation(concentrationFieldVector[i],
                                         diffSecrFieldTuppleVec[i].diffData.initialConcentrationExpression);
            continue;
        }
        if (diffSecrFieldTuppleVec[i].diffData.concentrationFileName.empty()) continue;
        CC3D_Log(LOG_DEBUG) << "fail-safe initialization "<<diffSecrFieldTuppleVec[i].diffData.concentrationFileName;
        readConcentrationField(diffSecrFieldTuppleVec[i].diffData.concentrationFileName, concentrationFieldVector[i]);
    }

    // diffSecrFieldTuppleVec.size() = 1; concentrationFieldVector.size() = 2
    CC3D_Log(LOG_DEBUG) << "numberOfFields = " << numberOfFields << "\tdiffSecrFieldTuppleVec.size() = " << diffSecrFieldTuppleVec.size() << "\tconcentrationFieldVector.size() = " << concentrationFieldVector.size();
>>>>>>> 6ed90e64
}


//////////////////////////////////////////////////////////////////////////////////////////////////////////////////////////////////////////

void KernelDiffusionSolver::secreteOnContactSingleField(unsigned int idx) {

    SecretionData &secrData = diffSecrFieldTuppleVec[idx].secrData;

    std::map<unsigned char, SecretionOnContactData>::iterator mitrShared;
    std::map<unsigned char, SecretionOnContactData>::iterator end_mitr = secrData.typeIdSecrOnContactDataMap.end();


    ConcentrationField_t &concentrationField = *concentrationFieldVector[idx];
    //Array3D_t & concentrationArray = concentrationFieldPtr->getContainer();


    std::map<unsigned char, float> *contactCellMapMediumPtr;
    std::map<unsigned char, float> *contactCellMapPtr;


    bool secreteInMedium = false;
    //the assumption is that medium has type ID 0
    mitrShared = secrData.typeIdSecrOnContactDataMap.find(automaton->getTypeId("Medium"));

    if (mitrShared != end_mitr) {
        secreteInMedium = true;
        contactCellMapMediumPtr = &(mitrShared->second.contactCellMap);
    }



//HAVE TO WATCH OUT FOR SHARED/PRIVATE VARIABLES

//Kernel solvers do not use box watchers
    pUtils->prepareParallelRegionFESolvers();
#pragma omp parallel
    {

        std::map<unsigned char, SecretionOnContactData>::iterator mitr;
        std::map<unsigned char, float>::iterator mitrTypeConst;

        float currentConcentration;
        float secrConst;
        float secrConstMedium = 0.0;

        CellG *currentCellPtr;
        Point3D pt;
        Neighbor n;
        CellG *nCell = 0;
        WatchableField3D<CellG *> *fieldG = (WatchableField3D<CellG *> *) potts->getCellFieldG();
        unsigned char type;

        int threadNumber = pUtils->getCurrentWorkNodeNumber();

        //secretion is partitioned in the same way as we do partitioning of FE solver without box watcher
        Dim3D minDim;
        Dim3D maxDim;

        minDim = pUtils->getFESolverPartition(threadNumber).first;
        maxDim = pUtils->getFESolverPartition(threadNumber).second;


        for (int z = minDim.z; z < maxDim.z; z++)
            for (int y = minDim.y; y < maxDim.y; y++)
                for (int x = minDim.x; x < maxDim.x; x++) {
                    pt = Point3D(x - 1, y - 1, z - 1);
                    ///**
                    currentCellPtr = cellFieldG->getQuick(pt);
                    //             currentCellPtr=cellFieldG->get(pt);
                    currentConcentration = concentrationField.getDirect(x, y, z);

                    if (secreteInMedium && !currentCellPtr) {
                        for (int i = 0; i <= maxNeighborIndex/*offsetVec.size()*/ ; ++i) {
                            n = boundaryStrategy->getNeighborDirect(pt, i);
                            if (!n.distance)//not a valid neighbor
                                continue;
                            ///**
                            nCell = fieldG->get(n.pt);
                            //                      nCell = fieldG->get(n.pt);
                            if (nCell)
                                type = nCell->type;
                            else
                                type = 0;

                            mitrTypeConst = contactCellMapMediumPtr->find(type);

                            if (mitrTypeConst != contactCellMapMediumPtr->end()) {//OK to secrete, contact detected
                                secrConstMedium = mitrTypeConst->second;

                                concentrationField.setDirect(x, y, z, currentConcentration + secrConstMedium);
                            }
                        }
                        continue;
                    }

                    if (currentCellPtr) {
                        mitr = secrData.typeIdSecrOnContactDataMap.find(currentCellPtr->type);
                        if (mitr != end_mitr) {

                            contactCellMapPtr = &(mitr->second.contactCellMap);

                            for (int i = 0; i <= maxNeighborIndex/*offsetVec.size() */; ++i) {

                                n = boundaryStrategy->getNeighborDirect(pt, i);
                                if (!n.distance)//not a valid neighbor
                                    continue;
                                ///**
                                nCell = fieldG->get(n.pt);
                                //                      nCell = fieldG->get(n.pt);
                                if (nCell)
                                    type = nCell->type;
                                else
                                    type = 0;

                                if (currentCellPtr == nCell)
                                    continue; //skip secretion in pixels belongin to the same cell

                                mitrTypeConst = contactCellMapPtr->find(type);
                                if (mitrTypeConst != contactCellMapPtr->end()) {//OK to secrete, contact detected
                                    secrConst = mitrTypeConst->second;
                                    //                         concentrationField->set(pt,currentConcentration+secrConst);
                                    concentrationField.setDirect(x, y, z, currentConcentration + secrConst);
                                }
                            }
                        }
                    }
                }
    }


}

//////////////////////////////////////////////////////////////////////////////////////////////////////////////////////////////////////////
void KernelDiffusionSolver::secreteSingleField(unsigned int idx) {

    SecretionData &secrData = diffSecrFieldTuppleVec[idx].secrData;

    float maxUptakeInMedium = 0.0;
    float relativeUptakeRateInMedium = 0.0;
    float secrConstMedium = 0.0;

    std::map<unsigned char, float>::iterator mitrShared;
    std::map<unsigned char, float>::iterator end_mitr = secrData.typeIdSecrConstMap.end();
    std::map<unsigned char, UptakeData>::iterator mitrUptakeShared;
    std::map<unsigned char, UptakeData>::iterator end_mitrUptake = secrData.typeIdUptakeDataMap.end();



    //ConcentrationField_t & concentrationField=*concentrationFieldVector[idx];

    ConcentrationField_t &concentrationField = *concentrationFieldVector[idx];
    //Array3D_t & concentrationArray = concentrationFieldPtr->getContainer();

    bool doUptakeFlag = false;
    bool uptakeInMediumFlag = false;
    bool secreteInMedium = false;
    //the assumption is that medium has type ID 0
    mitrShared = secrData.typeIdSecrConstMap.find(automaton->getTypeId("Medium"));

    if (mitrShared != end_mitr) {
        secreteInMedium = true;
        secrConstMedium = mitrShared->second;
    }

    //uptake for medium setup
    if (secrData.typeIdUptakeDataMap.size()) {
        doUptakeFlag = true;
    }
    //uptake for medium setup
    if (doUptakeFlag) {
        mitrUptakeShared = secrData.typeIdUptakeDataMap.find(automaton->getTypeId("Medium"));
        if (mitrUptakeShared != end_mitrUptake) {
            maxUptakeInMedium = mitrUptakeShared->second.maxUptake;
            relativeUptakeRateInMedium = mitrUptakeShared->second.relativeUptakeRate;
            uptakeInMediumFlag = true;

        }
    }



//HAVE TO WATCH OUT FOR SHARED/PRIVATE VARIABLES

//Kernel solvers do not use box watchers
    pUtils->prepareParallelRegionFESolvers();
#pragma omp parallel
    {

        CellG *currentCellPtr;
        //Field3DImpl<float> * concentrationField=concentrationFieldVector[idx];
        float currentConcentration;
        float secrConst;


        std::map<unsigned char, float>::iterator mitr;
        std::map<unsigned char, UptakeData>::iterator mitrUptake;

        Point3D pt;
        int threadNumber = pUtils->getCurrentWorkNodeNumber();

        //secretion is partitioned in the same way as we do partitioning of FE solver without box watcher
        Dim3D minDim;
        Dim3D maxDim;

        minDim = pUtils->getFESolverPartition(threadNumber).first;
        maxDim = pUtils->getFESolverPartition(threadNumber).second;


<<<<<<< HEAD
					pt=Point3D(x-1,y-1,z-1);
					Log(LOG_TRACE) << "pt="<<pt<<" is valid "<<cellFieldG->isValid(pt);
					///**
					currentCellPtr=cellFieldG->getQuick(pt);
					//             currentCellPtr=cellFieldG->get(pt);
					Log(LOG_TRACE) << "THIS IS PTR="<<currentCellPtr;

					//             if(currentCellPtr)
									// Log(LOG_TRACE) << "This is id="<<currentCellPtr->id;
					//currentConcentration = concentrationField.getDirect(x,y,z);

					currentConcentration = concentrationField.getDirect(x,y,z);

					if(secreteInMedium && ! currentCellPtr){
						concentrationField.setDirect(x,y,z,currentConcentration+secrConstMedium);
					}

					if(currentCellPtr){
						mitr=secrData.typeIdSecrConstMap.find(currentCellPtr->type);
						if(mitr!=end_mitr){
							secrConst=mitr->second;
							concentrationField.setDirect(x,y,z,currentConcentration+secrConst);
						}
					}

					if(doUptakeFlag){
						if(uptakeInMediumFlag && ! currentCellPtr){
							if(currentConcentration*relativeUptakeRateInMedium>maxUptakeInMedium){
								concentrationField.setDirect(x,y,z,concentrationField.getDirect(x,y,z)-maxUptakeInMedium);
							}else{
								concentrationField.setDirect(x,y,z,concentrationField.getDirect(x,y,z) - currentConcentration*relativeUptakeRateInMedium);
							}
						}
						if(currentCellPtr){

							mitrUptake=secrData.typeIdUptakeDataMap.find(currentCellPtr->type);
							if(mitrUptake!=end_mitrUptake){
								if(currentConcentration*mitrUptake->second.relativeUptakeRate > mitrUptake->second.maxUptake){
									concentrationField.setDirect(x,y,z,concentrationField.getDirect(x,y,z)-mitrUptake->second.maxUptake);
									Log(LOG_TRACE) << " uptake concentration="<< currentConcentration<<" relativeUptakeRate="<<mitrUptake->second.relativeUptakeRate<<" subtract="<<mitrUptake->second.maxUptake;								}else{
									Log(LOG_TRACE) << "concentration="<< currentConcentration<<" relativeUptakeRate="<<mitrUptake->second.relativeUptakeRate<<" subtract="<<currentConcentration*mitrUptake->second.relativeUptakeRate;
									concentrationField.setDirect(x,y,z,concentrationField.getDirect(x,y,z)- currentConcentration*mitrUptake->second.relativeUptakeRate);
								}
							}
						}
					}
				}
	}
=======
        for (int z = minDim.z; z < maxDim.z; z++)
            for (int y = minDim.y; y < maxDim.y; y++)
                for (int x = minDim.x; x < maxDim.x; x++) {

                    pt = Point3D(x - 1, y - 1, z - 1);
                    CC3D_Log(LOG_TRACE) << "pt="<<pt<<" is valid "<<cellFieldG->isValid(pt);
                    ///**
                    currentCellPtr = cellFieldG->getQuick(pt);
                    //             currentCellPtr=cellFieldG->get(pt);
                    CC3D_Log(LOG_TRACE) << "THIS IS PTR="<<currentCellPtr;

					//             if(currentCellPtr)
									// CC3D_Log(LOG_TRACE) << "This is id="<<currentCellPtr->id;
                    //currentConcentration = concentrationField.getDirect(x,y,z);

                    currentConcentration = concentrationField.getDirect(x, y, z);

                    if (secreteInMedium && !currentCellPtr) {
                        concentrationField.setDirect(x, y, z, currentConcentration + secrConstMedium);
                    }

                    if (currentCellPtr) {
                        mitr = secrData.typeIdSecrConstMap.find(currentCellPtr->type);
                        if (mitr != end_mitr) {
                            secrConst = mitr->second;
                            concentrationField.setDirect(x, y, z, currentConcentration + secrConst);
                        }
                    }

                    if (doUptakeFlag) {
                        if (uptakeInMediumFlag && !currentCellPtr) {
                            if (currentConcentration * relativeUptakeRateInMedium > maxUptakeInMedium) {
                                concentrationField.setDirect(x, y, z,
                                                             concentrationField.getDirect(x, y, z) - maxUptakeInMedium);
                            } else {
                                concentrationField.setDirect(x, y, z, concentrationField.getDirect(x, y, z) -
                                                                      currentConcentration *
                                                                      relativeUptakeRateInMedium);
                            }
                        }
                        if (currentCellPtr) {

                            mitrUptake = secrData.typeIdUptakeDataMap.find(currentCellPtr->type);
                            if (mitrUptake != end_mitrUptake) {
                                if (currentConcentration * mitrUptake->second.relativeUptakeRate >
                                    mitrUptake->second.maxUptake) {
                                    concentrationField.setDirect(x, y, z, concentrationField.getDirect(x, y, z) -
                                                                          mitrUptake->second.maxUptake);
                                    CC3D_Log(LOG_TRACE) << " uptake concentration="<< currentConcentration<<" relativeUptakeRate="<<mitrUptake->second.relativeUptakeRate<<" subtract="<<mitrUptake->second.maxUptake;								}else{
									CC3D_Log(LOG_TRACE) << "concentration="<< currentConcentration<<" relativeUptakeRate="<<mitrUptake->second.relativeUptakeRate<<" subtract="<<currentConcentration*mitrUptake->second.relativeUptakeRate;
                                    concentrationField.setDirect(x, y, z, concentrationField.getDirect(x, y, z) -
                                                                          currentConcentration *
                                                                          mitrUptake->second.relativeUptakeRate);
                                }
                            }
                        }
                    }
                }
    }
>>>>>>> 6ed90e64


}


//////////////////////////////////////////////////////////////////////////////////////////////////////////////////////////////////////////
void KernelDiffusionSolver::secreteConstantConcentrationSingleField(unsigned int idx) {
    SecretionData &secrData = diffSecrFieldTuppleVec[idx].secrData;

    std::map<unsigned char, float>::iterator mitrShared;
    std::map<unsigned char, float>::iterator end_mitr = secrData.typeIdSecrConstConstantConcentrationMap.end();


    float secrConstMedium = 0.0;

    ConcentrationField_t &concentrationField = *concentrationFieldVector[idx];
    //Array3D_t & concentrationArray = concentrationFieldPtr->getContainer();

    bool secreteInMedium = false;
    //the assumption is that medium has type ID 0
    mitrShared = secrData.typeIdSecrConstConstantConcentrationMap.find(automaton->getTypeId("Medium"));

    if (mitrShared != end_mitr) {
        secreteInMedium = true;
        secrConstMedium = mitrShared->second;
    }


//HAVE TO WATCH OUT FOR SHARED/PRIVATE VARIABLES

//Kernel solvers do not use box watchers
    pUtils->prepareParallelRegionFESolvers();;

#pragma omp parallel
<<<<<<< HEAD
	{	

		CellG *currentCellPtr;
		//Field3DImpl<float> * concentrationField=concentrationFieldVector[idx];
		float currentConcentration;
		float secrConst;
		
		std::map<unsigned char,float>::iterator mitr;

		Point3D pt;
		int threadNumber=pUtils->getCurrentWorkNodeNumber();

		//secretion is partitioned in the same way as we do partitioning of FE solver without box watcher
		Dim3D minDim;		
		Dim3D maxDim;
		
		minDim=pUtils->getFESolverPartition(threadNumber).first;
		maxDim=pUtils->getFESolverPartition(threadNumber).second;


		for (int z = minDim.z; z < maxDim.z; z++)
			for (int y = minDim.y; y < maxDim.y; y++)
				for (int x = minDim.x; x < maxDim.x; x++){

				pt=Point3D(x-1,y-1,z-1);
				Log(LOG_TRACE) << "pt="<<pt<<" is valid "<<cellFieldG->isValid(pt);
				///**
				currentCellPtr=cellFieldG->getQuick(pt);
				//             currentCellPtr=cellFieldG->get(pt);
				Log(LOG_TRACE) << "THIS IS PTR="<<currentCellPtr;

				//             if(currentCellPtr)
				// 				  Log(LOG_TRACE) << "This is id="<<currentCellPtr->id;
				//currentConcentration = concentrationArray[x][y][z];

				if(secreteInMedium && ! currentCellPtr){
					concentrationField.setDirect(x,y,z,secrConstMedium);
				}

				if(currentCellPtr){
					mitr=secrData.typeIdSecrConstConstantConcentrationMap.find(currentCellPtr->type);
					if(mitr!=end_mitr){
						secrConst=mitr->second;
						concentrationField.setDirect(x,y,z,secrConst);
					}
				}
			}
	}
=======
    {
>>>>>>> 6ed90e64

        CellG *currentCellPtr;
        //Field3DImpl<float> * concentrationField=concentrationFieldVector[idx];
        float currentConcentration;
        float secrConst;

        std::map<unsigned char, float>::iterator mitr;

        Point3D pt;
        int threadNumber = pUtils->getCurrentWorkNodeNumber();

        //secretion is partitioned in the same way as we do partitioning of FE solver without box watcher
        Dim3D minDim;
        Dim3D maxDim;

        minDim = pUtils->getFESolverPartition(threadNumber).first;
        maxDim = pUtils->getFESolverPartition(threadNumber).second;

<<<<<<< HEAD
//////////////////////////////////////////////////////////////////////////////////////////////////////////////////////////////////////////
void KernelDiffusionSolver::secrete() {
	Log(LOG_TRACE) << "secreting ";
	for(unsigned int i = 0 ; i < diffSecrFieldTuppleVec.size() ; ++i ){
		Log(LOG_TRACE) << "secreting field= "<<" i="<<i;
		for(unsigned int j = 0 ; j <diffSecrFieldTuppleVec[i].secrData.secretionFcnPtrVec.size() ; ++j){
			(this->*diffSecrFieldTuppleVec[i].secrData.secretionFcnPtrVec[j])(i);
=======
>>>>>>> 6ed90e64

        for (int z = minDim.z; z < maxDim.z; z++)
            for (int y = minDim.y; y < maxDim.y; y++)
                for (int x = minDim.x; x < maxDim.x; x++) {

                    pt = Point3D(x - 1, y - 1, z - 1);
                    CC3D_Log(LOG_TRACE) << "pt="<<pt<<" is valid "<<cellFieldG->isValid(pt);
                    ///**
                    currentCellPtr = cellFieldG->getQuick(pt);
                    //             currentCellPtr=cellFieldG->get(pt);
                    CC3D_Log(LOG_TRACE) << "THIS IS PTR="<<currentCellPtr;

                    //             if(currentCellPtr)
                    // 				  CC3D_Log(LOG_TRACE) << "This is id="<<currentCellPtr->id;
                    //currentConcentration = concentrationArray[x][y][z];

                    if (secreteInMedium && !currentCellPtr) {
                        concentrationField.setDirect(x, y, z, secrConstMedium);
                    }

                    if (currentCellPtr) {
                        mitr = secrData.typeIdSecrConstConstantConcentrationMap.find(currentCellPtr->type);
                        if (mitr != end_mitr) {
                            secrConst = mitr->second;
                            concentrationField.setDirect(x, y, z, secrConst);
                        }
                    }
                }
    }


}


//////////////////////////////////////////////////////////////////////////////////////////////////////////////////////////////////////////
<<<<<<< HEAD
//void KernelDiffusionSolver::step(const unsigned int _currentStep) {
//
//
//
//
//	currentStep=_currentStep;
// Log(LOG_TRACE) << "Current Step: " << currentStep;
//	cellFieldG=(WatchableField3D<CellG *> *)potts->getCellFieldG();
//	fieldDim = cellFieldG->getDim();
//	Point3D pt;
//	Point3D ptCoarseGrained;
//
//	boundaryStrategy=BoundaryStrategy::getInstance();
//	//     maxNeighborIndex=boundaryStrategy->getMaxNeighborIndexFromNeighborOrder(kernel);
//	Neighbor neighbor;
//
//	CellG *currentCellPtr;   
//	float secrConst;
//	//     workFieldDim=Dim3D(fieldDim.x,fieldDim.y,fieldDim.z);
//
//	secrete();
//
//
//	for(int i=0; i < numberOfFields; i++) {
	// 			  Log(LOG_TRACE) << "NumberOfFields: " << numberOfFields;
// 				  Log(LOG_TRACE) << "Number of ConcentrationFields: " << concentrationFieldVector.size();
//		//SecretionData & secrData=diffSecrFieldTuppleVec[i].secrData;
//		//std::map<unsigned char,float>::iterator mitr;
//		//std::map<unsigned char,float>::iterator end_mitr=secrData.typeIdSecrConstMap.end();
//
//		if(diffSecrFieldTuppleVec[i].diffData.diffConst==0.0 && diffSecrFieldTuppleVec[i].diffData.decayConst==0.0){
//			continue; //skip solving of the equation if diffusion and decay constants are 0
//		}
//
//		//Here we temporarily set Dim in BoundaryStrategy to reduced size we have to reset it back to the original size once we are done the field
//		unsigned int coarseGrainFactor= coarseGrainFactorVec[i];
//
//		Dim3D originalDim = fieldDim;
//		Dim3D workFieldDimTmp;
//		workFieldDimTmp.x=(fieldDim.x/coarseGrainFactor>0?fieldDim.x/coarseGrainFactor:1);
//		workFieldDimTmp.y=(fieldDim.y/coarseGrainFactor>0?fieldDim.y/coarseGrainFactor:1);
//		workFieldDimTmp.z=(fieldDim.z/coarseGrainFactor>0?fieldDim.z/coarseGrainFactor:1);
//
//
//		boundaryStrategy->setDim(workFieldDimTmp);
//
//
//		ConcentrationField_t & concentrationField = *concentrationFieldVector[i];
//		ConcentrationField_t * concentrationFieldPtr = concentrationFieldVector[i];
//		//ConcentrationField_t * scratchFieldPtr;
//		//scratchFieldPtr=concentrationFieldVector[diffSecrFieldTuppleVec.size()];
//		//Array3D_t & scratchArray = scratchFieldPtr->getContainer();
//		//        sleep(2);
//
//		for (unsigned int z = 0; z < workFieldDimTmp.z; z++) {
//			for (unsigned int y = 0; y < workFieldDimTmp.y; y++){
//				for (unsigned int x = 0; x < workFieldDimTmp.x; x++){
//
//					float value = 0.0;
//					float zero_val = 0.0;
//					pt=Point3D(x*coarseGrainFactor , y*coarseGrainFactor , z*coarseGrainFactor);
//					ptCoarseGrained=Point3D(x,y,z);
//					//                 currentCellPtr=cellFieldG->get(pt);
//
//					value += concentrationField.getDirect(pt.x+1,pt.y+1,pt.z+1)*NKer[i][0];
//   				  Log(LOG_TRACE) << "pt="<<pt;
					// Log(LOG_TRACE) << "pt.x: " << pt.x+1 << " pt.y: " << pt.y+1 << " value: " << concentrationArray[pt.x+1][pt.y+1];
					// Log(LOG_TRACE) << "pt.x: " << pt.x+1 << " pt.y: " << pt.y+1;
//
//					for(unsigned int nIdx=0 ; nIdx < tempmaxNeighborIndex[i]+1; ++nIdx ){
//						neighbor=boundaryStrategy->getNeighborDirect(const_cast<Point3D&>(ptCoarseGrained),nIdx);
// 											  Log(LOG_TRACE) << "neighbor.pt.x: " << neighbor.pt.x << " neighbor.pt.y: " << neighbor.pt.y;
//
//						if(!neighbor.distance){
// 													 Log(LOG_TRACE) << "//if distance is 0 then the neighbor returned is invalid \n";
//							//if distance is 0 then the neighbor returned is invalid
//							continue;
//						}
// 											  Log(LOG_TRACE) <<  "neighbor.pt.x: " << neighbor.pt.x+1 << " neighbor.pt.y: " << neighbor.pt.y+1 << " value: " << 
//						//                          concentrationArray[neighbor.pt.x+1][neighbor.pt.y+1][neighbor.pt.z+1] << " NKer[i][nIdx]: " << NKer[i][nIdx+1] << "\n";
// 											  Log(LOG_TRACE) << "Distance: " << neighbor.distance << " Adjusted Distance: " << neighborDistance[ceil(neighbor.distance*1000)];
// 						  Log(LOG_TRACE) << " neighbor="<<neighbor.pt<<" neighbor.x="<<neighbor.pt.x*coarseGrainFactor<<" neighbor.y="<<neighbor.pt.y*coarseGrainFactor;
//						value += concentrationField.getDirect(neighbor.pt.x*coarseGrainFactor+1,neighbor.pt.y*coarseGrainFactor+1,neighbor.pt.z*coarseGrainFactor+1)*NKer[i][nIdx+1];
//
//					}
//					concentrationField.setDirectSwap(pt.x+1,pt.y+1,pt.z+1,value+zero_val);					
//					//                 if(coarseGrainFactor>1)
//					writePixelValue(Point3D(pt.x,pt.y,pt.z),concentrationField.getDirectSwap(pt.x+1,pt.y+1,pt.z+1),  coarseGrainFactor,concentrationField);               
//				}
//			}
//		}
//		//scrarch2Concentration(scratchFieldPtr,concentrationFieldPtr);
//		concentrationField.swapArrays();
//		//have to reset Dim in boundary Strategy to original value otherwise you will buggy simulation
//		boundaryStrategy->setDim(originalDim);
//	}
//
//	if(serializeFrequency>0 && serializeFlag && !(_currentStep % serializeFrequency)){
//		serializerPtr->setCurrentStep(currentStep);
//		serializerPtr->serialize();
//	}
//}
=======
void KernelDiffusionSolver::secrete() {
    CC3D_Log(LOG_TRACE) << "secreting ";
    for (unsigned int i = 0; i < diffSecrFieldTuppleVec.size(); ++i) {
        CC3D_Log(LOG_TRACE) << "secreting field= "<<" i="<<i;
        for (unsigned int j = 0; j < diffSecrFieldTuppleVec[i].secrData.secretionFcnPtrVec.size(); ++j) {
            (this->*diffSecrFieldTuppleVec[i].secrData.secretionFcnPtrVec[j])(i);

            //          (this->*secrDataVec[i].secretionFcnPtrVec[j])(i);
        }


    }


}
>>>>>>> 6ed90e64


void KernelDiffusionSolver::step(const unsigned int _currentStep) {

    secrete();
    diffuse();

    if (serializeFrequency > 0 && serializeFlag && !(_currentStep % serializeFrequency)) {
        serializerPtr->setCurrentStep(currentStep);
        serializerPtr->serialize();
    }


}

<<<<<<< HEAD
void KernelDiffusionSolver::diffuse(){

	for(int idx=0; idx < numberOfFields; idx++){
		diffuseSingleField(idx);
	}

}
void KernelDiffusionSolver::diffuseSingleField(unsigned int idx){


	cellFieldG=(WatchableField3D<CellG *> *)potts->getCellFieldG();
	fieldDim = cellFieldG->getDim();
=======
void KernelDiffusionSolver::diffuse() {
>>>>>>> 6ed90e64

    for (int idx = 0; idx < numberOfFields; idx++) {
        diffuseSingleField(idx);
    }

}

void KernelDiffusionSolver::diffuseSingleField(unsigned int idx) {


    cellFieldG = (WatchableField3D<CellG *> *) potts->getCellFieldG();
    fieldDim = cellFieldG->getDim();

    boundaryStrategy = BoundaryStrategy::getInstance();


    if (diffSecrFieldTuppleVec[idx].diffData.diffConst == 0.0 &&
        diffSecrFieldTuppleVec[idx].diffData.decayConst == 0.0) {
        return; //skip solving of the equation if diffusion and decay constants are 0
    }

    //Here we temporarily set Dim in BoundaryStrategy to reduced size we have to reset it back to the original size once we are done the field
    unsigned int coarseGrainFactor = coarseGrainFactorVec[idx];

    Dim3D originalDim = fieldDim;
    Dim3D workFieldDimTmp;
    workFieldDimTmp.x = (fieldDim.x / coarseGrainFactor > 0 ? fieldDim.x / coarseGrainFactor : 1);
    workFieldDimTmp.y = (fieldDim.y / coarseGrainFactor > 0 ? fieldDim.y / coarseGrainFactor : 1);
    workFieldDimTmp.z = (fieldDim.z / coarseGrainFactor > 0 ? fieldDim.z / coarseGrainFactor : 1);

    //partition is calculated in the same way as for the boxwatcher diffusion. Because of the possible coarse grain factor we have to make sure
    // to calculate partition each time we solve the equation
    Dim3D minDimBW(0, 0, 0);
    Dim3D maxDimBW = workFieldDimTmp;
    pUtils->calculateKernelSolverPartition(minDimBW, maxDimBW);


    boundaryStrategy->setDim(workFieldDimTmp);


    ConcentrationField_t &concentrationField = *concentrationFieldVector[idx];
    ConcentrationField_t *concentrationFieldPtr = concentrationFieldVector[idx];

//managing number of threads has to be done BEFORE parallel section otherwise undefined behavior will occur
    pUtils->prepareParallelRegionKernelSolvers();
#pragma omp parallel
    {
        Point3D pt;
        Point3D ptCoarseGrained;
        Neighbor neighbor;


        int threadNumber = pUtils->getCurrentWorkNodeNumber();

        Dim3D minDim;
        Dim3D maxDim;

        minDim = pUtils->getKernelSolverPartition(threadNumber).first;
        maxDim = pUtils->getKernelSolverPartition(threadNumber).second;

        for (int z = minDim.z; z < maxDim.z; z++)
            for (int y = minDim.y; y < maxDim.y; y++)
                for (int x = minDim.x; x < maxDim.x; x++) {


                    float value = 0.0;
                    float zero_val = 0.0;
                    pt = Point3D(x * coarseGrainFactor, y * coarseGrainFactor, z * coarseGrainFactor);
                    ptCoarseGrained = Point3D(x, y, z);

                    value += concentrationField.getDirect(pt.x + 1, pt.y + 1, pt.z + 1) * NKer[idx][0];


                    for (unsigned int nIdx = 0; nIdx <= tempmaxNeighborIndex[idx]; ++nIdx) {
                        neighbor = boundaryStrategy->getNeighborDirect(const_cast<Point3D &>(ptCoarseGrained), nIdx);


<<<<<<< HEAD

	}

		concentrationField.swapArrays();
		//have to reset Dim in boundary Strategy to original value otherwise you will buggy simulation
		boundaryStrategy->setDim(originalDim);

}


void KernelDiffusionSolver::writePixelValue(Point3D pt,float value, unsigned int coarseGrainFactor,ConcentrationField_t & _concentrationField){
	if(fieldDim.x==1||fieldDim.y==1||fieldDim.z==1){//2D case
		if(fieldDim.x==1){
			for (unsigned int y=pt.y ; y < pt.y+coarseGrainFactor ; ++y)
				for (unsigned int z=pt.z ; z < pt.z+coarseGrainFactor ; ++z){
					_concentrationField.setDirectSwap(1,y+1,z+1,value);
				}

		}else if (fieldDim.y==1){
			for (unsigned int x=pt.x ; x < pt.x+coarseGrainFactor ; ++x)
				for (unsigned int z=pt.z ; z < pt.z+coarseGrainFactor ; ++z){
					_concentrationField.setDirectSwap(x+1,1,z+1,value);
				}

		}else if (fieldDim.z==1){
			for (unsigned int x=pt.x ; x < pt.x+coarseGrainFactor ; ++x)
				for (unsigned int y=pt.y ; y < pt.y+coarseGrainFactor ; ++y){
					_concentrationField.setDirectSwap(x+1,y+1,1,value);					
				}
		}
	}else{//3D case
		for (unsigned int x=pt.x ; x < pt.x+coarseGrainFactor ; ++x)
			for (unsigned int y=pt.y ; y < pt.y+coarseGrainFactor ; ++y)
				for (unsigned int z=pt.z ; z < pt.z+coarseGrainFactor ; ++z){
=======
                        if (!neighbor.distance) {
                            //if distance is 0 then the neighbor returned is invalid
                            continue;
                        }
>>>>>>> 6ed90e64


                        value += concentrationField.getDirect(neighbor.pt.x * coarseGrainFactor + 1,
                                                              neighbor.pt.y * coarseGrainFactor + 1,
                                                              neighbor.pt.z * coarseGrainFactor + 1) *
                                 NKer[idx][nIdx + 1];

                    }
                    concentrationField.setDirectSwap(pt.x + 1, pt.y + 1, pt.z + 1, value + zero_val);

                    writePixelValue(Point3D(pt.x, pt.y, pt.z),
                                    concentrationField.getDirectSwap(pt.x + 1, pt.y + 1, pt.z + 1), coarseGrainFactor,
                                    concentrationField);

                }


    }

    concentrationField.swapArrays();
    //have to reset Dim in boundary Strategy to original value otherwise you will buggy simulation
    boundaryStrategy->setDim(originalDim);

}


void KernelDiffusionSolver::writePixelValue(Point3D pt, float value, unsigned int coarseGrainFactor,
                                            ConcentrationField_t &_concentrationField) {
    if (fieldDim.x == 1 || fieldDim.y == 1 || fieldDim.z == 1) {//2D case
        if (fieldDim.x == 1) {
            for (unsigned int y = pt.y; y < pt.y + coarseGrainFactor; ++y)
                for (unsigned int z = pt.z; z < pt.z + coarseGrainFactor; ++z) {
                    _concentrationField.setDirectSwap(1, y + 1, z + 1, value);
                }

        } else if (fieldDim.y == 1) {
            for (unsigned int x = pt.x; x < pt.x + coarseGrainFactor; ++x)
                for (unsigned int z = pt.z; z < pt.z + coarseGrainFactor; ++z) {
                    _concentrationField.setDirectSwap(x + 1, 1, z + 1, value);
                }

        } else if (fieldDim.z == 1) {
            for (unsigned int x = pt.x; x < pt.x + coarseGrainFactor; ++x)
                for (unsigned int y = pt.y; y < pt.y + coarseGrainFactor; ++y) {
                    _concentrationField.setDirectSwap(x + 1, y + 1, 1, value);
                }
        }
    } else {//3D case
        for (unsigned int x = pt.x; x < pt.x + coarseGrainFactor; ++x)
            for (unsigned int y = pt.y; y < pt.y + coarseGrainFactor; ++y)
                for (unsigned int z = pt.z; z < pt.z + coarseGrainFactor; ++z) {

                    _concentrationField.setDirectSwap(x + 1, y + 1, z + 1, value);

                }
    }
}

<<<<<<< HEAD
	pt.z =0;
	pt.y = 0;
	pt.x = 0;
	concentrationField->set(pt,0);
	Log(LOG_DEBUG) << "In ReadConcentration:  " << "concentrationField: " << concentrationField <<"\n";

	std::string basePath=simulator->getBasePath();
	std::string fn=fileName;
	if (basePath!=""){
		fn	= basePath+"/"+fileName;
	}
=======

void KernelDiffusionSolver::readConcentrationField(std::string fileName, ConcentrationField_t *concentrationField) {
    Point3D pt;
>>>>>>> 6ed90e64

    pt.z = 0;
    pt.y = 0;
    pt.x = 0;
    concentrationField->set(pt, 0);
    CC3D_Log(LOG_DEBUG) << "In ReadConcentration:  " << "concentrationField: " << concentrationField;

    std::string basePath = simulator->getBasePath();
    std::string fn = fileName;
    if (basePath != "") {
        fn = basePath + "/" + fileName;
    }

    ifstream in(fn.c_str());

    if (!in.is_open()) throw CC3DException(string("Could not open chemical concentration file '") + fn + "'!");

<<<<<<< HEAD
	//    Point3D pt;
	float c;
	//Zero entire field
	for (pt.z = 0; pt.z < fieldDim.z; pt.z++) {
		for (pt.y = 0; pt.y < fieldDim.y; pt.y++){
			for (pt.x = 0; pt.x < fieldDim.x; pt.x++){
				Log(LOG_TRACE) << "pt.x: " << pt.x << "  pt.y: " << pt.y << "  pt.z: " << pt.z << "\n";
				concentrationField->set(pt,0);
				Log(LOG_TRACE) << "pt.x: " << pt.x << "  pt.y: " << pt.y << "  pt.z: " << pt.z << "\n";
			}}}
	Log(LOG_DEBUG) << "Begin Filling Concentration Field\n";
	while(!in.eof()){
		in>>pt.x>>pt.y>>pt.z>>c;
		if(!in.fail())
			concentrationField->set(pt,c);
	}
	Log(LOG_DEBUG) << "Exiting ReadConcentration\n";
=======
>>>>>>> 6ed90e64


    //    Point3D pt;
    float c;
    //Zero entire field
    for (pt.z = 0; pt.z < fieldDim.z; pt.z++) {
        for (pt.y = 0; pt.y < fieldDim.y; pt.y++) {
            for (pt.x = 0; pt.x < fieldDim.x; pt.x++) {
                CC3D_Log(LOG_TRACE) << "pt.x: " << pt.x << "  pt.y: " << pt.y << "  pt.z: " << pt.z;
                concentrationField->set(pt, 0);
                CC3D_Log(LOG_TRACE) << "pt.x: " << pt.x << "  pt.y: " << pt.y << "  pt.z: " << pt.z;
            }
        }
    }
    CC3D_Log(LOG_DEBUG) << "Begin Filling Concentration Field";
    while (!in.eof()) {
        in >> pt.x >> pt.y >> pt.z >> c;
        if (!in.fail())
            concentrationField->set(pt, c);
    }
    CC3D_Log(LOG_DEBUG) << "Exiting ReadConcentration";

}

void KernelDiffusionSolver::outputField(std::ostream &_out, ConcentrationField_t *_concentrationField) {
    Point3D pt;
    float tempValue;

    for (pt.z = 0; pt.z < fieldDim.z; pt.z++)
        for (pt.y = 0; pt.y < fieldDim.y; pt.y++)
            for (pt.x = 0; pt.x < fieldDim.x; pt.x++) {
                tempValue = _concentrationField->get(pt);
                _out << pt.x << " " << pt.y << " " << pt.z << " " << tempValue << endl;
            }
}

void KernelDiffusionSolver::scrarch2Concentration(ConcentrationField_t *scratchField,
                                                  ConcentrationField_t *concentrationField) {
    //scratchField->switchContainersQuick(*(concentrationField));

<<<<<<< HEAD
void KernelDiffusionSolver::update(CC3DXMLElement *_xmlData, bool _fullInitFlag){

	//if(potts->getDisplayUnitsFlag()){
	//	Unit diffConstUnit=powerUnit(potts->getLengthUnit(),2)/potts->getTimeUnit();
	//	Unit decayConstUnit=1/potts->getTimeUnit();
	//    Unit secretionConstUnit=1/potts->getTimeUnit();

	//	CC3DXMLElement * unitsElem=_xmlData->getFirstElement("Units"); 
	//	if (!unitsElem){ //add Units element
	//		unitsElem=_xmlData->attachElement("Units");
	//	}

	//	if(unitsElem->getFirstElement("DiffusionConstantUnit")){
	//		unitsElem->getFirstElement("DiffusionConstantUnit")->updateElementValue(diffConstUnit.toString());
	//	}else{
	//		unitsElem->attachElement("DiffusionConstantUnit",diffConstUnit.toString());
	//	}

	//	if(unitsElem->getFirstElement("DecayConstantUnit")){
	//		unitsElem->getFirstElement("DecayConstantUnit")->updateElementValue(decayConstUnit.toString());
	//	}else{
	//		unitsElem->attachElement("DecayConstantUnit",decayConstUnit.toString());
	//	}

	//	if(unitsElem->getFirstElement("DeltaXUnit")){
	//		unitsElem->getFirstElement("DeltaXUnit")->updateElementValue(potts->getLengthUnit().toString());
	//	}else{
	//		unitsElem->attachElement("DeltaXUnit",potts->getLengthUnit().toString());
	//	}

	//	if(unitsElem->getFirstElement("DeltaTUnit")){
	//		unitsElem->getFirstElement("DeltaTUnit")->updateElementValue(potts->getTimeUnit().toString());
	//	}else{
	//		unitsElem->attachElement("DeltaTUnit",potts->getTimeUnit().toString());
	//	}

	//	if(unitsElem->getFirstElement("CouplingCoefficientUnit")){
	//		unitsElem->getFirstElement("CouplingCoefficientUnit")->updateElementValue(decayConstUnit.toString());
	//	}else{
	//		unitsElem->attachElement("CouplingCoefficientUnit",decayConstUnit.toString());
	//	}



	//	if(unitsElem->getFirstElement("SecretionUnit")){
	//		unitsElem->getFirstElement("SecretionUnit")->updateElementValue(secretionConstUnit.toString());
	//	}else{
	//		unitsElem->attachElement("SecretionUnit",secretionConstUnit.toString());
	//	}

	//	if(unitsElem->getFirstElement("SecretionOnContactUnit")){
	//		unitsElem->getFirstElement("SecretionOnContactUnit")->updateElementValue(secretionConstUnit.toString());
	//	}else{
	//		unitsElem->attachElement("SecretionOnContactUnit",secretionConstUnit.toString());
	//	}

	//	if(unitsElem->getFirstElement("ConstantConcentrationUnit")){
	//		unitsElem->getFirstElement("ConstantConcentrationUnit")->updateElementValue(secretionConstUnit.toString());
	//	}else{
	//		unitsElem->attachElement("ConstantConcentrationUnit",secretionConstUnit.toString());
	//	}

	//	if(unitsElem->getFirstElement("DecayConstantUnit")){
	//		unitsElem->getFirstElement("DecayConstantUnit")->updateElementValue(decayConstUnit.toString());
	//	}else{
	//		unitsElem->attachElement("DecayConstantUnit",decayConstUnit.toString());
	//	}

	//	if(unitsElem->getFirstElement("DeltaXUnit")){
	//		unitsElem->getFirstElement("DeltaXUnit")->updateElementValue(potts->getLengthUnit().toString());
	//	}else{
	//		unitsElem->attachElement("DeltaXUnit",potts->getLengthUnit().toString());
	//	}

	//	if(unitsElem->getFirstElement("DeltaTUnit")){
	//		unitsElem->getFirstElement("DeltaTUnit")->updateElementValue(potts->getTimeUnit().toString());
	//	}else{
	//		unitsElem->attachElement("DeltaTUnit",potts->getTimeUnit().toString());
	//	}

	//	if(unitsElem->getFirstElement("CouplingCoefficientUnit")){
	//		unitsElem->getFirstElement("CouplingCoefficientUnit")->updateElementValue(decayConstUnit.toString());
	//	}else{
	//		unitsElem->attachElement("CouplingCoefficientUnit",decayConstUnit.toString());
	//	}

	//	if(unitsElem->getFirstElement("UptakeUnit")){
	//		unitsElem->getFirstElement("UptakeUnit")->updateElementValue(decayConstUnit.toString());
	//	}else{
	//		unitsElem->attachElement("UptakeUnit",decayConstUnit.toString());
	//	}

	//	if(unitsElem->getFirstElement("RelativeUptakeUnit")){
	//		unitsElem->getFirstElement("RelativeUptakeUnit")->updateElementValue(decayConstUnit.toString());
	//	}else{
	//		unitsElem->attachElement("RelativeUptakeUnit",decayConstUnit.toString());
	//	}

	//	if(unitsElem->getFirstElement("MaxUptakeUnit")){
	//		unitsElem->getFirstElement("MaxUptakeUnit")->updateElementValue(decayConstUnit.toString());
	//	}else{
	//		unitsElem->attachElement("MaxUptakeUnit",decayConstUnit.toString());
	//	}



	//}


	//notice, only basic steering is enabled for PDE solvers - changing diffusion constants, do -not-diffuse to types etc...
	// Coupling coefficients cannot be changed and also there is no way to allocate extra fields while simulation is running

	diffSecrFieldTuppleVec.clear();

	coarseGrainFactorVec.clear();
	coarseGrainMultiplicativeFactorVec.clear();

	CC3DXMLElementList diffFieldXMLVec=_xmlData->getElements("DiffusionField");
	for(unsigned int i = 0 ; i < diffFieldXMLVec.size() ; ++i ){
		diffSecrFieldTuppleVec.push_back(DiffusionSecretionKernelFieldTupple());
		DiffusionData & diffData=diffSecrFieldTuppleVec[diffSecrFieldTuppleVec.size()-1].diffData;
		SecretionData & secrData=diffSecrFieldTuppleVec[diffSecrFieldTuppleVec.size()-1].secrData;

		if(diffFieldXMLVec[i]->findElement("Kernel")) {
			kernel.push_back(diffFieldXMLVec[i]->getFirstElement("Kernel")->getUInt());
		}
=======
}
>>>>>>> 6ed90e64


void KernelDiffusionSolver::update(CC3DXMLElement *_xmlData, bool _fullInitFlag) {

    //notice, limited steering is enabled for PDE solvers - changing diffusion constants, do -not-diffuse to types etc...
    // Coupling coefficients cannot be changed and also there is no way to allocate extra fields while simulation is running

    diffSecrFieldTuppleVec.clear();

    coarseGrainFactorVec.clear();
    coarseGrainMultiplicativeFactorVec.clear();

    CC3DXMLElementList diffFieldXMLVec = _xmlData->getElements("DiffusionField");
    for (unsigned int i = 0; i < diffFieldXMLVec.size(); ++i) {
        diffSecrFieldTuppleVec.push_back(DiffusionSecretionKernelFieldTupple());
        DiffusionData &diffData = diffSecrFieldTuppleVec[diffSecrFieldTuppleVec.size() - 1].diffData;
        SecretionData &secrData = diffSecrFieldTuppleVec[diffSecrFieldTuppleVec.size() - 1].secrData;

        if (diffFieldXMLVec[i]->findElement("Kernel")) {
            kernel.push_back(diffFieldXMLVec[i]->getFirstElement("Kernel")->getUInt());
        }

<<<<<<< HEAD
		serializeFlag=true;
		if(_xmlData->getFirstElement("Serialize")->findAttribute("Frequency")){
			serializeFrequency=_xmlData->getFirstElement("Serialize")->getAttributeAsUInt("Frequency");
		}
		Log(LOG_DEBUG) << "serialize Flag="<<serializeFlag;
=======
        if (diffFieldXMLVec[i]->findAttribute("Name")) {
            diffData.fieldName = diffFieldXMLVec[i]->getAttribute("Name");
        }
>>>>>>> 6ed90e64

        if (diffFieldXMLVec[i]->findElement("DiffusionData"))
            diffData.update(diffFieldXMLVec[i]->getFirstElement("DiffusionData"));

        if (diffFieldXMLVec[i]->findElement("SecretionData"))
            secrData.update(diffFieldXMLVec[i]->getFirstElement("SecretionData"));

        if (diffFieldXMLVec[i]->findElement("ReadFromFile"))
            readFromFileFlag = true;

<<<<<<< HEAD
	if(_xmlData->findElement("ReadFromFile")){
		readFromFileFlag=true;
		Log(LOG_DEBUG) << "readFromFileFlag="<<readFromFileFlag;
	}
=======
>>>>>>> 6ed90e64

        if (diffFieldXMLVec[i]->findElement("CoarseGrainFactor")) {
            coarseGrainFactorVec.push_back(diffFieldXMLVec[i]->getFirstElement("CoarseGrainFactor")->getUInt());
        } else {
            coarseGrainFactorVec.push_back(1);
        }

    }
    if (_xmlData->findElement("Serialize")) {

        serializeFlag = true;
        if (_xmlData->getFirstElement("Serialize")->findAttribute("Frequency")) {
            serializeFrequency = _xmlData->getFirstElement("Serialize")->getAttributeAsUInt("Frequency");
        }
        CC3D_Log(LOG_DEBUG) << "serialize Flag="<<serializeFlag;

    }


    if (_xmlData->findElement("ReadFromFile")) {
        readFromFileFlag = true;
        CC3D_Log(LOG_DEBUG) << "readFromFileFlag="<<readFromFileFlag;
    }


    for (int i = 0; i < diffSecrFieldTuppleVec.size(); ++i) {
        diffSecrFieldTuppleVec[i].diffData.setAutomaton(automaton);
        diffSecrFieldTuppleVec[i].secrData.setAutomaton(automaton);
        diffSecrFieldTuppleVec[i].diffData.initialize(automaton);
        diffSecrFieldTuppleVec[i].secrData.initialize(automaton);
    }


    ///assigning member method ptrs to the vector

    for (unsigned int i = 0; i < diffSecrFieldTuppleVec.size(); ++i) {

        diffSecrFieldTuppleVec[i].secrData.secretionFcnPtrVec.assign(
                diffSecrFieldTuppleVec[i].secrData.secrTypesNameSet.size(), 0);
        unsigned int j = 0;
        for (set<string>::iterator sitr = diffSecrFieldTuppleVec[i].secrData.secrTypesNameSet.begin();
             sitr != diffSecrFieldTuppleVec[i].secrData.secrTypesNameSet.end(); ++sitr) {

            if ((*sitr) == "Secretion") {
                diffSecrFieldTuppleVec[i].secrData.secretionFcnPtrVec[j] = &KernelDiffusionSolver::secreteSingleField;
                ++j;
            } else if ((*sitr) == "SecretionOnContact") {
                diffSecrFieldTuppleVec[i].secrData.secretionFcnPtrVec[j] = &KernelDiffusionSolver::secreteOnContactSingleField;
                ++j;
            } else if ((*sitr) == "ConstantConcentration") {
                diffSecrFieldTuppleVec[i].secrData.secretionFcnPtrVec[j] = &KernelDiffusionSolver::secreteConstantConcentrationSingleField;
                ++j;
            }

        }
    }

    coarseGrainMultiplicativeFactorVec = coarseGrainFactorVec;
    //coarseGraining check

<<<<<<< HEAD
	//for (unsigned int i=0 ; i < coarseGrainMultiplicativeFactorVec.size() ;++i){
	//  Log(LOG_TRACE) << "i="<<i<<" coarseGrainMultiplicativeFactorVec[i]="<<coarseGrainMultiplicativeFactorVec[i];
	//}
=======
    bool suitableForCoarseGrainingFlag = true;
    for (unsigned int i = 0; i < coarseGrainFactorVec.size(); ++i) {
        coarseGrainMultiplicativeFactorVec[i] = coarseGrainFactorVec[i] * coarseGrainFactorVec[i];
        if (fieldDim.x == 1 || fieldDim.y == 1 || fieldDim.z == 1) {//2D case
>>>>>>> 6ed90e64

            if (fieldDim.x != 1 && (fieldDim.x % coarseGrainFactorVec[i])) {
                suitableForCoarseGrainingFlag = false;
                break;
            }
            if (fieldDim.y != 1 && (fieldDim.y % coarseGrainFactorVec[i])) {
                suitableForCoarseGrainingFlag = false;
                break;
            }
            if (fieldDim.z != 1 && (fieldDim.z % coarseGrainFactorVec[i])) {
                suitableForCoarseGrainingFlag = false;
                break;
            }


        } else {//3D case
            coarseGrainMultiplicativeFactorVec[i] =
                    coarseGrainFactorVec[i] * coarseGrainFactorVec[i] * coarseGrainFactorVec[i];
            if ((fieldDim.z % coarseGrainFactorVec[i]) || (fieldDim.y % coarseGrainFactorVec[i]) ||
                (fieldDim.z % coarseGrainFactorVec[i])) {
                suitableForCoarseGrainingFlag = false;
                break;
            }
        }
    }

    if (!suitableForCoarseGrainingFlag)
        throw CC3DException("DIMENSIONS OF THE LATTICE ARE INCOMPATIBLE WITH COARSE GRAINING FACTOR");

}


std::string KernelDiffusionSolver::toString() {
    return "KernelDiffusionSolver";
}

std::string KernelDiffusionSolver::steerableName() {
    return toString();
}

<|MERGE_RESOLUTION|>--- conflicted
+++ resolved
@@ -1,1676 +1,1028 @@
-#include <CompuCell3D/Simulator.h>
-#include <CompuCell3D/Automaton/Automaton.h>
-#include <CompuCell3D/Potts3D/Potts3D.h>
-#include <CompuCell3D/Potts3D/CellInventory.h>
-#include <CompuCell3D/Field3D/WatchableField3D.h>
-#include <CompuCell3D/Field3D/Field3DImpl.h>
-#include <CompuCell3D/Field3D/Field3D.h>
-#include <CompuCell3D/Field3D/Field3DIO.h>
-#include <CompuCell3D/steppables/BoxWatcher/BoxWatcher.h>
-
-
-#include <PublicUtilities/StringUtils.h>
-#include <PublicUtilities/ParallelUtilsOpenMP.h>
-#include <string>
-#include <cmath>
-#include <iostream>
-#include <fstream>
-#include <sstream>
-
-#include <time.h>
-
-
-#include "KernelDiffusionSolver.h"
-<<<<<<< HEAD
-#include<core/CompuCell3D/CC3DLogger.h>
-
-=======
-#include <PublicUtilities/CC3DLogger.h>
->>>>>>> 6ed90e64
-
-using namespace CompuCell3D;
-using namespace std;
-
-
-//////////////////////////////////////////////////////////////////////////////////////////////////////////////////////////////////////////
-void KernelDiffusionSolverSerializer::serialize() {
-
-    for (int i = 0; i < solverPtr->diffSecrFieldTuppleVec.size(); ++i) {
-        ostringstream outName;
-
-        outName << solverPtr->diffSecrFieldTuppleVec[i].diffData.fieldName << "_" << currentStep << "."
-                << serializedFileExtension;
-        ofstream outStream(outName.str().c_str());
-        solverPtr->outputField(outStream, solverPtr->concentrationFieldVector[i]);
-    }
-
-}
-
-
-//////////////////////////////////////////////////////////////////////////////////////////////////////////////////////////////////////////
-void KernelDiffusionSolverSerializer::readFromFile() {
-    try {
-        for (int i = 0; i < solverPtr->diffSecrFieldTuppleVec.size(); ++i) {
-            ostringstream inName;
-            inName << solverPtr->diffSecrFieldTuppleVec[i].diffData.fieldName << "." << serializedFileExtension;
-
-            solverPtr->readConcentrationField(inName.str().c_str(), solverPtr->concentrationFieldVector[i]);;
-        }
-
-<<<<<<< HEAD
-	} catch (BasicException &e) {
-		Log(LOG_DEBUG) << "COULD NOT FIND ONE OF THE FILES";
-		throw BasicException("Error in reading diffusion fields from file",e);
-	}
-=======
-    } catch (CC3DException &e) {
-        CC3D_Log(LOG_DEBUG) << "COULD NOT FIND ONE OF THE FILES";
-        throw CC3DException("Error in reading diffusion fields from file", e);
-    }
->>>>>>> 6ed90e64
-
-}
-
-
-//////////////////////////////////////////////////////////////////////////////////////////////////////////////////////////////////////////
-KernelDiffusionSolver::KernelDiffusionSolver() {
-    serializerPtr = 0;
-    pUtils = 0;
-    serializeFlag = false;
-    readFromFileFlag = false;
-    haveCouplingTerms = false;
-    serializeFrequency = 0;
-    boxWatcherSteppable = 0;
-    //    useBoxWatcher=false;
-}
-
-//////////////////////////////////////////////////////////////////////////////////////////////////////////////////////////////////////////
-KernelDiffusionSolver::~KernelDiffusionSolver() {
-    if (serializerPtr)
-        delete serializerPtr;
-    serializerPtr = 0;
-}
-
-//////////////////////////////////////////////////////////////////////////////////////////////////////////////////////////////////////////
-void KernelDiffusionSolver::init(Simulator *simulator, CC3DXMLElement *_xmlData) {
-
-
-    simPtr = simulator;
-    this->simulator = simulator;
-    potts = simulator->getPotts();
-    automaton = potts->getAutomaton();
-
-    ///getting cell inventory
-    cellInventoryPtr = &potts->getCellInventory();
-
-    ///getting field ptr from Potts3D
-    cellFieldG = (WatchableField3D<CellG *> *) potts->getCellFieldG();
-    fieldDim = cellFieldG->getDim();
-
-    pUtils = simulator->getParallelUtils();
-
-    update(_xmlData, true);
-
-    numberOfFields = diffSecrFieldTuppleVec.size();
-    CC3D_Log(LOG_DEBUG) << "Number of Fields: " << numberOfFields;
-
-<<<<<<< HEAD
-
-	//std::vector<DiffusionSecretionKernelFieldTupple> & diffSecrFieldTuppleVec=diffSecrFieldTuppleVec;
-
-	numberOfFields=diffSecrFieldTuppleVec.size();
-	Log(LOG_DEBUG) << "Number of Fields: " << numberOfFields;
-
-	for(int i = 0 ; i < diffSecrFieldTuppleVec.size() ; ++i){
-		Log(LOG_DEBUG) << "Field Name: " << diffSecrFieldTuppleVec[i].getDiffusionData()->fieldName;
-	}
-=======
-    for (int i = 0; i < diffSecrFieldTuppleVec.size(); ++i) {
-        CC3D_Log(LOG_DEBUG) << "Field Name: " << diffSecrFieldTuppleVec[i].getDiffusionData()->fieldName;
-    }
->>>>>>> 6ed90e64
-
-	vector<string> concentrationFieldNameVectorTmp; //temporary vector for field names
-	///assign vector of field names
-	concentrationFieldNameVectorTmp.assign(diffSecrFieldTuppleVec.size(),string(""));
-<<<<<<< HEAD
-	Log(LOG_DEBUG) << "diffSecrFieldTuppleVec.size()="<<diffSecrFieldTuppleVec.size();
-
-	for(unsigned int i = 0 ; i < diffSecrFieldTuppleVec.size() ; ++i){
-		concentrationFieldNameVectorTmp[i] = diffSecrFieldTuppleVec[i].diffData.fieldName;
-		Log(LOG_DEBUG) << " concentrationFieldNameVector[i]="<<concentrationFieldNameVectorTmp[i];
-	}
-
-
-	Log(LOG_DEBUG) << "fieldDim.x: " << fieldDim.x << "  fieldDim.y: " << fieldDim.y << "  fieldDim.z: " << fieldDim.z << "\n";
-=======
-	CC3D_Log(LOG_DEBUG) << "diffSecrFieldTuppleVec.size()="<<diffSecrFieldTuppleVec.size();
-
-    for (unsigned int i = 0; i < diffSecrFieldTuppleVec.size(); ++i) {
-        concentrationFieldNameVectorTmp[i] = diffSecrFieldTuppleVec[i].diffData.fieldName;
-        CC3D_Log(LOG_DEBUG) << " concentrationFieldNameVector[i]="<<concentrationFieldNameVectorTmp[i];
-    }
-
-
-	CC3D_Log(LOG_DEBUG) << "fieldDim.x: " << fieldDim.x << "  fieldDim.y: " << fieldDim.y << "  fieldDim.z: " << fieldDim.z;
->>>>>>> 6ed90e64
-
-    ///allocate fields including scrartch field
-    allocateDiffusableFieldVector(diffSecrFieldTuppleVec.size(), fieldDim);
-    workFieldDim = concentrationFieldVector[0]->getInternalDim();
-
-<<<<<<< HEAD
-	//workFieldDim=Dim3D(fieldDim.x+2,fieldDim.y+2,fieldDim.z+2);
-	/////allocate fields including scrartch field
-	//if(!haveCouplingTerms){
-		// Log(LOG_TRACE) << "Allocate Fields!!!!!!!!!!!!!!!1\n";
-	//	allocateDiffusableFieldVector(diffSecrFieldTuppleVec.size()+1,workFieldDim); //+1 is for additional scratch field
-	//}else{
-	//	allocateDiffusableFieldVector(2*diffSecrFieldTuppleVec.size(),workFieldDim); //with coupling terms every field need to have its own scratch field
-	//}
-=======
-    //here I need to copy field names from concentrationFieldNameVectorTmp to concentrationFieldNameVector
-    //because concentrationFieldNameVector is reallocated with default values once I call allocateDiffusableFieldVector
->>>>>>> 6ed90e64
-
-    for (unsigned int i = 0; i < concentrationFieldNameVectorTmp.size(); ++i) {
-        concentrationFieldNameVector[i] = concentrationFieldNameVectorTmp[i];
-    }
-
-<<<<<<< HEAD
-	for(unsigned int i=0 ; i < concentrationFieldNameVectorTmp.size() ; ++i){
-		concentrationFieldNameVector[i]=concentrationFieldNameVectorTmp[i];
-	}
-
-
-	//register fields once they have been allocated
-	for(unsigned int i = 0 ; i < diffSecrFieldTuppleVec.size() ; ++i){
-		simPtr->registerConcentrationField(concentrationFieldNameVector[i] , concentrationFieldVector[i]);
-		Log(LOG_DEBUG) << "registring field: "<<concentrationFieldNameVector[i]<<" field address="<<concentrationFieldVector[i];
-	}
-=======
->>>>>>> 6ed90e64
-
-    //register fields once they have been allocated
-    for (unsigned int i = 0; i < diffSecrFieldTuppleVec.size(); ++i) {
-        simPtr->registerConcentrationField(concentrationFieldNameVector[i], concentrationFieldVector[i]);
-        CC3D_Log(LOG_DEBUG) << "registring field: "<<concentrationFieldNameVector[i]<<" field address="<<concentrationFieldVector[i];
-    }
-
-
-
-
-    ///getting cell inventory
-    cellInventoryPtr = &potts->getCellInventory();
-
-<<<<<<< HEAD
-		BoundaryStrategy::getInstance()->prepareNeighborListsBasedOnNeighborOrder(kernel[q]);
-		tempmaxNeighborIndex.push_back(BoundaryStrategy::getInstance()->getMaxNeighborIndexFromNeighborOrder(kernel[q]));
-	}
-	for(int q = 0; q < tempmaxNeighborIndex.size(); q++) {
-		Log(LOG_DEBUG) << tempmaxNeighborIndex[q];
-	}
-	Log(LOG_DEBUG) << "Kernel: " << max_kernel;
-	BoundaryStrategy::getInstance()->prepareNeighborListsBasedOnNeighborOrder(max_kernel);
-	maxNeighborIndex=BoundaryStrategy::getInstance()->getMaxNeighborIndexFromNeighborOrder(max_kernel);
-	//   boundaryStrategy=BoundaryStrategy::getInstance();
-	//   maxNeighborIndex=boundaryStrategy->getMaxNeighborIndexFromNeighborOrder(kernel);
-	Neighbor neighbor;
-	Point3D pt;
-	pt.x = 0;
-	pt.y = 0;
-	pt.z = 0;
-	int dis = 0;
-	float tempDis = 0;
-
-	for(unsigned int nIdx=0 ; nIdx <= maxNeighborIndex ; ++nIdx ){
-		neighbor=boundaryStrategy->getNeighborDirect(const_cast<Point3D&>(pt),nIdx);
-
-		if (tempDis != neighbor.distance) {
-			dis++;
-		}
-		neighborDistance[ceil(neighbor.distance*1000)] = dis;
-		tempDis = neighbor.distance;
-=======
-    ///getting field ptr from Potts3D
-    cellFieldG = (WatchableField3D<CellG *> *) potts->getCellFieldG();
-    fieldDim = cellFieldG->getDim();
-    float max_kernel = 1;
-    for (int q = 0; q < kernel.size(); q++) {
-        if (max_kernel < kernel[q])
-            max_kernel = kernel[q];
-
-        BoundaryStrategy::getInstance()->prepareNeighborListsBasedOnNeighborOrder(kernel[q]);
-        tempmaxNeighborIndex.push_back(
-                BoundaryStrategy::getInstance()->getMaxNeighborIndexFromNeighborOrder(kernel[q]));
-    }
-    for (int q = 0; q < tempmaxNeighborIndex.size(); q++) {
-        CC3D_Log(LOG_DEBUG) << tempmaxNeighborIndex[q];
->>>>>>> 6ed90e64
-	}
-	CC3D_Log(LOG_DEBUG) << "Kernel: " << max_kernel;
-    BoundaryStrategy::getInstance()->prepareNeighborListsBasedOnNeighborOrder(max_kernel);
-    maxNeighborIndex = BoundaryStrategy::getInstance()->getMaxNeighborIndexFromNeighborOrder(max_kernel);
-    Neighbor neighbor;
-    Point3D pt;
-    pt.x = 0;
-    pt.y = 0;
-    pt.z = 0;
-    int dis = 0;
-    float tempDis = 0;
-
-    for (unsigned int nIdx = 0; nIdx <= maxNeighborIndex; ++nIdx) {
-        neighbor = boundaryStrategy->getNeighborDirect(const_cast<Point3D &>(pt), nIdx);
-
-        if (tempDis != neighbor.distance) {
-            dis++;
-        }
-        neighborDistance[ceil(neighbor.distance * 1000)] = dis;
-        tempDis = neighbor.distance;
-    }
-
-    initializeKernel(simulator);
-
-}
-
-
-<<<<<<< HEAD
-
-
-
-void KernelDiffusionSolver::initializeKernel(Simulator *simulator){
-	numberOfFields=diffSecrFieldTuppleVec.size();
-	Log(LOG_DEBUG) << "Number of Fields: " << numberOfFields;
-	float diffConst;
-	Point3D pt;
-	pt.x = (fieldDim.x>1 ? fieldDim.x/2 : 0);
-	pt.y = (fieldDim.y>1 ? fieldDim.y/2 : 0);
-	pt.z = (fieldDim.z>1 ? fieldDim.z/2 : 0);
-
-	cellFieldG=(WatchableField3D<CellG *> *)potts->getCellFieldG();
-	fieldDim=cellFieldG->getDim();
-	boundaryStrategy=BoundaryStrategy::getInstance();
-	//    maxNeighborIndex=boundaryStrategy->getMaxNeighborIndexFromNeighborOrder(kernel);
-	Neighbor neighbor;
-	//    vector<int> vecMaxNeighborIndex;
-	//    for(int q = 0; q < kernel.size(); q++) {
-	//       BoundaryStrategy::getInstance()->prepareNeighborListsBasedOnNeighborOrder(kernel[q]);
-	//       vecMaxNeighborIndex.push_back(BoundaryStrategy::getInstance()->getMaxNeighborIndexFromNeighborOrder(kernel[q]));
-	//    }
-	//   
-	vector<float> Ker;
-	Ker.assign(maxNeighborIndex+2,0.0);
-	NKer.assign(numberOfFields,vector<float>(maxNeighborIndex+3,0.0));  //extra point for offset, extra point for <= issue, extra point for neighborhood offset
-	int dimension = 0;
-	dimension += (fieldDim.x > 1 ? 1 : 0); 
-	dimension += (fieldDim.y > 1 ? 1 : 0); 
-	dimension += (fieldDim.z > 1 ? 1 : 0); 
-	Log(LOG_DEBUG) << "pt="<<pt;
-	//new BEN
-	for(int m=0; m < numberOfFields; m++) {
-		float sum = 0;
-		float normalize = 0;
-
-		diffConst=diffSecrFieldTuppleVec[m].diffData.diffConst;
-		decayConst=diffSecrFieldTuppleVec[m].diffData.decayConst;
-		float ld = sqrt(diffConst);
-		Log(LOG_DEBUG) <<  "Diffusion Constant: " << diffConst;
-		Log(LOG_DEBUG) << "Decay Constant: " << decayConst;
-		Log(LOG_DEBUG) << "Kernel: " << kernel[m];
-		//       neighborIter;
-		for(unsigned int nIdx=0 ; nIdx <= tempmaxNeighborIndex[m]; ++nIdx ){
-			neighbor=boundaryStrategy->getNeighborDirect(const_cast<Point3D&>(pt),nIdx);
-			Log(LOG_DEBUG) << "n.pt="<<neighbor.pt<<" distance="<<neighbor.distance;
-			float temp = exp(-1.0*pow(neighbor.distance*coarseGrainFactorVec[m],2)/(4.0*ld*ld));
-			sum += temp;
-			Ker[nIdx+1] = temp;
-
-		}
-
-		float temp = exp(-1.0*pow(0.0,2)/(4.0*ld*ld));
-		sum += temp;
-		Ker[0] = temp;
-
-		for(int i = 0; i < Ker.size(); i++) {
-			NKer[m][i] = (Ker[i]/sum);  
-		}
-
-		if (decayConst > 0) {
-			Log(LOG_DEBUG) << "Decay Const="<< exp(-decayConst);
-=======
-void KernelDiffusionSolver::initializeKernel(Simulator *simulator) {
-    numberOfFields = diffSecrFieldTuppleVec.size();
-    CC3D_Log(LOG_DEBUG) << "Number of Fields: " << numberOfFields;
-    float diffConst;
-    Point3D pt;
-    pt.x = (fieldDim.x > 1 ? fieldDim.x / 2 : 0);
-    pt.y = (fieldDim.y > 1 ? fieldDim.y / 2 : 0);
-    pt.z = (fieldDim.z > 1 ? fieldDim.z / 2 : 0);
-
-    cellFieldG = (WatchableField3D<CellG *> *) potts->getCellFieldG();
-    fieldDim = cellFieldG->getDim();
-    boundaryStrategy = BoundaryStrategy::getInstance();
-    Neighbor neighbor;
-    
-    vector<float> Ker;
-    Ker.assign(maxNeighborIndex + 2, 0.0);
-    NKer.assign(numberOfFields, vector<float>(maxNeighborIndex + 3, 0.0));  //extra point for offset, extra point for <= issue, extra point for neighborhood offset
-    int dimension = 0;
-    dimension += (fieldDim.x > 1 ? 1 : 0);
-    dimension += (fieldDim.y > 1 ? 1 : 0);
-    dimension += (fieldDim.z > 1 ? 1 : 0);
-    CC3D_Log(LOG_DEBUG) << "pt="<<pt;
-    //new BEN
-    for (int m = 0; m < numberOfFields; m++) {
-        float sum = 0;
-        float normalize = 0;
-
-        diffConst = diffSecrFieldTuppleVec[m].diffData.diffConst;
-        decayConst = diffSecrFieldTuppleVec[m].diffData.decayConst;
-        float ld = sqrt(diffConst);
-        CC3D_Log(LOG_DEBUG) <<  "Diffusion Constant: " << diffConst;
-        CC3D_Log(LOG_DEBUG) << "Decay Constant: " << decayConst;
-        CC3D_Log(LOG_DEBUG) << "Kernel: " << kernel[m];
-        //       neighborIter;
-        for (unsigned int nIdx = 0; nIdx <= tempmaxNeighborIndex[m]; ++nIdx) {
-            neighbor = boundaryStrategy->getNeighborDirect(const_cast<Point3D &>(pt), nIdx);
-            CC3D_Log(LOG_DEBUG) << "n.pt="<<neighbor.pt<<" distance="<<neighbor.distance;
-            float temp = exp(-1.0 * pow(neighbor.distance * coarseGrainFactorVec[m], 2) / (4.0 * ld * ld));
-            sum += temp;
-            Ker[nIdx + 1] = temp;
-
-        }
-
-        float temp = exp(-1.0 * pow(0.0, 2) / (4.0 * ld * ld));
-        sum += temp;
-        Ker[0] = temp;
-
-        for (int i = 0; i < Ker.size(); i++) {
-            NKer[m][i] = (Ker[i] / sum);
-        }
-
-		if (decayConst > 0) {
-			CC3D_Log(LOG_DEBUG) << "Decay Const="<< exp(-decayConst);
->>>>>>> 6ed90e64
-			for(int i = 0; i < Ker.size(); i++) {
-				NKer[m][i] = NKer[m][i]*exp(-decayConst);
-			}
-		}
-<<<<<<< HEAD
-		NKer[m][Ker.size()] = NKer[m][Ker.size()-1]; 
-		Log(LOG_DEBUG) << "maxNeighborIndex: " << maxNeighborIndex;
-		Log(LOG_DEBUG) << "Ker.size(): " << Ker.size();
-
-		for(int i = 0; i < Ker.size(); i++) {
-			Log(LOG_DEBUG) << "NKer: " << NKer[m][i] << "  i: " << i;
-		}
-	}
-	Log(LOG_DEBUG) << "fieldDim.x: " << fieldDim.x << "  fieldDim.y: " << fieldDim.y << "  fieldDim.z: " << fieldDim.z << "\n";
-=======
-		NKer[m][Ker.size()] = NKer[m][Ker.size()-1];
-		CC3D_Log(LOG_DEBUG) << "maxNeighborIndex: " << maxNeighborIndex;
-        CC3D_Log(LOG_DEBUG) << "Ker.size(): " << Ker.size();
-
-        for (int i = 0; i < Ker.size(); i++) {
-            CC3D_Log(LOG_DEBUG) << "NKer: " << NKer[m][i] << "  i: " << i;
-        }
-    }
-    CC3D_Log(LOG_DEBUG) << "fieldDim.x: " << fieldDim.x << "  fieldDim.y: " << fieldDim.y << "  fieldDim.z: " << fieldDim.z;
->>>>>>> 6ed90e64
-}
-
-//////////////////////////////////////////////////////////////////////////////////////////////////////////////////////////////////////////
-void KernelDiffusionSolver::extraInit(Simulator *simulator) {
-    if ((serializeFlag || readFromFileFlag) && !serializerPtr) {
-        serializerPtr = new KernelDiffusionSolverSerializer();
-        serializerPtr->solverPtr = this;
-    }
-
-    if (serializeFlag) {
-        simulator->registerSerializer(serializerPtr);
-    }
-
-}
-
-<<<<<<< HEAD
-void KernelDiffusionSolver::handleEvent(CC3DEvent & _event){
-	Log(LOG_TRACE) << " THIS IS EVENT HANDLE FOR FAST DIFFUSION 2D FE";
-=======
-void KernelDiffusionSolver::handleEvent(CC3DEvent &_event) {
-    CC3D_Log(LOG_TRACE) << " THIS IS EVENT HANDLE FOR FAST DIFFUSION 2D FE";
->>>>>>> 6ed90e64
-	if (_event.id==LATTICE_RESIZE){
-		throw CC3DException(
-                "KernelDiffusionSolver works only with simulations with full periodic boundary conditions and lattice resizing is not supported for such simulations");
-    }
-}
-
-
-//////////////////////////////////////////////////////////////////////////////////////////////////////////////////////////////////////////
-void KernelDiffusionSolver::start() {
-	if (simPtr->getRestartEnabled()){
-		return ;  // we will not initialize cells if restart flag is on
-	}
-<<<<<<< HEAD
-	Log(LOG_DEBUG) << "initialzieConcentration\n";
-	initializeConcentration();
-}
-
-//////////////////////////////////////////////////////////////////////////////////////////////////////////////////////////////////////////
-
-void KernelDiffusionSolver::initializeConcentration(){
-
-	for(unsigned int i = 0 ; i <diffSecrFieldTuppleVec.size() ; ++i){
-		if(!diffSecrFieldTuppleVec[i].diffData.initialConcentrationExpression.empty()){
-			initializeFieldUsingEquation(concentrationFieldVector[i],diffSecrFieldTuppleVec[i].diffData.initialConcentrationExpression);
-			continue;
-		}
-		if(diffSecrFieldTuppleVec[i].diffData.concentrationFileName.empty()) continue;
-		Log(LOG_DEBUG) << "fail-safe initialization "<<diffSecrFieldTuppleVec[i].diffData.concentrationFileName;
-		readConcentrationField(diffSecrFieldTuppleVec[i].diffData.concentrationFileName,concentrationFieldVector[i]);
-	}
-
-	// diffSecrFieldTuppleVec.size() = 1; concentrationFieldVector.size() = 2
-	Log(LOG_DEBUG) << "numberOfFields = " << numberOfFields << "\tdiffSecrFieldTuppleVec.size() = " << diffSecrFieldTuppleVec.size() << "\tconcentrationFieldVector.size() = " << concentrationFieldVector.size();
-=======
-	CC3D_Log(LOG_DEBUG) << "initialzieConcentration";
-    initializeConcentration();
-}
-
-//////////////////////////////////////////////////////////////////////////////////////////////////////////////////////////////////////////
-
-void KernelDiffusionSolver::initializeConcentration() {
-
-    for (unsigned int i = 0; i < diffSecrFieldTuppleVec.size(); ++i) {
-        if (!diffSecrFieldTuppleVec[i].diffData.initialConcentrationExpression.empty()) {
-            initializeFieldUsingEquation(concentrationFieldVector[i],
-                                         diffSecrFieldTuppleVec[i].diffData.initialConcentrationExpression);
-            continue;
-        }
-        if (diffSecrFieldTuppleVec[i].diffData.concentrationFileName.empty()) continue;
-        CC3D_Log(LOG_DEBUG) << "fail-safe initialization "<<diffSecrFieldTuppleVec[i].diffData.concentrationFileName;
-        readConcentrationField(diffSecrFieldTuppleVec[i].diffData.concentrationFileName, concentrationFieldVector[i]);
-    }
-
-    // diffSecrFieldTuppleVec.size() = 1; concentrationFieldVector.size() = 2
-    CC3D_Log(LOG_DEBUG) << "numberOfFields = " << numberOfFields << "\tdiffSecrFieldTuppleVec.size() = " << diffSecrFieldTuppleVec.size() << "\tconcentrationFieldVector.size() = " << concentrationFieldVector.size();
->>>>>>> 6ed90e64
-}
-
-
-//////////////////////////////////////////////////////////////////////////////////////////////////////////////////////////////////////////
-
-void KernelDiffusionSolver::secreteOnContactSingleField(unsigned int idx) {
-
-    SecretionData &secrData = diffSecrFieldTuppleVec[idx].secrData;
-
-    std::map<unsigned char, SecretionOnContactData>::iterator mitrShared;
-    std::map<unsigned char, SecretionOnContactData>::iterator end_mitr = secrData.typeIdSecrOnContactDataMap.end();
-
-
-    ConcentrationField_t &concentrationField = *concentrationFieldVector[idx];
-    //Array3D_t & concentrationArray = concentrationFieldPtr->getContainer();
-
-
-    std::map<unsigned char, float> *contactCellMapMediumPtr;
-    std::map<unsigned char, float> *contactCellMapPtr;
-
-
-    bool secreteInMedium = false;
-    //the assumption is that medium has type ID 0
-    mitrShared = secrData.typeIdSecrOnContactDataMap.find(automaton->getTypeId("Medium"));
-
-    if (mitrShared != end_mitr) {
-        secreteInMedium = true;
-        contactCellMapMediumPtr = &(mitrShared->second.contactCellMap);
-    }
-
-
-
-//HAVE TO WATCH OUT FOR SHARED/PRIVATE VARIABLES
-
-//Kernel solvers do not use box watchers
-    pUtils->prepareParallelRegionFESolvers();
-#pragma omp parallel
-    {
-
-        std::map<unsigned char, SecretionOnContactData>::iterator mitr;
-        std::map<unsigned char, float>::iterator mitrTypeConst;
-
-        float currentConcentration;
-        float secrConst;
-        float secrConstMedium = 0.0;
-
-        CellG *currentCellPtr;
-        Point3D pt;
-        Neighbor n;
-        CellG *nCell = 0;
-        WatchableField3D<CellG *> *fieldG = (WatchableField3D<CellG *> *) potts->getCellFieldG();
-        unsigned char type;
-
-        int threadNumber = pUtils->getCurrentWorkNodeNumber();
-
-        //secretion is partitioned in the same way as we do partitioning of FE solver without box watcher
-        Dim3D minDim;
-        Dim3D maxDim;
-
-        minDim = pUtils->getFESolverPartition(threadNumber).first;
-        maxDim = pUtils->getFESolverPartition(threadNumber).second;
-
-
-        for (int z = minDim.z; z < maxDim.z; z++)
-            for (int y = minDim.y; y < maxDim.y; y++)
-                for (int x = minDim.x; x < maxDim.x; x++) {
-                    pt = Point3D(x - 1, y - 1, z - 1);
-                    ///**
-                    currentCellPtr = cellFieldG->getQuick(pt);
-                    //             currentCellPtr=cellFieldG->get(pt);
-                    currentConcentration = concentrationField.getDirect(x, y, z);
-
-                    if (secreteInMedium && !currentCellPtr) {
-                        for (int i = 0; i <= maxNeighborIndex/*offsetVec.size()*/ ; ++i) {
-                            n = boundaryStrategy->getNeighborDirect(pt, i);
-                            if (!n.distance)//not a valid neighbor
-                                continue;
-                            ///**
-                            nCell = fieldG->get(n.pt);
-                            //                      nCell = fieldG->get(n.pt);
-                            if (nCell)
-                                type = nCell->type;
-                            else
-                                type = 0;
-
-                            mitrTypeConst = contactCellMapMediumPtr->find(type);
-
-                            if (mitrTypeConst != contactCellMapMediumPtr->end()) {//OK to secrete, contact detected
-                                secrConstMedium = mitrTypeConst->second;
-
-                                concentrationField.setDirect(x, y, z, currentConcentration + secrConstMedium);
-                            }
-                        }
-                        continue;
-                    }
-
-                    if (currentCellPtr) {
-                        mitr = secrData.typeIdSecrOnContactDataMap.find(currentCellPtr->type);
-                        if (mitr != end_mitr) {
-
-                            contactCellMapPtr = &(mitr->second.contactCellMap);
-
-                            for (int i = 0; i <= maxNeighborIndex/*offsetVec.size() */; ++i) {
-
-                                n = boundaryStrategy->getNeighborDirect(pt, i);
-                                if (!n.distance)//not a valid neighbor
-                                    continue;
-                                ///**
-                                nCell = fieldG->get(n.pt);
-                                //                      nCell = fieldG->get(n.pt);
-                                if (nCell)
-                                    type = nCell->type;
-                                else
-                                    type = 0;
-
-                                if (currentCellPtr == nCell)
-                                    continue; //skip secretion in pixels belongin to the same cell
-
-                                mitrTypeConst = contactCellMapPtr->find(type);
-                                if (mitrTypeConst != contactCellMapPtr->end()) {//OK to secrete, contact detected
-                                    secrConst = mitrTypeConst->second;
-                                    //                         concentrationField->set(pt,currentConcentration+secrConst);
-                                    concentrationField.setDirect(x, y, z, currentConcentration + secrConst);
-                                }
-                            }
-                        }
-                    }
-                }
-    }
-
-
-}
-
-//////////////////////////////////////////////////////////////////////////////////////////////////////////////////////////////////////////
-void KernelDiffusionSolver::secreteSingleField(unsigned int idx) {
-
-    SecretionData &secrData = diffSecrFieldTuppleVec[idx].secrData;
-
-    float maxUptakeInMedium = 0.0;
-    float relativeUptakeRateInMedium = 0.0;
-    float secrConstMedium = 0.0;
-
-    std::map<unsigned char, float>::iterator mitrShared;
-    std::map<unsigned char, float>::iterator end_mitr = secrData.typeIdSecrConstMap.end();
-    std::map<unsigned char, UptakeData>::iterator mitrUptakeShared;
-    std::map<unsigned char, UptakeData>::iterator end_mitrUptake = secrData.typeIdUptakeDataMap.end();
-
-
-
-    //ConcentrationField_t & concentrationField=*concentrationFieldVector[idx];
-
-    ConcentrationField_t &concentrationField = *concentrationFieldVector[idx];
-    //Array3D_t & concentrationArray = concentrationFieldPtr->getContainer();
-
-    bool doUptakeFlag = false;
-    bool uptakeInMediumFlag = false;
-    bool secreteInMedium = false;
-    //the assumption is that medium has type ID 0
-    mitrShared = secrData.typeIdSecrConstMap.find(automaton->getTypeId("Medium"));
-
-    if (mitrShared != end_mitr) {
-        secreteInMedium = true;
-        secrConstMedium = mitrShared->second;
-    }
-
-    //uptake for medium setup
-    if (secrData.typeIdUptakeDataMap.size()) {
-        doUptakeFlag = true;
-    }
-    //uptake for medium setup
-    if (doUptakeFlag) {
-        mitrUptakeShared = secrData.typeIdUptakeDataMap.find(automaton->getTypeId("Medium"));
-        if (mitrUptakeShared != end_mitrUptake) {
-            maxUptakeInMedium = mitrUptakeShared->second.maxUptake;
-            relativeUptakeRateInMedium = mitrUptakeShared->second.relativeUptakeRate;
-            uptakeInMediumFlag = true;
-
-        }
-    }
-
-
-
-//HAVE TO WATCH OUT FOR SHARED/PRIVATE VARIABLES
-
-//Kernel solvers do not use box watchers
-    pUtils->prepareParallelRegionFESolvers();
-#pragma omp parallel
-    {
-
-        CellG *currentCellPtr;
-        //Field3DImpl<float> * concentrationField=concentrationFieldVector[idx];
-        float currentConcentration;
-        float secrConst;
-
-
-        std::map<unsigned char, float>::iterator mitr;
-        std::map<unsigned char, UptakeData>::iterator mitrUptake;
-
-        Point3D pt;
-        int threadNumber = pUtils->getCurrentWorkNodeNumber();
-
-        //secretion is partitioned in the same way as we do partitioning of FE solver without box watcher
-        Dim3D minDim;
-        Dim3D maxDim;
-
-        minDim = pUtils->getFESolverPartition(threadNumber).first;
-        maxDim = pUtils->getFESolverPartition(threadNumber).second;
-
-
-<<<<<<< HEAD
-					pt=Point3D(x-1,y-1,z-1);
-					Log(LOG_TRACE) << "pt="<<pt<<" is valid "<<cellFieldG->isValid(pt);
-					///**
-					currentCellPtr=cellFieldG->getQuick(pt);
-					//             currentCellPtr=cellFieldG->get(pt);
-					Log(LOG_TRACE) << "THIS IS PTR="<<currentCellPtr;
-
-					//             if(currentCellPtr)
-									// Log(LOG_TRACE) << "This is id="<<currentCellPtr->id;
-					//currentConcentration = concentrationField.getDirect(x,y,z);
-
-					currentConcentration = concentrationField.getDirect(x,y,z);
-
-					if(secreteInMedium && ! currentCellPtr){
-						concentrationField.setDirect(x,y,z,currentConcentration+secrConstMedium);
-					}
-
-					if(currentCellPtr){
-						mitr=secrData.typeIdSecrConstMap.find(currentCellPtr->type);
-						if(mitr!=end_mitr){
-							secrConst=mitr->second;
-							concentrationField.setDirect(x,y,z,currentConcentration+secrConst);
-						}
-					}
-
-					if(doUptakeFlag){
-						if(uptakeInMediumFlag && ! currentCellPtr){
-							if(currentConcentration*relativeUptakeRateInMedium>maxUptakeInMedium){
-								concentrationField.setDirect(x,y,z,concentrationField.getDirect(x,y,z)-maxUptakeInMedium);
-							}else{
-								concentrationField.setDirect(x,y,z,concentrationField.getDirect(x,y,z) - currentConcentration*relativeUptakeRateInMedium);
-							}
-						}
-						if(currentCellPtr){
-
-							mitrUptake=secrData.typeIdUptakeDataMap.find(currentCellPtr->type);
-							if(mitrUptake!=end_mitrUptake){
-								if(currentConcentration*mitrUptake->second.relativeUptakeRate > mitrUptake->second.maxUptake){
-									concentrationField.setDirect(x,y,z,concentrationField.getDirect(x,y,z)-mitrUptake->second.maxUptake);
-									Log(LOG_TRACE) << " uptake concentration="<< currentConcentration<<" relativeUptakeRate="<<mitrUptake->second.relativeUptakeRate<<" subtract="<<mitrUptake->second.maxUptake;								}else{
-									Log(LOG_TRACE) << "concentration="<< currentConcentration<<" relativeUptakeRate="<<mitrUptake->second.relativeUptakeRate<<" subtract="<<currentConcentration*mitrUptake->second.relativeUptakeRate;
-									concentrationField.setDirect(x,y,z,concentrationField.getDirect(x,y,z)- currentConcentration*mitrUptake->second.relativeUptakeRate);
-								}
-							}
-						}
-					}
-				}
-	}
-=======
-        for (int z = minDim.z; z < maxDim.z; z++)
-            for (int y = minDim.y; y < maxDim.y; y++)
-                for (int x = minDim.x; x < maxDim.x; x++) {
-
-                    pt = Point3D(x - 1, y - 1, z - 1);
-                    CC3D_Log(LOG_TRACE) << "pt="<<pt<<" is valid "<<cellFieldG->isValid(pt);
-                    ///**
-                    currentCellPtr = cellFieldG->getQuick(pt);
-                    //             currentCellPtr=cellFieldG->get(pt);
-                    CC3D_Log(LOG_TRACE) << "THIS IS PTR="<<currentCellPtr;
-
-					//             if(currentCellPtr)
-									// CC3D_Log(LOG_TRACE) << "This is id="<<currentCellPtr->id;
-                    //currentConcentration = concentrationField.getDirect(x,y,z);
-
-                    currentConcentration = concentrationField.getDirect(x, y, z);
-
-                    if (secreteInMedium && !currentCellPtr) {
-                        concentrationField.setDirect(x, y, z, currentConcentration + secrConstMedium);
-                    }
-
-                    if (currentCellPtr) {
-                        mitr = secrData.typeIdSecrConstMap.find(currentCellPtr->type);
-                        if (mitr != end_mitr) {
-                            secrConst = mitr->second;
-                            concentrationField.setDirect(x, y, z, currentConcentration + secrConst);
-                        }
-                    }
-
-                    if (doUptakeFlag) {
-                        if (uptakeInMediumFlag && !currentCellPtr) {
-                            if (currentConcentration * relativeUptakeRateInMedium > maxUptakeInMedium) {
-                                concentrationField.setDirect(x, y, z,
-                                                             concentrationField.getDirect(x, y, z) - maxUptakeInMedium);
-                            } else {
-                                concentrationField.setDirect(x, y, z, concentrationField.getDirect(x, y, z) -
-                                                                      currentConcentration *
-                                                                      relativeUptakeRateInMedium);
-                            }
-                        }
-                        if (currentCellPtr) {
-
-                            mitrUptake = secrData.typeIdUptakeDataMap.find(currentCellPtr->type);
-                            if (mitrUptake != end_mitrUptake) {
-                                if (currentConcentration * mitrUptake->second.relativeUptakeRate >
-                                    mitrUptake->second.maxUptake) {
-                                    concentrationField.setDirect(x, y, z, concentrationField.getDirect(x, y, z) -
-                                                                          mitrUptake->second.maxUptake);
-                                    CC3D_Log(LOG_TRACE) << " uptake concentration="<< currentConcentration<<" relativeUptakeRate="<<mitrUptake->second.relativeUptakeRate<<" subtract="<<mitrUptake->second.maxUptake;								}else{
-									CC3D_Log(LOG_TRACE) << "concentration="<< currentConcentration<<" relativeUptakeRate="<<mitrUptake->second.relativeUptakeRate<<" subtract="<<currentConcentration*mitrUptake->second.relativeUptakeRate;
-                                    concentrationField.setDirect(x, y, z, concentrationField.getDirect(x, y, z) -
-                                                                          currentConcentration *
-                                                                          mitrUptake->second.relativeUptakeRate);
-                                }
-                            }
-                        }
-                    }
-                }
-    }
->>>>>>> 6ed90e64
-
-
-}
-
-
-//////////////////////////////////////////////////////////////////////////////////////////////////////////////////////////////////////////
-void KernelDiffusionSolver::secreteConstantConcentrationSingleField(unsigned int idx) {
-    SecretionData &secrData = diffSecrFieldTuppleVec[idx].secrData;
-
-    std::map<unsigned char, float>::iterator mitrShared;
-    std::map<unsigned char, float>::iterator end_mitr = secrData.typeIdSecrConstConstantConcentrationMap.end();
-
-
-    float secrConstMedium = 0.0;
-
-    ConcentrationField_t &concentrationField = *concentrationFieldVector[idx];
-    //Array3D_t & concentrationArray = concentrationFieldPtr->getContainer();
-
-    bool secreteInMedium = false;
-    //the assumption is that medium has type ID 0
-    mitrShared = secrData.typeIdSecrConstConstantConcentrationMap.find(automaton->getTypeId("Medium"));
-
-    if (mitrShared != end_mitr) {
-        secreteInMedium = true;
-        secrConstMedium = mitrShared->second;
-    }
-
-
-//HAVE TO WATCH OUT FOR SHARED/PRIVATE VARIABLES
-
-//Kernel solvers do not use box watchers
-    pUtils->prepareParallelRegionFESolvers();;
-
-#pragma omp parallel
-<<<<<<< HEAD
-	{	
-
-		CellG *currentCellPtr;
-		//Field3DImpl<float> * concentrationField=concentrationFieldVector[idx];
-		float currentConcentration;
-		float secrConst;
-		
-		std::map<unsigned char,float>::iterator mitr;
-
-		Point3D pt;
-		int threadNumber=pUtils->getCurrentWorkNodeNumber();
-
-		//secretion is partitioned in the same way as we do partitioning of FE solver without box watcher
-		Dim3D minDim;		
-		Dim3D maxDim;
-		
-		minDim=pUtils->getFESolverPartition(threadNumber).first;
-		maxDim=pUtils->getFESolverPartition(threadNumber).second;
-
-
-		for (int z = minDim.z; z < maxDim.z; z++)
-			for (int y = minDim.y; y < maxDim.y; y++)
-				for (int x = minDim.x; x < maxDim.x; x++){
-
-				pt=Point3D(x-1,y-1,z-1);
-				Log(LOG_TRACE) << "pt="<<pt<<" is valid "<<cellFieldG->isValid(pt);
-				///**
-				currentCellPtr=cellFieldG->getQuick(pt);
-				//             currentCellPtr=cellFieldG->get(pt);
-				Log(LOG_TRACE) << "THIS IS PTR="<<currentCellPtr;
-
-				//             if(currentCellPtr)
-				// 				  Log(LOG_TRACE) << "This is id="<<currentCellPtr->id;
-				//currentConcentration = concentrationArray[x][y][z];
-
-				if(secreteInMedium && ! currentCellPtr){
-					concentrationField.setDirect(x,y,z,secrConstMedium);
-				}
-
-				if(currentCellPtr){
-					mitr=secrData.typeIdSecrConstConstantConcentrationMap.find(currentCellPtr->type);
-					if(mitr!=end_mitr){
-						secrConst=mitr->second;
-						concentrationField.setDirect(x,y,z,secrConst);
-					}
-				}
-			}
-	}
-=======
-    {
->>>>>>> 6ed90e64
-
-        CellG *currentCellPtr;
-        //Field3DImpl<float> * concentrationField=concentrationFieldVector[idx];
-        float currentConcentration;
-        float secrConst;
-
-        std::map<unsigned char, float>::iterator mitr;
-
-        Point3D pt;
-        int threadNumber = pUtils->getCurrentWorkNodeNumber();
-
-        //secretion is partitioned in the same way as we do partitioning of FE solver without box watcher
-        Dim3D minDim;
-        Dim3D maxDim;
-
-        minDim = pUtils->getFESolverPartition(threadNumber).first;
-        maxDim = pUtils->getFESolverPartition(threadNumber).second;
-
-<<<<<<< HEAD
-//////////////////////////////////////////////////////////////////////////////////////////////////////////////////////////////////////////
-void KernelDiffusionSolver::secrete() {
-	Log(LOG_TRACE) << "secreting ";
-	for(unsigned int i = 0 ; i < diffSecrFieldTuppleVec.size() ; ++i ){
-		Log(LOG_TRACE) << "secreting field= "<<" i="<<i;
-		for(unsigned int j = 0 ; j <diffSecrFieldTuppleVec[i].secrData.secretionFcnPtrVec.size() ; ++j){
-			(this->*diffSecrFieldTuppleVec[i].secrData.secretionFcnPtrVec[j])(i);
-=======
->>>>>>> 6ed90e64
-
-        for (int z = minDim.z; z < maxDim.z; z++)
-            for (int y = minDim.y; y < maxDim.y; y++)
-                for (int x = minDim.x; x < maxDim.x; x++) {
-
-                    pt = Point3D(x - 1, y - 1, z - 1);
-                    CC3D_Log(LOG_TRACE) << "pt="<<pt<<" is valid "<<cellFieldG->isValid(pt);
-                    ///**
-                    currentCellPtr = cellFieldG->getQuick(pt);
-                    //             currentCellPtr=cellFieldG->get(pt);
-                    CC3D_Log(LOG_TRACE) << "THIS IS PTR="<<currentCellPtr;
-
-                    //             if(currentCellPtr)
-                    // 				  CC3D_Log(LOG_TRACE) << "This is id="<<currentCellPtr->id;
-                    //currentConcentration = concentrationArray[x][y][z];
-
-                    if (secreteInMedium && !currentCellPtr) {
-                        concentrationField.setDirect(x, y, z, secrConstMedium);
-                    }
-
-                    if (currentCellPtr) {
-                        mitr = secrData.typeIdSecrConstConstantConcentrationMap.find(currentCellPtr->type);
-                        if (mitr != end_mitr) {
-                            secrConst = mitr->second;
-                            concentrationField.setDirect(x, y, z, secrConst);
-                        }
-                    }
-                }
-    }
-
-
-}
-
-
-//////////////////////////////////////////////////////////////////////////////////////////////////////////////////////////////////////////
-<<<<<<< HEAD
-//void KernelDiffusionSolver::step(const unsigned int _currentStep) {
-//
-//
-//
-//
-//	currentStep=_currentStep;
-// Log(LOG_TRACE) << "Current Step: " << currentStep;
-//	cellFieldG=(WatchableField3D<CellG *> *)potts->getCellFieldG();
-//	fieldDim = cellFieldG->getDim();
-//	Point3D pt;
-//	Point3D ptCoarseGrained;
-//
-//	boundaryStrategy=BoundaryStrategy::getInstance();
-//	//     maxNeighborIndex=boundaryStrategy->getMaxNeighborIndexFromNeighborOrder(kernel);
-//	Neighbor neighbor;
-//
-//	CellG *currentCellPtr;   
-//	float secrConst;
-//	//     workFieldDim=Dim3D(fieldDim.x,fieldDim.y,fieldDim.z);
-//
-//	secrete();
-//
-//
-//	for(int i=0; i < numberOfFields; i++) {
-	// 			  Log(LOG_TRACE) << "NumberOfFields: " << numberOfFields;
-// 				  Log(LOG_TRACE) << "Number of ConcentrationFields: " << concentrationFieldVector.size();
-//		//SecretionData & secrData=diffSecrFieldTuppleVec[i].secrData;
-//		//std::map<unsigned char,float>::iterator mitr;
-//		//std::map<unsigned char,float>::iterator end_mitr=secrData.typeIdSecrConstMap.end();
-//
-//		if(diffSecrFieldTuppleVec[i].diffData.diffConst==0.0 && diffSecrFieldTuppleVec[i].diffData.decayConst==0.0){
-//			continue; //skip solving of the equation if diffusion and decay constants are 0
-//		}
-//
-//		//Here we temporarily set Dim in BoundaryStrategy to reduced size we have to reset it back to the original size once we are done the field
-//		unsigned int coarseGrainFactor= coarseGrainFactorVec[i];
-//
-//		Dim3D originalDim = fieldDim;
-//		Dim3D workFieldDimTmp;
-//		workFieldDimTmp.x=(fieldDim.x/coarseGrainFactor>0?fieldDim.x/coarseGrainFactor:1);
-//		workFieldDimTmp.y=(fieldDim.y/coarseGrainFactor>0?fieldDim.y/coarseGrainFactor:1);
-//		workFieldDimTmp.z=(fieldDim.z/coarseGrainFactor>0?fieldDim.z/coarseGrainFactor:1);
-//
-//
-//		boundaryStrategy->setDim(workFieldDimTmp);
-//
-//
-//		ConcentrationField_t & concentrationField = *concentrationFieldVector[i];
-//		ConcentrationField_t * concentrationFieldPtr = concentrationFieldVector[i];
-//		//ConcentrationField_t * scratchFieldPtr;
-//		//scratchFieldPtr=concentrationFieldVector[diffSecrFieldTuppleVec.size()];
-//		//Array3D_t & scratchArray = scratchFieldPtr->getContainer();
-//		//        sleep(2);
-//
-//		for (unsigned int z = 0; z < workFieldDimTmp.z; z++) {
-//			for (unsigned int y = 0; y < workFieldDimTmp.y; y++){
-//				for (unsigned int x = 0; x < workFieldDimTmp.x; x++){
-//
-//					float value = 0.0;
-//					float zero_val = 0.0;
-//					pt=Point3D(x*coarseGrainFactor , y*coarseGrainFactor , z*coarseGrainFactor);
-//					ptCoarseGrained=Point3D(x,y,z);
-//					//                 currentCellPtr=cellFieldG->get(pt);
-//
-//					value += concentrationField.getDirect(pt.x+1,pt.y+1,pt.z+1)*NKer[i][0];
-//   				  Log(LOG_TRACE) << "pt="<<pt;
-					// Log(LOG_TRACE) << "pt.x: " << pt.x+1 << " pt.y: " << pt.y+1 << " value: " << concentrationArray[pt.x+1][pt.y+1];
-					// Log(LOG_TRACE) << "pt.x: " << pt.x+1 << " pt.y: " << pt.y+1;
-//
-//					for(unsigned int nIdx=0 ; nIdx < tempmaxNeighborIndex[i]+1; ++nIdx ){
-//						neighbor=boundaryStrategy->getNeighborDirect(const_cast<Point3D&>(ptCoarseGrained),nIdx);
-// 											  Log(LOG_TRACE) << "neighbor.pt.x: " << neighbor.pt.x << " neighbor.pt.y: " << neighbor.pt.y;
-//
-//						if(!neighbor.distance){
-// 													 Log(LOG_TRACE) << "//if distance is 0 then the neighbor returned is invalid \n";
-//							//if distance is 0 then the neighbor returned is invalid
-//							continue;
-//						}
-// 											  Log(LOG_TRACE) <<  "neighbor.pt.x: " << neighbor.pt.x+1 << " neighbor.pt.y: " << neighbor.pt.y+1 << " value: " << 
-//						//                          concentrationArray[neighbor.pt.x+1][neighbor.pt.y+1][neighbor.pt.z+1] << " NKer[i][nIdx]: " << NKer[i][nIdx+1] << "\n";
-// 											  Log(LOG_TRACE) << "Distance: " << neighbor.distance << " Adjusted Distance: " << neighborDistance[ceil(neighbor.distance*1000)];
-// 						  Log(LOG_TRACE) << " neighbor="<<neighbor.pt<<" neighbor.x="<<neighbor.pt.x*coarseGrainFactor<<" neighbor.y="<<neighbor.pt.y*coarseGrainFactor;
-//						value += concentrationField.getDirect(neighbor.pt.x*coarseGrainFactor+1,neighbor.pt.y*coarseGrainFactor+1,neighbor.pt.z*coarseGrainFactor+1)*NKer[i][nIdx+1];
-//
-//					}
-//					concentrationField.setDirectSwap(pt.x+1,pt.y+1,pt.z+1,value+zero_val);					
-//					//                 if(coarseGrainFactor>1)
-//					writePixelValue(Point3D(pt.x,pt.y,pt.z),concentrationField.getDirectSwap(pt.x+1,pt.y+1,pt.z+1),  coarseGrainFactor,concentrationField);               
-//				}
-//			}
-//		}
-//		//scrarch2Concentration(scratchFieldPtr,concentrationFieldPtr);
-//		concentrationField.swapArrays();
-//		//have to reset Dim in boundary Strategy to original value otherwise you will buggy simulation
-//		boundaryStrategy->setDim(originalDim);
-//	}
-//
-//	if(serializeFrequency>0 && serializeFlag && !(_currentStep % serializeFrequency)){
-//		serializerPtr->setCurrentStep(currentStep);
-//		serializerPtr->serialize();
-//	}
-//}
-=======
-void KernelDiffusionSolver::secrete() {
-    CC3D_Log(LOG_TRACE) << "secreting ";
-    for (unsigned int i = 0; i < diffSecrFieldTuppleVec.size(); ++i) {
-        CC3D_Log(LOG_TRACE) << "secreting field= "<<" i="<<i;
-        for (unsigned int j = 0; j < diffSecrFieldTuppleVec[i].secrData.secretionFcnPtrVec.size(); ++j) {
-            (this->*diffSecrFieldTuppleVec[i].secrData.secretionFcnPtrVec[j])(i);
-
-            //          (this->*secrDataVec[i].secretionFcnPtrVec[j])(i);
-        }
-
-
-    }
-
-
-}
->>>>>>> 6ed90e64
-
-
-void KernelDiffusionSolver::step(const unsigned int _currentStep) {
-
-    secrete();
-    diffuse();
-
-    if (serializeFrequency > 0 && serializeFlag && !(_currentStep % serializeFrequency)) {
-        serializerPtr->setCurrentStep(currentStep);
-        serializerPtr->serialize();
-    }
-
-
-}
-
-<<<<<<< HEAD
-void KernelDiffusionSolver::diffuse(){
-
-	for(int idx=0; idx < numberOfFields; idx++){
-		diffuseSingleField(idx);
-	}
-
-}
-void KernelDiffusionSolver::diffuseSingleField(unsigned int idx){
-
-
-	cellFieldG=(WatchableField3D<CellG *> *)potts->getCellFieldG();
-	fieldDim = cellFieldG->getDim();
-=======
-void KernelDiffusionSolver::diffuse() {
->>>>>>> 6ed90e64
-
-    for (int idx = 0; idx < numberOfFields; idx++) {
-        diffuseSingleField(idx);
-    }
-
-}
-
-void KernelDiffusionSolver::diffuseSingleField(unsigned int idx) {
-
-
-    cellFieldG = (WatchableField3D<CellG *> *) potts->getCellFieldG();
-    fieldDim = cellFieldG->getDim();
-
-    boundaryStrategy = BoundaryStrategy::getInstance();
-
-
-    if (diffSecrFieldTuppleVec[idx].diffData.diffConst == 0.0 &&
-        diffSecrFieldTuppleVec[idx].diffData.decayConst == 0.0) {
-        return; //skip solving of the equation if diffusion and decay constants are 0
-    }
-
-    //Here we temporarily set Dim in BoundaryStrategy to reduced size we have to reset it back to the original size once we are done the field
-    unsigned int coarseGrainFactor = coarseGrainFactorVec[idx];
-
-    Dim3D originalDim = fieldDim;
-    Dim3D workFieldDimTmp;
-    workFieldDimTmp.x = (fieldDim.x / coarseGrainFactor > 0 ? fieldDim.x / coarseGrainFactor : 1);
-    workFieldDimTmp.y = (fieldDim.y / coarseGrainFactor > 0 ? fieldDim.y / coarseGrainFactor : 1);
-    workFieldDimTmp.z = (fieldDim.z / coarseGrainFactor > 0 ? fieldDim.z / coarseGrainFactor : 1);
-
-    //partition is calculated in the same way as for the boxwatcher diffusion. Because of the possible coarse grain factor we have to make sure
-    // to calculate partition each time we solve the equation
-    Dim3D minDimBW(0, 0, 0);
-    Dim3D maxDimBW = workFieldDimTmp;
-    pUtils->calculateKernelSolverPartition(minDimBW, maxDimBW);
-
-
-    boundaryStrategy->setDim(workFieldDimTmp);
-
-
-    ConcentrationField_t &concentrationField = *concentrationFieldVector[idx];
-    ConcentrationField_t *concentrationFieldPtr = concentrationFieldVector[idx];
-
-//managing number of threads has to be done BEFORE parallel section otherwise undefined behavior will occur
-    pUtils->prepareParallelRegionKernelSolvers();
-#pragma omp parallel
-    {
-        Point3D pt;
-        Point3D ptCoarseGrained;
-        Neighbor neighbor;
-
-
-        int threadNumber = pUtils->getCurrentWorkNodeNumber();
-
-        Dim3D minDim;
-        Dim3D maxDim;
-
-        minDim = pUtils->getKernelSolverPartition(threadNumber).first;
-        maxDim = pUtils->getKernelSolverPartition(threadNumber).second;
-
-        for (int z = minDim.z; z < maxDim.z; z++)
-            for (int y = minDim.y; y < maxDim.y; y++)
-                for (int x = minDim.x; x < maxDim.x; x++) {
-
-
-                    float value = 0.0;
-                    float zero_val = 0.0;
-                    pt = Point3D(x * coarseGrainFactor, y * coarseGrainFactor, z * coarseGrainFactor);
-                    ptCoarseGrained = Point3D(x, y, z);
-
-                    value += concentrationField.getDirect(pt.x + 1, pt.y + 1, pt.z + 1) * NKer[idx][0];
-
-
-                    for (unsigned int nIdx = 0; nIdx <= tempmaxNeighborIndex[idx]; ++nIdx) {
-                        neighbor = boundaryStrategy->getNeighborDirect(const_cast<Point3D &>(ptCoarseGrained), nIdx);
-
-
-<<<<<<< HEAD
-
-	}
-
-		concentrationField.swapArrays();
-		//have to reset Dim in boundary Strategy to original value otherwise you will buggy simulation
-		boundaryStrategy->setDim(originalDim);
-
-}
-
-
-void KernelDiffusionSolver::writePixelValue(Point3D pt,float value, unsigned int coarseGrainFactor,ConcentrationField_t & _concentrationField){
-	if(fieldDim.x==1||fieldDim.y==1||fieldDim.z==1){//2D case
-		if(fieldDim.x==1){
-			for (unsigned int y=pt.y ; y < pt.y+coarseGrainFactor ; ++y)
-				for (unsigned int z=pt.z ; z < pt.z+coarseGrainFactor ; ++z){
-					_concentrationField.setDirectSwap(1,y+1,z+1,value);
-				}
-
-		}else if (fieldDim.y==1){
-			for (unsigned int x=pt.x ; x < pt.x+coarseGrainFactor ; ++x)
-				for (unsigned int z=pt.z ; z < pt.z+coarseGrainFactor ; ++z){
-					_concentrationField.setDirectSwap(x+1,1,z+1,value);
-				}
-
-		}else if (fieldDim.z==1){
-			for (unsigned int x=pt.x ; x < pt.x+coarseGrainFactor ; ++x)
-				for (unsigned int y=pt.y ; y < pt.y+coarseGrainFactor ; ++y){
-					_concentrationField.setDirectSwap(x+1,y+1,1,value);					
-				}
-		}
-	}else{//3D case
-		for (unsigned int x=pt.x ; x < pt.x+coarseGrainFactor ; ++x)
-			for (unsigned int y=pt.y ; y < pt.y+coarseGrainFactor ; ++y)
-				for (unsigned int z=pt.z ; z < pt.z+coarseGrainFactor ; ++z){
-=======
-                        if (!neighbor.distance) {
-                            //if distance is 0 then the neighbor returned is invalid
-                            continue;
-                        }
->>>>>>> 6ed90e64
-
-
-                        value += concentrationField.getDirect(neighbor.pt.x * coarseGrainFactor + 1,
-                                                              neighbor.pt.y * coarseGrainFactor + 1,
-                                                              neighbor.pt.z * coarseGrainFactor + 1) *
-                                 NKer[idx][nIdx + 1];
-
-                    }
-                    concentrationField.setDirectSwap(pt.x + 1, pt.y + 1, pt.z + 1, value + zero_val);
-
-                    writePixelValue(Point3D(pt.x, pt.y, pt.z),
-                                    concentrationField.getDirectSwap(pt.x + 1, pt.y + 1, pt.z + 1), coarseGrainFactor,
-                                    concentrationField);
-
-                }
-
-
-    }
-
-    concentrationField.swapArrays();
-    //have to reset Dim in boundary Strategy to original value otherwise you will buggy simulation
-    boundaryStrategy->setDim(originalDim);
-
-}
-
-
-void KernelDiffusionSolver::writePixelValue(Point3D pt, float value, unsigned int coarseGrainFactor,
-                                            ConcentrationField_t &_concentrationField) {
-    if (fieldDim.x == 1 || fieldDim.y == 1 || fieldDim.z == 1) {//2D case
-        if (fieldDim.x == 1) {
-            for (unsigned int y = pt.y; y < pt.y + coarseGrainFactor; ++y)
-                for (unsigned int z = pt.z; z < pt.z + coarseGrainFactor; ++z) {
-                    _concentrationField.setDirectSwap(1, y + 1, z + 1, value);
-                }
-
-        } else if (fieldDim.y == 1) {
-            for (unsigned int x = pt.x; x < pt.x + coarseGrainFactor; ++x)
-                for (unsigned int z = pt.z; z < pt.z + coarseGrainFactor; ++z) {
-                    _concentrationField.setDirectSwap(x + 1, 1, z + 1, value);
-                }
-
-        } else if (fieldDim.z == 1) {
-            for (unsigned int x = pt.x; x < pt.x + coarseGrainFactor; ++x)
-                for (unsigned int y = pt.y; y < pt.y + coarseGrainFactor; ++y) {
-                    _concentrationField.setDirectSwap(x + 1, y + 1, 1, value);
-                }
-        }
-    } else {//3D case
-        for (unsigned int x = pt.x; x < pt.x + coarseGrainFactor; ++x)
-            for (unsigned int y = pt.y; y < pt.y + coarseGrainFactor; ++y)
-                for (unsigned int z = pt.z; z < pt.z + coarseGrainFactor; ++z) {
-
-                    _concentrationField.setDirectSwap(x + 1, y + 1, z + 1, value);
-
-                }
-    }
-}
-
-<<<<<<< HEAD
-	pt.z =0;
-	pt.y = 0;
-	pt.x = 0;
-	concentrationField->set(pt,0);
-	Log(LOG_DEBUG) << "In ReadConcentration:  " << "concentrationField: " << concentrationField <<"\n";
-
-	std::string basePath=simulator->getBasePath();
-	std::string fn=fileName;
-	if (basePath!=""){
-		fn	= basePath+"/"+fileName;
-	}
-=======
-
-void KernelDiffusionSolver::readConcentrationField(std::string fileName, ConcentrationField_t *concentrationField) {
-    Point3D pt;
->>>>>>> 6ed90e64
-
-    pt.z = 0;
-    pt.y = 0;
-    pt.x = 0;
-    concentrationField->set(pt, 0);
-    CC3D_Log(LOG_DEBUG) << "In ReadConcentration:  " << "concentrationField: " << concentrationField;
-
-    std::string basePath = simulator->getBasePath();
-    std::string fn = fileName;
-    if (basePath != "") {
-        fn = basePath + "/" + fileName;
-    }
-
-    ifstream in(fn.c_str());
-
-    if (!in.is_open()) throw CC3DException(string("Could not open chemical concentration file '") + fn + "'!");
-
-<<<<<<< HEAD
-	//    Point3D pt;
-	float c;
-	//Zero entire field
-	for (pt.z = 0; pt.z < fieldDim.z; pt.z++) {
-		for (pt.y = 0; pt.y < fieldDim.y; pt.y++){
-			for (pt.x = 0; pt.x < fieldDim.x; pt.x++){
-				Log(LOG_TRACE) << "pt.x: " << pt.x << "  pt.y: " << pt.y << "  pt.z: " << pt.z << "\n";
-				concentrationField->set(pt,0);
-				Log(LOG_TRACE) << "pt.x: " << pt.x << "  pt.y: " << pt.y << "  pt.z: " << pt.z << "\n";
-			}}}
-	Log(LOG_DEBUG) << "Begin Filling Concentration Field\n";
-	while(!in.eof()){
-		in>>pt.x>>pt.y>>pt.z>>c;
-		if(!in.fail())
-			concentrationField->set(pt,c);
-	}
-	Log(LOG_DEBUG) << "Exiting ReadConcentration\n";
-=======
->>>>>>> 6ed90e64
-
-
-    //    Point3D pt;
-    float c;
-    //Zero entire field
-    for (pt.z = 0; pt.z < fieldDim.z; pt.z++) {
-        for (pt.y = 0; pt.y < fieldDim.y; pt.y++) {
-            for (pt.x = 0; pt.x < fieldDim.x; pt.x++) {
-                CC3D_Log(LOG_TRACE) << "pt.x: " << pt.x << "  pt.y: " << pt.y << "  pt.z: " << pt.z;
-                concentrationField->set(pt, 0);
-                CC3D_Log(LOG_TRACE) << "pt.x: " << pt.x << "  pt.y: " << pt.y << "  pt.z: " << pt.z;
-            }
-        }
-    }
-    CC3D_Log(LOG_DEBUG) << "Begin Filling Concentration Field";
-    while (!in.eof()) {
-        in >> pt.x >> pt.y >> pt.z >> c;
-        if (!in.fail())
-            concentrationField->set(pt, c);
-    }
-    CC3D_Log(LOG_DEBUG) << "Exiting ReadConcentration";
-
-}
-
-void KernelDiffusionSolver::outputField(std::ostream &_out, ConcentrationField_t *_concentrationField) {
-    Point3D pt;
-    float tempValue;
-
-    for (pt.z = 0; pt.z < fieldDim.z; pt.z++)
-        for (pt.y = 0; pt.y < fieldDim.y; pt.y++)
-            for (pt.x = 0; pt.x < fieldDim.x; pt.x++) {
-                tempValue = _concentrationField->get(pt);
-                _out << pt.x << " " << pt.y << " " << pt.z << " " << tempValue << endl;
-            }
-}
-
-void KernelDiffusionSolver::scrarch2Concentration(ConcentrationField_t *scratchField,
-                                                  ConcentrationField_t *concentrationField) {
-    //scratchField->switchContainersQuick(*(concentrationField));
-
-<<<<<<< HEAD
-void KernelDiffusionSolver::update(CC3DXMLElement *_xmlData, bool _fullInitFlag){
-
-	//if(potts->getDisplayUnitsFlag()){
-	//	Unit diffConstUnit=powerUnit(potts->getLengthUnit(),2)/potts->getTimeUnit();
-	//	Unit decayConstUnit=1/potts->getTimeUnit();
-	//    Unit secretionConstUnit=1/potts->getTimeUnit();
-
-	//	CC3DXMLElement * unitsElem=_xmlData->getFirstElement("Units"); 
-	//	if (!unitsElem){ //add Units element
-	//		unitsElem=_xmlData->attachElement("Units");
-	//	}
-
-	//	if(unitsElem->getFirstElement("DiffusionConstantUnit")){
-	//		unitsElem->getFirstElement("DiffusionConstantUnit")->updateElementValue(diffConstUnit.toString());
-	//	}else{
-	//		unitsElem->attachElement("DiffusionConstantUnit",diffConstUnit.toString());
-	//	}
-
-	//	if(unitsElem->getFirstElement("DecayConstantUnit")){
-	//		unitsElem->getFirstElement("DecayConstantUnit")->updateElementValue(decayConstUnit.toString());
-	//	}else{
-	//		unitsElem->attachElement("DecayConstantUnit",decayConstUnit.toString());
-	//	}
-
-	//	if(unitsElem->getFirstElement("DeltaXUnit")){
-	//		unitsElem->getFirstElement("DeltaXUnit")->updateElementValue(potts->getLengthUnit().toString());
-	//	}else{
-	//		unitsElem->attachElement("DeltaXUnit",potts->getLengthUnit().toString());
-	//	}
-
-	//	if(unitsElem->getFirstElement("DeltaTUnit")){
-	//		unitsElem->getFirstElement("DeltaTUnit")->updateElementValue(potts->getTimeUnit().toString());
-	//	}else{
-	//		unitsElem->attachElement("DeltaTUnit",potts->getTimeUnit().toString());
-	//	}
-
-	//	if(unitsElem->getFirstElement("CouplingCoefficientUnit")){
-	//		unitsElem->getFirstElement("CouplingCoefficientUnit")->updateElementValue(decayConstUnit.toString());
-	//	}else{
-	//		unitsElem->attachElement("CouplingCoefficientUnit",decayConstUnit.toString());
-	//	}
-
-
-
-	//	if(unitsElem->getFirstElement("SecretionUnit")){
-	//		unitsElem->getFirstElement("SecretionUnit")->updateElementValue(secretionConstUnit.toString());
-	//	}else{
-	//		unitsElem->attachElement("SecretionUnit",secretionConstUnit.toString());
-	//	}
-
-	//	if(unitsElem->getFirstElement("SecretionOnContactUnit")){
-	//		unitsElem->getFirstElement("SecretionOnContactUnit")->updateElementValue(secretionConstUnit.toString());
-	//	}else{
-	//		unitsElem->attachElement("SecretionOnContactUnit",secretionConstUnit.toString());
-	//	}
-
-	//	if(unitsElem->getFirstElement("ConstantConcentrationUnit")){
-	//		unitsElem->getFirstElement("ConstantConcentrationUnit")->updateElementValue(secretionConstUnit.toString());
-	//	}else{
-	//		unitsElem->attachElement("ConstantConcentrationUnit",secretionConstUnit.toString());
-	//	}
-
-	//	if(unitsElem->getFirstElement("DecayConstantUnit")){
-	//		unitsElem->getFirstElement("DecayConstantUnit")->updateElementValue(decayConstUnit.toString());
-	//	}else{
-	//		unitsElem->attachElement("DecayConstantUnit",decayConstUnit.toString());
-	//	}
-
-	//	if(unitsElem->getFirstElement("DeltaXUnit")){
-	//		unitsElem->getFirstElement("DeltaXUnit")->updateElementValue(potts->getLengthUnit().toString());
-	//	}else{
-	//		unitsElem->attachElement("DeltaXUnit",potts->getLengthUnit().toString());
-	//	}
-
-	//	if(unitsElem->getFirstElement("DeltaTUnit")){
-	//		unitsElem->getFirstElement("DeltaTUnit")->updateElementValue(potts->getTimeUnit().toString());
-	//	}else{
-	//		unitsElem->attachElement("DeltaTUnit",potts->getTimeUnit().toString());
-	//	}
-
-	//	if(unitsElem->getFirstElement("CouplingCoefficientUnit")){
-	//		unitsElem->getFirstElement("CouplingCoefficientUnit")->updateElementValue(decayConstUnit.toString());
-	//	}else{
-	//		unitsElem->attachElement("CouplingCoefficientUnit",decayConstUnit.toString());
-	//	}
-
-	//	if(unitsElem->getFirstElement("UptakeUnit")){
-	//		unitsElem->getFirstElement("UptakeUnit")->updateElementValue(decayConstUnit.toString());
-	//	}else{
-	//		unitsElem->attachElement("UptakeUnit",decayConstUnit.toString());
-	//	}
-
-	//	if(unitsElem->getFirstElement("RelativeUptakeUnit")){
-	//		unitsElem->getFirstElement("RelativeUptakeUnit")->updateElementValue(decayConstUnit.toString());
-	//	}else{
-	//		unitsElem->attachElement("RelativeUptakeUnit",decayConstUnit.toString());
-	//	}
-
-	//	if(unitsElem->getFirstElement("MaxUptakeUnit")){
-	//		unitsElem->getFirstElement("MaxUptakeUnit")->updateElementValue(decayConstUnit.toString());
-	//	}else{
-	//		unitsElem->attachElement("MaxUptakeUnit",decayConstUnit.toString());
-	//	}
-
-
-
-	//}
-
-
-	//notice, only basic steering is enabled for PDE solvers - changing diffusion constants, do -not-diffuse to types etc...
-	// Coupling coefficients cannot be changed and also there is no way to allocate extra fields while simulation is running
-
-	diffSecrFieldTuppleVec.clear();
-
-	coarseGrainFactorVec.clear();
-	coarseGrainMultiplicativeFactorVec.clear();
-
-	CC3DXMLElementList diffFieldXMLVec=_xmlData->getElements("DiffusionField");
-	for(unsigned int i = 0 ; i < diffFieldXMLVec.size() ; ++i ){
-		diffSecrFieldTuppleVec.push_back(DiffusionSecretionKernelFieldTupple());
-		DiffusionData & diffData=diffSecrFieldTuppleVec[diffSecrFieldTuppleVec.size()-1].diffData;
-		SecretionData & secrData=diffSecrFieldTuppleVec[diffSecrFieldTuppleVec.size()-1].secrData;
-
-		if(diffFieldXMLVec[i]->findElement("Kernel")) {
-			kernel.push_back(diffFieldXMLVec[i]->getFirstElement("Kernel")->getUInt());
-		}
-=======
-}
->>>>>>> 6ed90e64
-
-
-void KernelDiffusionSolver::update(CC3DXMLElement *_xmlData, bool _fullInitFlag) {
-
-    //notice, limited steering is enabled for PDE solvers - changing diffusion constants, do -not-diffuse to types etc...
-    // Coupling coefficients cannot be changed and also there is no way to allocate extra fields while simulation is running
-
-    diffSecrFieldTuppleVec.clear();
-
-    coarseGrainFactorVec.clear();
-    coarseGrainMultiplicativeFactorVec.clear();
-
-    CC3DXMLElementList diffFieldXMLVec = _xmlData->getElements("DiffusionField");
-    for (unsigned int i = 0; i < diffFieldXMLVec.size(); ++i) {
-        diffSecrFieldTuppleVec.push_back(DiffusionSecretionKernelFieldTupple());
-        DiffusionData &diffData = diffSecrFieldTuppleVec[diffSecrFieldTuppleVec.size() - 1].diffData;
-        SecretionData &secrData = diffSecrFieldTuppleVec[diffSecrFieldTuppleVec.size() - 1].secrData;
-
-        if (diffFieldXMLVec[i]->findElement("Kernel")) {
-            kernel.push_back(diffFieldXMLVec[i]->getFirstElement("Kernel")->getUInt());
-        }
-
-<<<<<<< HEAD
-		serializeFlag=true;
-		if(_xmlData->getFirstElement("Serialize")->findAttribute("Frequency")){
-			serializeFrequency=_xmlData->getFirstElement("Serialize")->getAttributeAsUInt("Frequency");
-		}
-		Log(LOG_DEBUG) << "serialize Flag="<<serializeFlag;
-=======
-        if (diffFieldXMLVec[i]->findAttribute("Name")) {
-            diffData.fieldName = diffFieldXMLVec[i]->getAttribute("Name");
-        }
->>>>>>> 6ed90e64
-
-        if (diffFieldXMLVec[i]->findElement("DiffusionData"))
-            diffData.update(diffFieldXMLVec[i]->getFirstElement("DiffusionData"));
-
-        if (diffFieldXMLVec[i]->findElement("SecretionData"))
-            secrData.update(diffFieldXMLVec[i]->getFirstElement("SecretionData"));
-
-        if (diffFieldXMLVec[i]->findElement("ReadFromFile"))
-            readFromFileFlag = true;
-
-<<<<<<< HEAD
-	if(_xmlData->findElement("ReadFromFile")){
-		readFromFileFlag=true;
-		Log(LOG_DEBUG) << "readFromFileFlag="<<readFromFileFlag;
-	}
-=======
->>>>>>> 6ed90e64
-
-        if (diffFieldXMLVec[i]->findElement("CoarseGrainFactor")) {
-            coarseGrainFactorVec.push_back(diffFieldXMLVec[i]->getFirstElement("CoarseGrainFactor")->getUInt());
-        } else {
-            coarseGrainFactorVec.push_back(1);
-        }
-
-    }
-    if (_xmlData->findElement("Serialize")) {
-
-        serializeFlag = true;
-        if (_xmlData->getFirstElement("Serialize")->findAttribute("Frequency")) {
-            serializeFrequency = _xmlData->getFirstElement("Serialize")->getAttributeAsUInt("Frequency");
-        }
-        CC3D_Log(LOG_DEBUG) << "serialize Flag="<<serializeFlag;
-
-    }
-
-
-    if (_xmlData->findElement("ReadFromFile")) {
-        readFromFileFlag = true;
-        CC3D_Log(LOG_DEBUG) << "readFromFileFlag="<<readFromFileFlag;
-    }
-
-
-    for (int i = 0; i < diffSecrFieldTuppleVec.size(); ++i) {
-        diffSecrFieldTuppleVec[i].diffData.setAutomaton(automaton);
-        diffSecrFieldTuppleVec[i].secrData.setAutomaton(automaton);
-        diffSecrFieldTuppleVec[i].diffData.initialize(automaton);
-        diffSecrFieldTuppleVec[i].secrData.initialize(automaton);
-    }
-
-
-    ///assigning member method ptrs to the vector
-
-    for (unsigned int i = 0; i < diffSecrFieldTuppleVec.size(); ++i) {
-
-        diffSecrFieldTuppleVec[i].secrData.secretionFcnPtrVec.assign(
-                diffSecrFieldTuppleVec[i].secrData.secrTypesNameSet.size(), 0);
-        unsigned int j = 0;
-        for (set<string>::iterator sitr = diffSecrFieldTuppleVec[i].secrData.secrTypesNameSet.begin();
-             sitr != diffSecrFieldTuppleVec[i].secrData.secrTypesNameSet.end(); ++sitr) {
-
-            if ((*sitr) == "Secretion") {
-                diffSecrFieldTuppleVec[i].secrData.secretionFcnPtrVec[j] = &KernelDiffusionSolver::secreteSingleField;
-                ++j;
-            } else if ((*sitr) == "SecretionOnContact") {
-                diffSecrFieldTuppleVec[i].secrData.secretionFcnPtrVec[j] = &KernelDiffusionSolver::secreteOnContactSingleField;
-                ++j;
-            } else if ((*sitr) == "ConstantConcentration") {
-                diffSecrFieldTuppleVec[i].secrData.secretionFcnPtrVec[j] = &KernelDiffusionSolver::secreteConstantConcentrationSingleField;
-                ++j;
-            }
-
-        }
-    }
-
-    coarseGrainMultiplicativeFactorVec = coarseGrainFactorVec;
-    //coarseGraining check
-
-<<<<<<< HEAD
-	//for (unsigned int i=0 ; i < coarseGrainMultiplicativeFactorVec.size() ;++i){
-	//  Log(LOG_TRACE) << "i="<<i<<" coarseGrainMultiplicativeFactorVec[i]="<<coarseGrainMultiplicativeFactorVec[i];
-	//}
-=======
-    bool suitableForCoarseGrainingFlag = true;
-    for (unsigned int i = 0; i < coarseGrainFactorVec.size(); ++i) {
-        coarseGrainMultiplicativeFactorVec[i] = coarseGrainFactorVec[i] * coarseGrainFactorVec[i];
-        if (fieldDim.x == 1 || fieldDim.y == 1 || fieldDim.z == 1) {//2D case
->>>>>>> 6ed90e64
-
-            if (fieldDim.x != 1 && (fieldDim.x % coarseGrainFactorVec[i])) {
-                suitableForCoarseGrainingFlag = false;
-                break;
-            }
-            if (fieldDim.y != 1 && (fieldDim.y % coarseGrainFactorVec[i])) {
-                suitableForCoarseGrainingFlag = false;
-                break;
-            }
-            if (fieldDim.z != 1 && (fieldDim.z % coarseGrainFactorVec[i])) {
-                suitableForCoarseGrainingFlag = false;
-                break;
-            }
-
-
-        } else {//3D case
-            coarseGrainMultiplicativeFactorVec[i] =
-                    coarseGrainFactorVec[i] * coarseGrainFactorVec[i] * coarseGrainFactorVec[i];
-            if ((fieldDim.z % coarseGrainFactorVec[i]) || (fieldDim.y % coarseGrainFactorVec[i]) ||
-                (fieldDim.z % coarseGrainFactorVec[i])) {
-                suitableForCoarseGrainingFlag = false;
-                break;
-            }
-        }
-    }
-
-    if (!suitableForCoarseGrainingFlag)
-        throw CC3DException("DIMENSIONS OF THE LATTICE ARE INCOMPATIBLE WITH COARSE GRAINING FACTOR");
-
-}
-
-
-std::string KernelDiffusionSolver::toString() {
-    return "KernelDiffusionSolver";
-}
-
-std::string KernelDiffusionSolver::steerableName() {
-    return toString();
-}
-
+#include <CompuCell3D/Simulator.h>
+#include <CompuCell3D/Automaton/Automaton.h>
+#include <CompuCell3D/Potts3D/Potts3D.h>
+#include <CompuCell3D/Potts3D/CellInventory.h>
+#include <CompuCell3D/Field3D/WatchableField3D.h>
+#include <CompuCell3D/Field3D/Field3DImpl.h>
+#include <CompuCell3D/Field3D/Field3D.h>
+#include <CompuCell3D/Field3D/Field3DIO.h>
+#include <CompuCell3D/steppables/BoxWatcher/BoxWatcher.h>
+
+
+#include <PublicUtilities/StringUtils.h>
+#include <PublicUtilities/ParallelUtilsOpenMP.h>
+#include <string>
+#include <cmath>
+#include <iostream>
+#include <fstream>
+#include <sstream>
+
+#include <time.h>
+
+
+#include "KernelDiffusionSolver.h"
+#include <PublicUtilities/CC3DLogger.h>
+
+using namespace CompuCell3D;
+using namespace std;
+
+
+//////////////////////////////////////////////////////////////////////////////////////////////////////////////////////////////////////////
+void KernelDiffusionSolverSerializer::serialize() {
+
+    for (int i = 0; i < solverPtr->diffSecrFieldTuppleVec.size(); ++i) {
+        ostringstream outName;
+
+        outName << solverPtr->diffSecrFieldTuppleVec[i].diffData.fieldName << "_" << currentStep << "."
+                << serializedFileExtension;
+        ofstream outStream(outName.str().c_str());
+        solverPtr->outputField(outStream, solverPtr->concentrationFieldVector[i]);
+    }
+
+}
+
+
+//////////////////////////////////////////////////////////////////////////////////////////////////////////////////////////////////////////
+void KernelDiffusionSolverSerializer::readFromFile() {
+    try {
+        for (int i = 0; i < solverPtr->diffSecrFieldTuppleVec.size(); ++i) {
+            ostringstream inName;
+            inName << solverPtr->diffSecrFieldTuppleVec[i].diffData.fieldName << "." << serializedFileExtension;
+
+            solverPtr->readConcentrationField(inName.str().c_str(), solverPtr->concentrationFieldVector[i]);;
+        }
+
+    } catch (CC3DException &e) {
+        CC3D_Log(LOG_DEBUG) << "COULD NOT FIND ONE OF THE FILES";
+        throw CC3DException("Error in reading diffusion fields from file", e);
+    }
+
+}
+
+
+//////////////////////////////////////////////////////////////////////////////////////////////////////////////////////////////////////////
+KernelDiffusionSolver::KernelDiffusionSolver() {
+    serializerPtr = 0;
+    pUtils = 0;
+    serializeFlag = false;
+    readFromFileFlag = false;
+    haveCouplingTerms = false;
+    serializeFrequency = 0;
+    boxWatcherSteppable = 0;
+    //    useBoxWatcher=false;
+}
+
+//////////////////////////////////////////////////////////////////////////////////////////////////////////////////////////////////////////
+KernelDiffusionSolver::~KernelDiffusionSolver() {
+    if (serializerPtr)
+        delete serializerPtr;
+    serializerPtr = 0;
+}
+
+//////////////////////////////////////////////////////////////////////////////////////////////////////////////////////////////////////////
+void KernelDiffusionSolver::init(Simulator *simulator, CC3DXMLElement *_xmlData) {
+
+
+    simPtr = simulator;
+    this->simulator = simulator;
+    potts = simulator->getPotts();
+    automaton = potts->getAutomaton();
+
+    ///getting cell inventory
+    cellInventoryPtr = &potts->getCellInventory();
+
+    ///getting field ptr from Potts3D
+    cellFieldG = (WatchableField3D<CellG *> *) potts->getCellFieldG();
+    fieldDim = cellFieldG->getDim();
+
+    pUtils = simulator->getParallelUtils();
+
+    update(_xmlData, true);
+
+    numberOfFields = diffSecrFieldTuppleVec.size();
+    CC3D_Log(LOG_DEBUG) << "Number of Fields: " << numberOfFields;
+
+    for (int i = 0; i < diffSecrFieldTuppleVec.size(); ++i) {
+        CC3D_Log(LOG_DEBUG) << "Field Name: " << diffSecrFieldTuppleVec[i].getDiffusionData()->fieldName;
+    }
+
+	vector<string> concentrationFieldNameVectorTmp; //temporary vector for field names
+	///assign vector of field names
+	concentrationFieldNameVectorTmp.assign(diffSecrFieldTuppleVec.size(),string(""));
+	CC3D_Log(LOG_DEBUG) << "diffSecrFieldTuppleVec.size()="<<diffSecrFieldTuppleVec.size();
+
+    for (unsigned int i = 0; i < diffSecrFieldTuppleVec.size(); ++i) {
+        concentrationFieldNameVectorTmp[i] = diffSecrFieldTuppleVec[i].diffData.fieldName;
+        CC3D_Log(LOG_DEBUG) << " concentrationFieldNameVector[i]="<<concentrationFieldNameVectorTmp[i];
+    }
+
+
+	CC3D_Log(LOG_DEBUG) << "fieldDim.x: " << fieldDim.x << "  fieldDim.y: " << fieldDim.y << "  fieldDim.z: " << fieldDim.z;
+
+    ///allocate fields including scrartch field
+    allocateDiffusableFieldVector(diffSecrFieldTuppleVec.size(), fieldDim);
+    workFieldDim = concentrationFieldVector[0]->getInternalDim();
+
+    //here I need to copy field names from concentrationFieldNameVectorTmp to concentrationFieldNameVector
+    //because concentrationFieldNameVector is reallocated with default values once I call allocateDiffusableFieldVector
+
+    for (unsigned int i = 0; i < concentrationFieldNameVectorTmp.size(); ++i) {
+        concentrationFieldNameVector[i] = concentrationFieldNameVectorTmp[i];
+    }
+
+
+    //register fields once they have been allocated
+    for (unsigned int i = 0; i < diffSecrFieldTuppleVec.size(); ++i) {
+        simPtr->registerConcentrationField(concentrationFieldNameVector[i], concentrationFieldVector[i]);
+        CC3D_Log(LOG_DEBUG) << "registring field: "<<concentrationFieldNameVector[i]<<" field address="<<concentrationFieldVector[i];
+    }
+
+
+
+
+    ///getting cell inventory
+    cellInventoryPtr = &potts->getCellInventory();
+
+    ///getting field ptr from Potts3D
+    cellFieldG = (WatchableField3D<CellG *> *) potts->getCellFieldG();
+    fieldDim = cellFieldG->getDim();
+    float max_kernel = 1;
+    for (int q = 0; q < kernel.size(); q++) {
+        if (max_kernel < kernel[q])
+            max_kernel = kernel[q];
+
+        BoundaryStrategy::getInstance()->prepareNeighborListsBasedOnNeighborOrder(kernel[q]);
+        tempmaxNeighborIndex.push_back(
+                BoundaryStrategy::getInstance()->getMaxNeighborIndexFromNeighborOrder(kernel[q]));
+    }
+    for (int q = 0; q < tempmaxNeighborIndex.size(); q++) {
+        CC3D_Log(LOG_DEBUG) << tempmaxNeighborIndex[q];
+	}
+	CC3D_Log(LOG_DEBUG) << "Kernel: " << max_kernel;
+    BoundaryStrategy::getInstance()->prepareNeighborListsBasedOnNeighborOrder(max_kernel);
+    maxNeighborIndex = BoundaryStrategy::getInstance()->getMaxNeighborIndexFromNeighborOrder(max_kernel);
+    Neighbor neighbor;
+    Point3D pt;
+    pt.x = 0;
+    pt.y = 0;
+    pt.z = 0;
+    int dis = 0;
+    float tempDis = 0;
+
+    for (unsigned int nIdx = 0; nIdx <= maxNeighborIndex; ++nIdx) {
+        neighbor = boundaryStrategy->getNeighborDirect(const_cast<Point3D &>(pt), nIdx);
+
+        if (tempDis != neighbor.distance) {
+            dis++;
+        }
+        neighborDistance[ceil(neighbor.distance * 1000)] = dis;
+        tempDis = neighbor.distance;
+    }
+
+    initializeKernel(simulator);
+
+}
+
+
+void KernelDiffusionSolver::initializeKernel(Simulator *simulator) {
+    numberOfFields = diffSecrFieldTuppleVec.size();
+    CC3D_Log(LOG_DEBUG) << "Number of Fields: " << numberOfFields;
+    float diffConst;
+    Point3D pt;
+    pt.x = (fieldDim.x > 1 ? fieldDim.x / 2 : 0);
+    pt.y = (fieldDim.y > 1 ? fieldDim.y / 2 : 0);
+    pt.z = (fieldDim.z > 1 ? fieldDim.z / 2 : 0);
+
+    cellFieldG = (WatchableField3D<CellG *> *) potts->getCellFieldG();
+    fieldDim = cellFieldG->getDim();
+    boundaryStrategy = BoundaryStrategy::getInstance();
+    Neighbor neighbor;
+    
+    vector<float> Ker;
+    Ker.assign(maxNeighborIndex + 2, 0.0);
+    NKer.assign(numberOfFields, vector<float>(maxNeighborIndex + 3, 0.0));  //extra point for offset, extra point for <= issue, extra point for neighborhood offset
+    int dimension = 0;
+    dimension += (fieldDim.x > 1 ? 1 : 0);
+    dimension += (fieldDim.y > 1 ? 1 : 0);
+    dimension += (fieldDim.z > 1 ? 1 : 0);
+    CC3D_Log(LOG_DEBUG) << "pt="<<pt;
+    //new BEN
+    for (int m = 0; m < numberOfFields; m++) {
+        float sum = 0;
+        float normalize = 0;
+
+        diffConst = diffSecrFieldTuppleVec[m].diffData.diffConst;
+        decayConst = diffSecrFieldTuppleVec[m].diffData.decayConst;
+        float ld = sqrt(diffConst);
+        CC3D_Log(LOG_DEBUG) <<  "Diffusion Constant: " << diffConst;
+        CC3D_Log(LOG_DEBUG) << "Decay Constant: " << decayConst;
+        CC3D_Log(LOG_DEBUG) << "Kernel: " << kernel[m];
+        //       neighborIter;
+        for (unsigned int nIdx = 0; nIdx <= tempmaxNeighborIndex[m]; ++nIdx) {
+            neighbor = boundaryStrategy->getNeighborDirect(const_cast<Point3D &>(pt), nIdx);
+            CC3D_Log(LOG_DEBUG) << "n.pt="<<neighbor.pt<<" distance="<<neighbor.distance;
+            float temp = exp(-1.0 * pow(neighbor.distance * coarseGrainFactorVec[m], 2) / (4.0 * ld * ld));
+            sum += temp;
+            Ker[nIdx + 1] = temp;
+
+        }
+
+        float temp = exp(-1.0 * pow(0.0, 2) / (4.0 * ld * ld));
+        sum += temp;
+        Ker[0] = temp;
+
+        for (int i = 0; i < Ker.size(); i++) {
+            NKer[m][i] = (Ker[i] / sum);
+        }
+
+		if (decayConst > 0) {
+			CC3D_Log(LOG_DEBUG) << "Decay Const="<< exp(-decayConst);
+			for(int i = 0; i < Ker.size(); i++) {
+				NKer[m][i] = NKer[m][i]*exp(-decayConst);
+			}
+		}
+		NKer[m][Ker.size()] = NKer[m][Ker.size()-1];
+		CC3D_Log(LOG_DEBUG) << "maxNeighborIndex: " << maxNeighborIndex;
+        CC3D_Log(LOG_DEBUG) << "Ker.size(): " << Ker.size();
+
+        for (int i = 0; i < Ker.size(); i++) {
+            CC3D_Log(LOG_DEBUG) << "NKer: " << NKer[m][i] << "  i: " << i;
+        }
+    }
+    CC3D_Log(LOG_DEBUG) << "fieldDim.x: " << fieldDim.x << "  fieldDim.y: " << fieldDim.y << "  fieldDim.z: " << fieldDim.z;
+}
+
+//////////////////////////////////////////////////////////////////////////////////////////////////////////////////////////////////////////
+void KernelDiffusionSolver::extraInit(Simulator *simulator) {
+    if ((serializeFlag || readFromFileFlag) && !serializerPtr) {
+        serializerPtr = new KernelDiffusionSolverSerializer();
+        serializerPtr->solverPtr = this;
+    }
+
+    if (serializeFlag) {
+        simulator->registerSerializer(serializerPtr);
+    }
+
+}
+
+void KernelDiffusionSolver::handleEvent(CC3DEvent &_event) {
+    CC3D_Log(LOG_TRACE) << " THIS IS EVENT HANDLE FOR FAST DIFFUSION 2D FE";
+	if (_event.id==LATTICE_RESIZE){
+		throw CC3DException(
+                "KernelDiffusionSolver works only with simulations with full periodic boundary conditions and lattice resizing is not supported for such simulations");
+    }
+}
+
+
+//////////////////////////////////////////////////////////////////////////////////////////////////////////////////////////////////////////
+void KernelDiffusionSolver::start() {
+	if (simPtr->getRestartEnabled()){
+		return ;  // we will not initialize cells if restart flag is on
+	}
+	CC3D_Log(LOG_DEBUG) << "initialzieConcentration";
+    initializeConcentration();
+}
+
+//////////////////////////////////////////////////////////////////////////////////////////////////////////////////////////////////////////
+
+void KernelDiffusionSolver::initializeConcentration() {
+
+    for (unsigned int i = 0; i < diffSecrFieldTuppleVec.size(); ++i) {
+        if (!diffSecrFieldTuppleVec[i].diffData.initialConcentrationExpression.empty()) {
+            initializeFieldUsingEquation(concentrationFieldVector[i],
+                                         diffSecrFieldTuppleVec[i].diffData.initialConcentrationExpression);
+            continue;
+        }
+        if (diffSecrFieldTuppleVec[i].diffData.concentrationFileName.empty()) continue;
+        CC3D_Log(LOG_DEBUG) << "fail-safe initialization "<<diffSecrFieldTuppleVec[i].diffData.concentrationFileName;
+        readConcentrationField(diffSecrFieldTuppleVec[i].diffData.concentrationFileName, concentrationFieldVector[i]);
+    }
+
+    // diffSecrFieldTuppleVec.size() = 1; concentrationFieldVector.size() = 2
+    CC3D_Log(LOG_DEBUG) << "numberOfFields = " << numberOfFields << "\tdiffSecrFieldTuppleVec.size() = " << diffSecrFieldTuppleVec.size() << "\tconcentrationFieldVector.size() = " << concentrationFieldVector.size();
+}
+
+
+//////////////////////////////////////////////////////////////////////////////////////////////////////////////////////////////////////////
+
+void KernelDiffusionSolver::secreteOnContactSingleField(unsigned int idx) {
+
+    SecretionData &secrData = diffSecrFieldTuppleVec[idx].secrData;
+
+    std::map<unsigned char, SecretionOnContactData>::iterator mitrShared;
+    std::map<unsigned char, SecretionOnContactData>::iterator end_mitr = secrData.typeIdSecrOnContactDataMap.end();
+
+
+    ConcentrationField_t &concentrationField = *concentrationFieldVector[idx];
+    //Array3D_t & concentrationArray = concentrationFieldPtr->getContainer();
+
+
+    std::map<unsigned char, float> *contactCellMapMediumPtr;
+    std::map<unsigned char, float> *contactCellMapPtr;
+
+
+    bool secreteInMedium = false;
+    //the assumption is that medium has type ID 0
+    mitrShared = secrData.typeIdSecrOnContactDataMap.find(automaton->getTypeId("Medium"));
+
+    if (mitrShared != end_mitr) {
+        secreteInMedium = true;
+        contactCellMapMediumPtr = &(mitrShared->second.contactCellMap);
+    }
+
+
+
+//HAVE TO WATCH OUT FOR SHARED/PRIVATE VARIABLES
+
+//Kernel solvers do not use box watchers
+    pUtils->prepareParallelRegionFESolvers();
+#pragma omp parallel
+    {
+
+        std::map<unsigned char, SecretionOnContactData>::iterator mitr;
+        std::map<unsigned char, float>::iterator mitrTypeConst;
+
+        float currentConcentration;
+        float secrConst;
+        float secrConstMedium = 0.0;
+
+        CellG *currentCellPtr;
+        Point3D pt;
+        Neighbor n;
+        CellG *nCell = 0;
+        WatchableField3D<CellG *> *fieldG = (WatchableField3D<CellG *> *) potts->getCellFieldG();
+        unsigned char type;
+
+        int threadNumber = pUtils->getCurrentWorkNodeNumber();
+
+        //secretion is partitioned in the same way as we do partitioning of FE solver without box watcher
+        Dim3D minDim;
+        Dim3D maxDim;
+
+        minDim = pUtils->getFESolverPartition(threadNumber).first;
+        maxDim = pUtils->getFESolverPartition(threadNumber).second;
+
+
+        for (int z = minDim.z; z < maxDim.z; z++)
+            for (int y = minDim.y; y < maxDim.y; y++)
+                for (int x = minDim.x; x < maxDim.x; x++) {
+                    pt = Point3D(x - 1, y - 1, z - 1);
+                    ///**
+                    currentCellPtr = cellFieldG->getQuick(pt);
+                    //             currentCellPtr=cellFieldG->get(pt);
+                    currentConcentration = concentrationField.getDirect(x, y, z);
+
+                    if (secreteInMedium && !currentCellPtr) {
+                        for (int i = 0; i <= maxNeighborIndex/*offsetVec.size()*/ ; ++i) {
+                            n = boundaryStrategy->getNeighborDirect(pt, i);
+                            if (!n.distance)//not a valid neighbor
+                                continue;
+                            ///**
+                            nCell = fieldG->get(n.pt);
+                            //                      nCell = fieldG->get(n.pt);
+                            if (nCell)
+                                type = nCell->type;
+                            else
+                                type = 0;
+
+                            mitrTypeConst = contactCellMapMediumPtr->find(type);
+
+                            if (mitrTypeConst != contactCellMapMediumPtr->end()) {//OK to secrete, contact detected
+                                secrConstMedium = mitrTypeConst->second;
+
+                                concentrationField.setDirect(x, y, z, currentConcentration + secrConstMedium);
+                            }
+                        }
+                        continue;
+                    }
+
+                    if (currentCellPtr) {
+                        mitr = secrData.typeIdSecrOnContactDataMap.find(currentCellPtr->type);
+                        if (mitr != end_mitr) {
+
+                            contactCellMapPtr = &(mitr->second.contactCellMap);
+
+                            for (int i = 0; i <= maxNeighborIndex/*offsetVec.size() */; ++i) {
+
+                                n = boundaryStrategy->getNeighborDirect(pt, i);
+                                if (!n.distance)//not a valid neighbor
+                                    continue;
+                                ///**
+                                nCell = fieldG->get(n.pt);
+                                //                      nCell = fieldG->get(n.pt);
+                                if (nCell)
+                                    type = nCell->type;
+                                else
+                                    type = 0;
+
+                                if (currentCellPtr == nCell)
+                                    continue; //skip secretion in pixels belongin to the same cell
+
+                                mitrTypeConst = contactCellMapPtr->find(type);
+                                if (mitrTypeConst != contactCellMapPtr->end()) {//OK to secrete, contact detected
+                                    secrConst = mitrTypeConst->second;
+                                    //                         concentrationField->set(pt,currentConcentration+secrConst);
+                                    concentrationField.setDirect(x, y, z, currentConcentration + secrConst);
+                                }
+                            }
+                        }
+                    }
+                }
+    }
+
+
+}
+
+//////////////////////////////////////////////////////////////////////////////////////////////////////////////////////////////////////////
+void KernelDiffusionSolver::secreteSingleField(unsigned int idx) {
+
+    SecretionData &secrData = diffSecrFieldTuppleVec[idx].secrData;
+
+    float maxUptakeInMedium = 0.0;
+    float relativeUptakeRateInMedium = 0.0;
+    float secrConstMedium = 0.0;
+
+    std::map<unsigned char, float>::iterator mitrShared;
+    std::map<unsigned char, float>::iterator end_mitr = secrData.typeIdSecrConstMap.end();
+    std::map<unsigned char, UptakeData>::iterator mitrUptakeShared;
+    std::map<unsigned char, UptakeData>::iterator end_mitrUptake = secrData.typeIdUptakeDataMap.end();
+
+
+
+    //ConcentrationField_t & concentrationField=*concentrationFieldVector[idx];
+
+    ConcentrationField_t &concentrationField = *concentrationFieldVector[idx];
+    //Array3D_t & concentrationArray = concentrationFieldPtr->getContainer();
+
+    bool doUptakeFlag = false;
+    bool uptakeInMediumFlag = false;
+    bool secreteInMedium = false;
+    //the assumption is that medium has type ID 0
+    mitrShared = secrData.typeIdSecrConstMap.find(automaton->getTypeId("Medium"));
+
+    if (mitrShared != end_mitr) {
+        secreteInMedium = true;
+        secrConstMedium = mitrShared->second;
+    }
+
+    //uptake for medium setup
+    if (secrData.typeIdUptakeDataMap.size()) {
+        doUptakeFlag = true;
+    }
+    //uptake for medium setup
+    if (doUptakeFlag) {
+        mitrUptakeShared = secrData.typeIdUptakeDataMap.find(automaton->getTypeId("Medium"));
+        if (mitrUptakeShared != end_mitrUptake) {
+            maxUptakeInMedium = mitrUptakeShared->second.maxUptake;
+            relativeUptakeRateInMedium = mitrUptakeShared->second.relativeUptakeRate;
+            uptakeInMediumFlag = true;
+
+        }
+    }
+
+
+
+//HAVE TO WATCH OUT FOR SHARED/PRIVATE VARIABLES
+
+//Kernel solvers do not use box watchers
+    pUtils->prepareParallelRegionFESolvers();
+#pragma omp parallel
+    {
+
+        CellG *currentCellPtr;
+        //Field3DImpl<float> * concentrationField=concentrationFieldVector[idx];
+        float currentConcentration;
+        float secrConst;
+
+
+        std::map<unsigned char, float>::iterator mitr;
+        std::map<unsigned char, UptakeData>::iterator mitrUptake;
+
+        Point3D pt;
+        int threadNumber = pUtils->getCurrentWorkNodeNumber();
+
+        //secretion is partitioned in the same way as we do partitioning of FE solver without box watcher
+        Dim3D minDim;
+        Dim3D maxDim;
+
+        minDim = pUtils->getFESolverPartition(threadNumber).first;
+        maxDim = pUtils->getFESolverPartition(threadNumber).second;
+
+
+        for (int z = minDim.z; z < maxDim.z; z++)
+            for (int y = minDim.y; y < maxDim.y; y++)
+                for (int x = minDim.x; x < maxDim.x; x++) {
+
+                    pt = Point3D(x - 1, y - 1, z - 1);
+                    CC3D_Log(LOG_TRACE) << "pt="<<pt<<" is valid "<<cellFieldG->isValid(pt);
+                    ///**
+                    currentCellPtr = cellFieldG->getQuick(pt);
+                    //             currentCellPtr=cellFieldG->get(pt);
+                    CC3D_Log(LOG_TRACE) << "THIS IS PTR="<<currentCellPtr;
+
+					//             if(currentCellPtr)
+									// CC3D_Log(LOG_TRACE) << "This is id="<<currentCellPtr->id;
+                    //currentConcentration = concentrationField.getDirect(x,y,z);
+
+                    currentConcentration = concentrationField.getDirect(x, y, z);
+
+                    if (secreteInMedium && !currentCellPtr) {
+                        concentrationField.setDirect(x, y, z, currentConcentration + secrConstMedium);
+                    }
+
+                    if (currentCellPtr) {
+                        mitr = secrData.typeIdSecrConstMap.find(currentCellPtr->type);
+                        if (mitr != end_mitr) {
+                            secrConst = mitr->second;
+                            concentrationField.setDirect(x, y, z, currentConcentration + secrConst);
+                        }
+                    }
+
+                    if (doUptakeFlag) {
+                        if (uptakeInMediumFlag && !currentCellPtr) {
+                            if (currentConcentration * relativeUptakeRateInMedium > maxUptakeInMedium) {
+                                concentrationField.setDirect(x, y, z,
+                                                             concentrationField.getDirect(x, y, z) - maxUptakeInMedium);
+                            } else {
+                                concentrationField.setDirect(x, y, z, concentrationField.getDirect(x, y, z) -
+                                                                      currentConcentration *
+                                                                      relativeUptakeRateInMedium);
+                            }
+                        }
+                        if (currentCellPtr) {
+
+                            mitrUptake = secrData.typeIdUptakeDataMap.find(currentCellPtr->type);
+                            if (mitrUptake != end_mitrUptake) {
+                                if (currentConcentration * mitrUptake->second.relativeUptakeRate >
+                                    mitrUptake->second.maxUptake) {
+                                    concentrationField.setDirect(x, y, z, concentrationField.getDirect(x, y, z) -
+                                                                          mitrUptake->second.maxUptake);
+                                    CC3D_Log(LOG_TRACE) << " uptake concentration="<< currentConcentration<<" relativeUptakeRate="<<mitrUptake->second.relativeUptakeRate<<" subtract="<<mitrUptake->second.maxUptake;								}else{
+									CC3D_Log(LOG_TRACE) << "concentration="<< currentConcentration<<" relativeUptakeRate="<<mitrUptake->second.relativeUptakeRate<<" subtract="<<currentConcentration*mitrUptake->second.relativeUptakeRate;
+                                    concentrationField.setDirect(x, y, z, concentrationField.getDirect(x, y, z) -
+                                                                          currentConcentration *
+                                                                          mitrUptake->second.relativeUptakeRate);
+                                }
+                            }
+                        }
+                    }
+                }
+    }
+
+
+}
+
+
+//////////////////////////////////////////////////////////////////////////////////////////////////////////////////////////////////////////
+void KernelDiffusionSolver::secreteConstantConcentrationSingleField(unsigned int idx) {
+    SecretionData &secrData = diffSecrFieldTuppleVec[idx].secrData;
+
+    std::map<unsigned char, float>::iterator mitrShared;
+    std::map<unsigned char, float>::iterator end_mitr = secrData.typeIdSecrConstConstantConcentrationMap.end();
+
+
+    float secrConstMedium = 0.0;
+
+    ConcentrationField_t &concentrationField = *concentrationFieldVector[idx];
+    //Array3D_t & concentrationArray = concentrationFieldPtr->getContainer();
+
+    bool secreteInMedium = false;
+    //the assumption is that medium has type ID 0
+    mitrShared = secrData.typeIdSecrConstConstantConcentrationMap.find(automaton->getTypeId("Medium"));
+
+    if (mitrShared != end_mitr) {
+        secreteInMedium = true;
+        secrConstMedium = mitrShared->second;
+    }
+
+
+//HAVE TO WATCH OUT FOR SHARED/PRIVATE VARIABLES
+
+//Kernel solvers do not use box watchers
+    pUtils->prepareParallelRegionFESolvers();;
+
+#pragma omp parallel
+    {
+
+        CellG *currentCellPtr;
+        //Field3DImpl<float> * concentrationField=concentrationFieldVector[idx];
+        float currentConcentration;
+        float secrConst;
+
+        std::map<unsigned char, float>::iterator mitr;
+
+        Point3D pt;
+        int threadNumber = pUtils->getCurrentWorkNodeNumber();
+
+        //secretion is partitioned in the same way as we do partitioning of FE solver without box watcher
+        Dim3D minDim;
+        Dim3D maxDim;
+
+        minDim = pUtils->getFESolverPartition(threadNumber).first;
+        maxDim = pUtils->getFESolverPartition(threadNumber).second;
+
+
+        for (int z = minDim.z; z < maxDim.z; z++)
+            for (int y = minDim.y; y < maxDim.y; y++)
+                for (int x = minDim.x; x < maxDim.x; x++) {
+
+                    pt = Point3D(x - 1, y - 1, z - 1);
+                    CC3D_Log(LOG_TRACE) << "pt="<<pt<<" is valid "<<cellFieldG->isValid(pt);
+                    ///**
+                    currentCellPtr = cellFieldG->getQuick(pt);
+                    //             currentCellPtr=cellFieldG->get(pt);
+                    CC3D_Log(LOG_TRACE) << "THIS IS PTR="<<currentCellPtr;
+
+                    //             if(currentCellPtr)
+                    // 				  CC3D_Log(LOG_TRACE) << "This is id="<<currentCellPtr->id;
+                    //currentConcentration = concentrationArray[x][y][z];
+
+                    if (secreteInMedium && !currentCellPtr) {
+                        concentrationField.setDirect(x, y, z, secrConstMedium);
+                    }
+
+                    if (currentCellPtr) {
+                        mitr = secrData.typeIdSecrConstConstantConcentrationMap.find(currentCellPtr->type);
+                        if (mitr != end_mitr) {
+                            secrConst = mitr->second;
+                            concentrationField.setDirect(x, y, z, secrConst);
+                        }
+                    }
+                }
+    }
+
+
+}
+
+
+//////////////////////////////////////////////////////////////////////////////////////////////////////////////////////////////////////////
+void KernelDiffusionSolver::secrete() {
+    CC3D_Log(LOG_TRACE) << "secreting ";
+    for (unsigned int i = 0; i < diffSecrFieldTuppleVec.size(); ++i) {
+        CC3D_Log(LOG_TRACE) << "secreting field= "<<" i="<<i;
+        for (unsigned int j = 0; j < diffSecrFieldTuppleVec[i].secrData.secretionFcnPtrVec.size(); ++j) {
+            (this->*diffSecrFieldTuppleVec[i].secrData.secretionFcnPtrVec[j])(i);
+
+            //          (this->*secrDataVec[i].secretionFcnPtrVec[j])(i);
+        }
+
+
+    }
+
+
+}
+
+
+void KernelDiffusionSolver::step(const unsigned int _currentStep) {
+
+    secrete();
+    diffuse();
+
+    if (serializeFrequency > 0 && serializeFlag && !(_currentStep % serializeFrequency)) {
+        serializerPtr->setCurrentStep(currentStep);
+        serializerPtr->serialize();
+    }
+
+
+}
+
+void KernelDiffusionSolver::diffuse() {
+
+    for (int idx = 0; idx < numberOfFields; idx++) {
+        diffuseSingleField(idx);
+    }
+
+}
+
+void KernelDiffusionSolver::diffuseSingleField(unsigned int idx) {
+
+
+    cellFieldG = (WatchableField3D<CellG *> *) potts->getCellFieldG();
+    fieldDim = cellFieldG->getDim();
+
+    boundaryStrategy = BoundaryStrategy::getInstance();
+
+
+    if (diffSecrFieldTuppleVec[idx].diffData.diffConst == 0.0 &&
+        diffSecrFieldTuppleVec[idx].diffData.decayConst == 0.0) {
+        return; //skip solving of the equation if diffusion and decay constants are 0
+    }
+
+    //Here we temporarily set Dim in BoundaryStrategy to reduced size we have to reset it back to the original size once we are done the field
+    unsigned int coarseGrainFactor = coarseGrainFactorVec[idx];
+
+    Dim3D originalDim = fieldDim;
+    Dim3D workFieldDimTmp;
+    workFieldDimTmp.x = (fieldDim.x / coarseGrainFactor > 0 ? fieldDim.x / coarseGrainFactor : 1);
+    workFieldDimTmp.y = (fieldDim.y / coarseGrainFactor > 0 ? fieldDim.y / coarseGrainFactor : 1);
+    workFieldDimTmp.z = (fieldDim.z / coarseGrainFactor > 0 ? fieldDim.z / coarseGrainFactor : 1);
+
+    //partition is calculated in the same way as for the boxwatcher diffusion. Because of the possible coarse grain factor we have to make sure
+    // to calculate partition each time we solve the equation
+    Dim3D minDimBW(0, 0, 0);
+    Dim3D maxDimBW = workFieldDimTmp;
+    pUtils->calculateKernelSolverPartition(minDimBW, maxDimBW);
+
+
+    boundaryStrategy->setDim(workFieldDimTmp);
+
+
+    ConcentrationField_t &concentrationField = *concentrationFieldVector[idx];
+    ConcentrationField_t *concentrationFieldPtr = concentrationFieldVector[idx];
+
+//managing number of threads has to be done BEFORE parallel section otherwise undefined behavior will occur
+    pUtils->prepareParallelRegionKernelSolvers();
+#pragma omp parallel
+    {
+        Point3D pt;
+        Point3D ptCoarseGrained;
+        Neighbor neighbor;
+
+
+        int threadNumber = pUtils->getCurrentWorkNodeNumber();
+
+        Dim3D minDim;
+        Dim3D maxDim;
+
+        minDim = pUtils->getKernelSolverPartition(threadNumber).first;
+        maxDim = pUtils->getKernelSolverPartition(threadNumber).second;
+
+        for (int z = minDim.z; z < maxDim.z; z++)
+            for (int y = minDim.y; y < maxDim.y; y++)
+                for (int x = minDim.x; x < maxDim.x; x++) {
+
+
+                    float value = 0.0;
+                    float zero_val = 0.0;
+                    pt = Point3D(x * coarseGrainFactor, y * coarseGrainFactor, z * coarseGrainFactor);
+                    ptCoarseGrained = Point3D(x, y, z);
+
+                    value += concentrationField.getDirect(pt.x + 1, pt.y + 1, pt.z + 1) * NKer[idx][0];
+
+
+                    for (unsigned int nIdx = 0; nIdx <= tempmaxNeighborIndex[idx]; ++nIdx) {
+                        neighbor = boundaryStrategy->getNeighborDirect(const_cast<Point3D &>(ptCoarseGrained), nIdx);
+
+
+                        if (!neighbor.distance) {
+                            //if distance is 0 then the neighbor returned is invalid
+                            continue;
+                        }
+
+
+                        value += concentrationField.getDirect(neighbor.pt.x * coarseGrainFactor + 1,
+                                                              neighbor.pt.y * coarseGrainFactor + 1,
+                                                              neighbor.pt.z * coarseGrainFactor + 1) *
+                                 NKer[idx][nIdx + 1];
+
+                    }
+                    concentrationField.setDirectSwap(pt.x + 1, pt.y + 1, pt.z + 1, value + zero_val);
+
+                    writePixelValue(Point3D(pt.x, pt.y, pt.z),
+                                    concentrationField.getDirectSwap(pt.x + 1, pt.y + 1, pt.z + 1), coarseGrainFactor,
+                                    concentrationField);
+
+                }
+
+
+    }
+
+    concentrationField.swapArrays();
+    //have to reset Dim in boundary Strategy to original value otherwise you will buggy simulation
+    boundaryStrategy->setDim(originalDim);
+
+}
+
+
+void KernelDiffusionSolver::writePixelValue(Point3D pt, float value, unsigned int coarseGrainFactor,
+                                            ConcentrationField_t &_concentrationField) {
+    if (fieldDim.x == 1 || fieldDim.y == 1 || fieldDim.z == 1) {//2D case
+        if (fieldDim.x == 1) {
+            for (unsigned int y = pt.y; y < pt.y + coarseGrainFactor; ++y)
+                for (unsigned int z = pt.z; z < pt.z + coarseGrainFactor; ++z) {
+                    _concentrationField.setDirectSwap(1, y + 1, z + 1, value);
+                }
+
+        } else if (fieldDim.y == 1) {
+            for (unsigned int x = pt.x; x < pt.x + coarseGrainFactor; ++x)
+                for (unsigned int z = pt.z; z < pt.z + coarseGrainFactor; ++z) {
+                    _concentrationField.setDirectSwap(x + 1, 1, z + 1, value);
+                }
+
+        } else if (fieldDim.z == 1) {
+            for (unsigned int x = pt.x; x < pt.x + coarseGrainFactor; ++x)
+                for (unsigned int y = pt.y; y < pt.y + coarseGrainFactor; ++y) {
+                    _concentrationField.setDirectSwap(x + 1, y + 1, 1, value);
+                }
+        }
+    } else {//3D case
+        for (unsigned int x = pt.x; x < pt.x + coarseGrainFactor; ++x)
+            for (unsigned int y = pt.y; y < pt.y + coarseGrainFactor; ++y)
+                for (unsigned int z = pt.z; z < pt.z + coarseGrainFactor; ++z) {
+
+                    _concentrationField.setDirectSwap(x + 1, y + 1, z + 1, value);
+
+                }
+    }
+}
+
+
+void KernelDiffusionSolver::readConcentrationField(std::string fileName, ConcentrationField_t *concentrationField) {
+    Point3D pt;
+
+    pt.z = 0;
+    pt.y = 0;
+    pt.x = 0;
+    concentrationField->set(pt, 0);
+    CC3D_Log(LOG_DEBUG) << "In ReadConcentration:  " << "concentrationField: " << concentrationField;
+
+    std::string basePath = simulator->getBasePath();
+    std::string fn = fileName;
+    if (basePath != "") {
+        fn = basePath + "/" + fileName;
+    }
+
+    ifstream in(fn.c_str());
+
+    if (!in.is_open()) throw CC3DException(string("Could not open chemical concentration file '") + fn + "'!");
+
+
+
+    //    Point3D pt;
+    float c;
+    //Zero entire field
+    for (pt.z = 0; pt.z < fieldDim.z; pt.z++) {
+        for (pt.y = 0; pt.y < fieldDim.y; pt.y++) {
+            for (pt.x = 0; pt.x < fieldDim.x; pt.x++) {
+                CC3D_Log(LOG_TRACE) << "pt.x: " << pt.x << "  pt.y: " << pt.y << "  pt.z: " << pt.z;
+                concentrationField->set(pt, 0);
+                CC3D_Log(LOG_TRACE) << "pt.x: " << pt.x << "  pt.y: " << pt.y << "  pt.z: " << pt.z;
+            }
+        }
+    }
+    CC3D_Log(LOG_DEBUG) << "Begin Filling Concentration Field";
+    while (!in.eof()) {
+        in >> pt.x >> pt.y >> pt.z >> c;
+        if (!in.fail())
+            concentrationField->set(pt, c);
+    }
+    CC3D_Log(LOG_DEBUG) << "Exiting ReadConcentration";
+
+}
+
+void KernelDiffusionSolver::outputField(std::ostream &_out, ConcentrationField_t *_concentrationField) {
+    Point3D pt;
+    float tempValue;
+
+    for (pt.z = 0; pt.z < fieldDim.z; pt.z++)
+        for (pt.y = 0; pt.y < fieldDim.y; pt.y++)
+            for (pt.x = 0; pt.x < fieldDim.x; pt.x++) {
+                tempValue = _concentrationField->get(pt);
+                _out << pt.x << " " << pt.y << " " << pt.z << " " << tempValue << endl;
+            }
+}
+
+void KernelDiffusionSolver::scrarch2Concentration(ConcentrationField_t *scratchField,
+                                                  ConcentrationField_t *concentrationField) {
+    //scratchField->switchContainersQuick(*(concentrationField));
+
+}
+
+
+void KernelDiffusionSolver::update(CC3DXMLElement *_xmlData, bool _fullInitFlag) {
+
+    //notice, limited steering is enabled for PDE solvers - changing diffusion constants, do -not-diffuse to types etc...
+    // Coupling coefficients cannot be changed and also there is no way to allocate extra fields while simulation is running
+
+    diffSecrFieldTuppleVec.clear();
+
+    coarseGrainFactorVec.clear();
+    coarseGrainMultiplicativeFactorVec.clear();
+
+    CC3DXMLElementList diffFieldXMLVec = _xmlData->getElements("DiffusionField");
+    for (unsigned int i = 0; i < diffFieldXMLVec.size(); ++i) {
+        diffSecrFieldTuppleVec.push_back(DiffusionSecretionKernelFieldTupple());
+        DiffusionData &diffData = diffSecrFieldTuppleVec[diffSecrFieldTuppleVec.size() - 1].diffData;
+        SecretionData &secrData = diffSecrFieldTuppleVec[diffSecrFieldTuppleVec.size() - 1].secrData;
+
+        if (diffFieldXMLVec[i]->findElement("Kernel")) {
+            kernel.push_back(diffFieldXMLVec[i]->getFirstElement("Kernel")->getUInt());
+        }
+
+        if (diffFieldXMLVec[i]->findAttribute("Name")) {
+            diffData.fieldName = diffFieldXMLVec[i]->getAttribute("Name");
+        }
+
+        if (diffFieldXMLVec[i]->findElement("DiffusionData"))
+            diffData.update(diffFieldXMLVec[i]->getFirstElement("DiffusionData"));
+
+        if (diffFieldXMLVec[i]->findElement("SecretionData"))
+            secrData.update(diffFieldXMLVec[i]->getFirstElement("SecretionData"));
+
+        if (diffFieldXMLVec[i]->findElement("ReadFromFile"))
+            readFromFileFlag = true;
+
+
+        if (diffFieldXMLVec[i]->findElement("CoarseGrainFactor")) {
+            coarseGrainFactorVec.push_back(diffFieldXMLVec[i]->getFirstElement("CoarseGrainFactor")->getUInt());
+        } else {
+            coarseGrainFactorVec.push_back(1);
+        }
+
+    }
+    if (_xmlData->findElement("Serialize")) {
+
+        serializeFlag = true;
+        if (_xmlData->getFirstElement("Serialize")->findAttribute("Frequency")) {
+            serializeFrequency = _xmlData->getFirstElement("Serialize")->getAttributeAsUInt("Frequency");
+        }
+        CC3D_Log(LOG_DEBUG) << "serialize Flag="<<serializeFlag;
+
+    }
+
+
+    if (_xmlData->findElement("ReadFromFile")) {
+        readFromFileFlag = true;
+        CC3D_Log(LOG_DEBUG) << "readFromFileFlag="<<readFromFileFlag;
+    }
+
+
+    for (int i = 0; i < diffSecrFieldTuppleVec.size(); ++i) {
+        diffSecrFieldTuppleVec[i].diffData.setAutomaton(automaton);
+        diffSecrFieldTuppleVec[i].secrData.setAutomaton(automaton);
+        diffSecrFieldTuppleVec[i].diffData.initialize(automaton);
+        diffSecrFieldTuppleVec[i].secrData.initialize(automaton);
+    }
+
+
+    ///assigning member method ptrs to the vector
+
+    for (unsigned int i = 0; i < diffSecrFieldTuppleVec.size(); ++i) {
+
+        diffSecrFieldTuppleVec[i].secrData.secretionFcnPtrVec.assign(
+                diffSecrFieldTuppleVec[i].secrData.secrTypesNameSet.size(), 0);
+        unsigned int j = 0;
+        for (set<string>::iterator sitr = diffSecrFieldTuppleVec[i].secrData.secrTypesNameSet.begin();
+             sitr != diffSecrFieldTuppleVec[i].secrData.secrTypesNameSet.end(); ++sitr) {
+
+            if ((*sitr) == "Secretion") {
+                diffSecrFieldTuppleVec[i].secrData.secretionFcnPtrVec[j] = &KernelDiffusionSolver::secreteSingleField;
+                ++j;
+            } else if ((*sitr) == "SecretionOnContact") {
+                diffSecrFieldTuppleVec[i].secrData.secretionFcnPtrVec[j] = &KernelDiffusionSolver::secreteOnContactSingleField;
+                ++j;
+            } else if ((*sitr) == "ConstantConcentration") {
+                diffSecrFieldTuppleVec[i].secrData.secretionFcnPtrVec[j] = &KernelDiffusionSolver::secreteConstantConcentrationSingleField;
+                ++j;
+            }
+
+        }
+    }
+
+    coarseGrainMultiplicativeFactorVec = coarseGrainFactorVec;
+    //coarseGraining check
+
+    bool suitableForCoarseGrainingFlag = true;
+    for (unsigned int i = 0; i < coarseGrainFactorVec.size(); ++i) {
+        coarseGrainMultiplicativeFactorVec[i] = coarseGrainFactorVec[i] * coarseGrainFactorVec[i];
+        if (fieldDim.x == 1 || fieldDim.y == 1 || fieldDim.z == 1) {//2D case
+
+            if (fieldDim.x != 1 && (fieldDim.x % coarseGrainFactorVec[i])) {
+                suitableForCoarseGrainingFlag = false;
+                break;
+            }
+            if (fieldDim.y != 1 && (fieldDim.y % coarseGrainFactorVec[i])) {
+                suitableForCoarseGrainingFlag = false;
+                break;
+            }
+            if (fieldDim.z != 1 && (fieldDim.z % coarseGrainFactorVec[i])) {
+                suitableForCoarseGrainingFlag = false;
+                break;
+            }
+
+
+        } else {//3D case
+            coarseGrainMultiplicativeFactorVec[i] =
+                    coarseGrainFactorVec[i] * coarseGrainFactorVec[i] * coarseGrainFactorVec[i];
+            if ((fieldDim.z % coarseGrainFactorVec[i]) || (fieldDim.y % coarseGrainFactorVec[i]) ||
+                (fieldDim.z % coarseGrainFactorVec[i])) {
+                suitableForCoarseGrainingFlag = false;
+                break;
+            }
+        }
+    }
+
+    if (!suitableForCoarseGrainingFlag)
+        throw CC3DException("DIMENSIONS OF THE LATTICE ARE INCOMPATIBLE WITH COARSE GRAINING FACTOR");
+
+}
+
+
+std::string KernelDiffusionSolver::toString() {
+    return "KernelDiffusionSolver";
+}
+
+std::string KernelDiffusionSolver::steerableName() {
+    return toString();
+}
+