--- conflicted
+++ resolved
@@ -14,82 +14,6 @@
 
 
 #include <cassert>
-<<<<<<< HEAD
-#include<core/CompuCell3D/CC3DLogger.h>
-namespace CompuCell3D {
-
-class OpenCLHelper
-{
-	cl_context context;//device's context
-	cl_command_queue commandQueue;
-	cl_uint numDevices;
-	cl_device_id *devices;
-    cl_uint deviceUsed;
-	cl_platform_id platform;
-
-	size_t maxWorkGroupSize;
-
-	static cl_int GetPlatformID(cl_platform_id& clSelectedPlatformID, int &platformInd, int platfrormHint=-1);
-	void BuildExecutable(cl_program program)const;
-
-	cl_program CreateProgramWithSource(cl_uint           /* count */,
-                          const char **     /* strings */,
-                          cl_int *          /* errcode_ret */)const;
-	
-public:
-	explicit OpenCLHelper(int gpuDeviceIndex, int platformHint=-1);
-	~OpenCLHelper();
-
-	static const char* ErrorString(cl_int error);
-
-	static char *FileContents(const char *filename, int *length);
-
-	//simple, synchronous write (from host to device)
-	template <class T>
-	cl_int WriteBuffer(cl_mem buffer, T const *h_arr, size_t arrLen)const {
-		cl_int res=clEnqueueWriteBuffer(commandQueue, buffer, CL_TRUE, 0, sizeof(T)*arrLen, h_arr, 0, NULL, NULL);
-		Log(LOG_DEBUG) << "sizeof(T)="<<sizeof(T)<<",  arrLen="<<arrLen;
-		assert(res==CL_SUCCESS);
-		return res;
-	}
-
-	//simple, synchronous copying (on device)
-	template <class T>
-	cl_int CopyBuffer(cl_mem src_buffer, cl_mem dst_buffer, size_t arrLen)const {
-		cl_int res=clEnqueueCopyBuffer(commandQueue, src_buffer, dst_buffer, 0, 0, sizeof(T)*arrLen, 0, NULL, NULL);
-		Log(LOG_DEBUG) << "sizeof(T)="<<sizeof(T)<<",  arrLen="<<arrLen;
-		assert(res==CL_SUCCESS);
-		clEnqueueBarrier(commandQueue);//TODO: can be optimize with events probably
-		return res;
-	}
-
-	//simple, synchronous read (from device to host)
-	template <class T>
-	cl_int ReadBuffer(cl_mem buffer, T *h_arr, size_t arrLen)const{
-		cl_int res=clEnqueueReadBuffer(commandQueue, buffer, CL_TRUE, 0, sizeof(T)*arrLen, h_arr, 0, NULL, NULL);
-		assert(res==CL_SUCCESS);
-		return res;
-	}
-
-	size_t getMaxWorkGroupSize()const{return maxWorkGroupSize;}
-
-	cl_int EnqueueNDRangeKernel(cl_kernel        /* kernel */,
-                       cl_uint          /* work_dim */,
-                       const size_t *   /* global_work_size */,
-                       const size_t *   /* local_work_size */
-                       )const;
-
-	cl_mem CreateBuffer(cl_mem_flags memFlags, size_t sizeInBytes, void const *hostPtr=NULL)const;
-
-	bool LoadProgram(const char *filePath[], size_t sourcesCount, cl_program &program)const;
-
-	void Finish();
-
-	cl_context getContext()const {return context;}
-	cl_device_id getDevice()const{return devices[deviceUsed];}
-	cl_command_queue getCommandQueue() const{return commandQueue;}
-};
-=======
 #include <PublicUtilities/CC3DLogger.h>
 namespace CompuCell3D {
 
@@ -170,7 +94,6 @@
 
         cl_command_queue getCommandQueue() const { return commandQueue; }
     };
->>>>>>> 6ed90e64
 
 }//namespace CompuCell3D 
 
