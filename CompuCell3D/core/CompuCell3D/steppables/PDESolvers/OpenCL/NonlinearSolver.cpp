--- conflicted
+++ resolved
@@ -9,11 +9,7 @@
 #include <limits>
 #include "../GPUSolverParams.h"
 #include <viennacl/linalg/norm_2.hpp>
-<<<<<<< HEAD
-#include<core/CompuCell3D/CC3DLogger.h>
-=======
 #include <PublicUtilities/CC3DLogger.h>
->>>>>>> 6ed90e64
 
 //Theoretically, we need to use Biconjugate Stabilized Gradients method here,
 //as the matrix is not symmetric.
@@ -37,11 +33,7 @@
 mv_newField(fieldLength(&solverParams[0])*fieldsCount_),
     m_linearIterationsMade(0)
 {
-<<<<<<< HEAD
-	Log(LOG_DEBUG) << "NonlinearSolver::ctor\n";
-=======
 	CC3D_Log(LOG_DEBUG) << "NonlinearSolver::ctor";
->>>>>>> 6ed90e64
 	assert(fieldsCount_==fnats.size());
 	assert(solverParams.size()==fnats.size());
 
@@ -51,17 +43,10 @@
 	//loading OpenCL program
 	std::string commonFN=pathToKernels+"common.cl";
 	const char *programPaths[]={commonFN.c_str(), m_tmpReactionKernelsFN.c_str()};//TODO: find size of an array automatically
-<<<<<<< HEAD
-	Log(LOG_DEBUG) << "OpenCL kernel names for NonlinearSolver:"
-	for(int i=0; i<2; ++i){
-		Log(LOG_DEBUG) << "\t"<<programPaths[i];
-	}
-=======
 	CC3D_Log(LOG_DEBUG) << "OpenCL kernel names for NonlinearSolver:"
     for (int i = 0; i < 2; ++i) {
         CC3D_Log(LOG_DEBUG) << "\t"<<programPaths[i];
     }
->>>>>>> 6ed90e64
 
     if (!oclHelper.LoadProgram(programPaths, 2, m_clProgram)) {
         throw std::runtime_error("Can't create NonlinearSolver object, OpenCL program creation failed");
@@ -272,17 +257,6 @@
             return mv_newField;
         }
 
-<<<<<<< HEAD
-		if(mguNorm2>=prevMguNorm2){
-			if(goalFNGrowCount==0)
-				Log(LOG_DEBUG) << "Warning: second norm for goal function grows.";
-			if(nlsParams.newton_.stopIfFTolGrows_){
-				Log(LOG_DEBUG) << <" Exit requested.\n";
-				return mv_newField;
-			}else{
-				if(goalFNGrowCount==0)
-					Log(LOG_DEBUG) << " Continue solving.\n";
-=======
         if (mguNorm2 >= prevMguNorm2) {
             if (goalFNGrowCount == 0)
                 CC3D_Log(LOG_DEBUG) << "Warning: second norm for goal function grows.";
@@ -292,7 +266,6 @@
 			}else{
 				if(goalFNGrowCount==0)
 					CC3D_Log(LOG_DEBUG) << " Continue solving.";
->>>>>>> 6ed90e64
 			}
 			++goalFNGrowCount;
 		}
@@ -315,15 +288,6 @@
         float shNorm2 = viennacl::linalg::norm_2(outputField);
         //std::cout<<"; second norm: "<<shNorm2<<std::endl;
 
-<<<<<<< HEAD
-		if(solver_tag.max_iterations()==solver_tag.iters()){
-			Log(LOG_DEBUG) << "\nWarning: Linear solver didn't converge in "<<solver_tag.max_iterations()<<" iterations.";
-			if(nlsParams.linear_.stopIfDidNotConverge_){
-				Log(LOG_DEBUG) << " Exit requested.\n";
-				return mv_newField;
-			}else{
-				Log(LOG_DEBUG) << " Continue solving.\n";
-=======
         if (solver_tag.max_iterations() == solver_tag.iters()) {
             CC3D_Log(LOG_DEBUG) << "Warning: Linear solver didn't converge in "<<solver_tag.max_iterations()<<" iterations.";
 			if(nlsParams.linear_.stopIfDidNotConverge_){
@@ -331,7 +295,6 @@
 				return mv_newField;
 			}else{
 				CC3D_Log(LOG_DEBUG) << " Continue solving.";
->>>>>>> 6ed90e64
 			}
 		}
 
@@ -342,17 +305,6 @@
             return mv_newField;
         }
 
-<<<<<<< HEAD
-		if(shNorm2>=prevShNorm2){
-			if(shNorm2GrowCount==0)
-				Log(LOG_DEBUG) << "\nWarning: second norm for update vector grows.";
-			if(nlsParams.newton_.stopIfFTolGrows_){
-				Log(LOG_DEBUG) << " Exit requested.\n";
-				return mv_newField;
-			}else{
-				if(shNorm2GrowCount==0)
-					Log(LOG_DEBUG) << " Continue solving.\n";
-=======
         if (shNorm2 >= prevShNorm2) {
             if (shNorm2GrowCount == 0)
                 CC3D_Log(LOG_DEBUG) << "Warning: second norm for update vector grows.";
@@ -362,7 +314,6 @@
 			}else{
 				if(shNorm2GrowCount==0)
 					CC3D_Log(LOG_DEBUG) << " Continue solving.";
->>>>>>> 6ed90e64
 			}
 			++shNorm2GrowCount;
 		}
