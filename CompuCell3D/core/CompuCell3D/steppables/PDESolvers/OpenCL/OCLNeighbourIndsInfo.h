--- conflicted
+++ resolved
@@ -1,16 +1,11 @@
 #ifndef OCL_NEIGHBOUR_INDS_INFO_H
 #define OCL_NEIGHBOUR_INDS_INFO_H
-<<<<<<< HEAD
-#include<core/CompuCell3D/CC3DLogger.h>
-namespace CompuCell3D{
-=======
 #include <PublicUtilities/CC3DLogger.h>
 namespace CompuCell3D {
 
     struct OCLNeighbourIndsInfo {
         std::vector <cl_int4> mh_nbhdDiffShifts;
         std::vector <cl_int4> mh_nbhdConcShifts;
->>>>>>> 6ed90e64
 
         cl_int m_nbhdConcLen;
         cl_int m_nbhdDiffLen;
@@ -29,60 +24,14 @@
 
         OCLNeighbourIndsInfo res;
 
-<<<<<<< HEAD
-	OCLNeighbourIndsInfo res;
-
-	if(latticeType==HEXAGONAL_LATTICE){
-		Log(LOG_DEBUG) << "Hexagonal lattice used";
-		if(dim.z==1){
-			Log(LOG_DEBUG) << "setting res.m_nbhdConcLen=6";
-=======
         if (latticeType == HEXAGONAL_LATTICE) {
             CC3D_Log(LOG_DEBUG) << "Hexagonal lattice used";
 		if(dim.z==1){
 			CC3D_Log(LOG_DEBUG) << "setting res.m_nbhdConcLen=6";
->>>>>>> 6ed90e64
 			res.m_nbhdConcLen=6;
 			res.m_nbhdDiffLen=3;
 			layers=2;
 		}else{
-<<<<<<< HEAD
-			Log(LOG_DEBUG) << "setting res.m_nbhdConcLen=12";
-			res.m_nbhdConcLen=12;
-			res.m_nbhdDiffLen=6;
-			layers=6;
-		}
-	}else{
-		Log(LOG_DEBUG) << "Cartesian lattice used";
-		if(dim.z==1){
-			res.m_nbhdConcLen=4;
-			res.m_nbhdDiffLen=2;
-		}else{
-			res.m_nbhdConcLen=6;
-			res.m_nbhdDiffLen=3;
-		}
-	}
-
-
-	if(latticeType==HEXAGONAL_LATTICE)
-	{	
-		Log(LOG_DEBUG) << "fieldDim.z="<<dim.z;
-
-		res.mh_nbhdDiffShifts.resize(layers*res.m_nbhdDiffLen);
-		res.mh_nbhdConcShifts.resize(layers*res.m_nbhdConcLen);
-
-		if(dim.z!=1 || dim.z==1){
-					
-			std::vector<std::vector<Point3D> > bhoa;
-			bs->getHexOffsetArray(bhoa);
-			for(int i=0; i<layers; ++i){
-				int offset=res.m_nbhdDiffLen*i;
-				for(size_t j=0; j<hexOffsetArray[i].size(); ++j)
-				{
-					ASSERT_OR_THROW("wrong index 1", (unsigned int)i<hexOffsetArray.size());
-					ASSERT_OR_THROW("wrong index 2", (unsigned int)j<hexOffsetArray[i].size());
-					cl_int4 shift={hexOffsetArray[i][j].x, hexOffsetArray[i][j].y, hexOffsetArray[i][j].z};
-=======
 			CC3D_Log(LOG_DEBUG) << "setting res.m_nbhdConcLen=12";
                 res.m_nbhdConcLen = 12;
                 res.m_nbhdDiffLen = 6;
@@ -116,34 +65,11 @@
                         ASSERT_OR_THROW("wrong index 1", (unsigned int) i < hexOffsetArray.size());
                         ASSERT_OR_THROW("wrong index 2", (unsigned int) j < hexOffsetArray[i].size());
                         cl_int4 shift = {hexOffsetArray[i][j].x, hexOffsetArray[i][j].y, hexOffsetArray[i][j].z};
->>>>>>> 6ed90e64
 
 					ASSERT_OR_THROW("wrong index", (offset+j<res.mh_nbhdDiffShifts.size()));
 					res.mh_nbhdDiffShifts[offset+j]=shift;
 				}
 			}
-<<<<<<< HEAD
-			Log(LOG_TRACE) << "bhoa.size()="<<bhoa.size();
-			Log(LOG_TRACE) << "bndMaxOffset="<<getBoundaryStrategy()->getMaxOffset();
-	
-			for(int i=0; i<layers; ++i){
-				int offset=res.m_nbhdConcLen*i;
-				for(int j=0; j<bs->getMaxOffset(); ++j)
-				{
-					ASSERT_OR_THROW("wrong index 1", (size_t)i<bhoa.size());
-					ASSERT_OR_THROW("wrong index 2", (size_t)j<bhoa[i].size());
-					cl_int4 shift={bhoa[i][j].x, bhoa[i][j].y, bhoa[i][j].z};
-					ASSERT_OR_THROW("wrong index", ((size_t)(offset+j)<res.mh_nbhdConcShifts.size()));
-					res.mh_nbhdConcShifts[offset+j]=shift;
-				}
-			}
-		}
-        //unnecessary code
-        // // // else
-		// // // {//2D
-        
-			// // // int yShifts[12]={0,1,1,0,-1,-1,
-=======
 			CC3D_Log(LOG_TRACE) << "bhoa.size()="<<bhoa.size();
                 CC3D_Log(LOG_TRACE) << "bndMaxOffset="<<getBoundaryStrategy()->getMaxOffset();
 
@@ -163,7 +89,6 @@
             // // // {//2D
 
             // // // int yShifts[12]={0,1,1,0,-1,-1,
->>>>>>> 6ed90e64
             // // // 0,1,1,0,-1,-1};
             // // // int xShifts[12]={-1,0,1,1,1,0,
             // // // -1, -1, 0, 1, 0,-1};
@@ -172,55 +97,6 @@
 				// // // // 0,1,1,0,-1,-1};
 			// // // // int xShifts[12]={-1, -1, 0, 1, 0,-1,
 				// // // // -1,0,1,1,1,0};
-<<<<<<< HEAD
-			// Log(LOG_TRACE) << "qq4.1 "<<h_nbhdConcShifts.size()<<" "<<h_nbhdDiffShifts.size();
-			// // // for(int i=0; i<2; ++i){
-				// // // for(int j=0; j<6; ++j)
-				// // // {
-					// Log(LOG_TRACE) << <"1 i="<<i<<"j="<<j;
-					// // // cl_int4 shift={xShifts[6*i+j], yShifts[6*i+j], 0, 0};
-					// // // res.mh_nbhdConcShifts[6*i+j]=shift;
-					// Log(LOG_TRACE) << "2 i="<<i<<"j="<<j;
-					// // // if(j<3)
-						// // // res.mh_nbhdDiffShifts[3*i+j]=shift;
-						// Log(LOG_TRACE) << "3 i="<<i<<"j="<<j;
-				// // // }
-			// // // }
-		// // // }
-
-	}//if(latticeType==HEXAGONAL_LATTICE)
-	else{
-		Log(LOG_TRACE) << "resizing here to "<<res.m_nbhdConcLen;
-		res.mh_nbhdDiffShifts.resize(res.m_nbhdDiffLen);
-		res.mh_nbhdConcShifts.resize(res.m_nbhdConcLen);
-
-		if(dim.z==1){
-			res.mh_nbhdConcShifts[0].s[0]=1;  res.mh_nbhdConcShifts[0].s[1]=0;  res.mh_nbhdConcShifts[0].s[2]=0; res.mh_nbhdConcShifts[0].s[3]=0;
-			res.mh_nbhdConcShifts[1].s[0]=0;  res.mh_nbhdConcShifts[1].s[1]=1;  res.mh_nbhdConcShifts[1].s[2]=0; res.mh_nbhdConcShifts[1].s[3]=0;
-			res.mh_nbhdConcShifts[2].s[0]=-1; res.mh_nbhdConcShifts[2].s[1]=0;  res.mh_nbhdConcShifts[2].s[2]=0; res.mh_nbhdConcShifts[2].s[3]=0;
-			res.mh_nbhdConcShifts[3].s[0]=0;  res.mh_nbhdConcShifts[3].s[1]=-1; res.mh_nbhdConcShifts[3].s[2]=0; res.mh_nbhdConcShifts[3].s[3]=0;
-					
-			res.mh_nbhdDiffShifts[0].s[0]=1;  res.mh_nbhdDiffShifts[0].s[1]=0;  res.mh_nbhdDiffShifts[0].s[2]=0; res.mh_nbhdDiffShifts[0].s[3]=0;
-			res.mh_nbhdDiffShifts[1].s[0]=0;  res.mh_nbhdDiffShifts[1].s[1]=1;  res.mh_nbhdDiffShifts[1].s[2]=0; res.mh_nbhdDiffShifts[1].s[3]=0;
-		}
-		else{
-
-			res.mh_nbhdConcShifts[0].s[0]=1;  res.mh_nbhdConcShifts[0].s[1]=0;  res.mh_nbhdConcShifts[0].s[2]=0;
-			res.mh_nbhdConcShifts[1].s[0]=0;  res.mh_nbhdConcShifts[1].s[1]=1;  res.mh_nbhdConcShifts[1].s[2]=0;
-			res.mh_nbhdConcShifts[2].s[0]=0;  res.mh_nbhdConcShifts[2].s[1]=0;  res.mh_nbhdConcShifts[2].s[2]=1;
-			res.mh_nbhdConcShifts[3].s[0]=-1; res.mh_nbhdConcShifts[3].s[1]=0;  res.mh_nbhdConcShifts[3].s[2]=0;
-			res.mh_nbhdConcShifts[4].s[0]=0;  res.mh_nbhdConcShifts[4].s[1]=-1; res.mh_nbhdConcShifts[4].s[2]=0;
-			res.mh_nbhdConcShifts[5].s[0]=0;  res.mh_nbhdConcShifts[5].s[1]=0;  res.mh_nbhdConcShifts[5].s[2]=-1;
-		
-			res.mh_nbhdDiffShifts[0].s[0]=1;  res.mh_nbhdDiffShifts[0].s[1]=0;  res.mh_nbhdDiffShifts[0].s[2]=0;
-			res.mh_nbhdDiffShifts[1].s[0]=0;  res.mh_nbhdDiffShifts[1].s[1]=1;  res.mh_nbhdDiffShifts[1].s[2]=0;
-			res.mh_nbhdDiffShifts[2].s[0]=0;  res.mh_nbhdDiffShifts[2].s[1]=0;  res.mh_nbhdDiffShifts[2].s[2]=1;
-		}
-	}
-
-	return res;
-}
-=======
 			// CC3D_Log(LOG_TRACE) << "qq4.1 "<<h_nbhdConcShifts.size()<<" "<<h_nbhdDiffShifts.size();
             // // // for(int i=0; i<2; ++i){
             // // // for(int j=0; j<6; ++j)
@@ -303,7 +179,6 @@
 
         return res;
     }
->>>>>>> 6ed90e64
 
 }//namespace OCLNeighbourIndsInfo
 
