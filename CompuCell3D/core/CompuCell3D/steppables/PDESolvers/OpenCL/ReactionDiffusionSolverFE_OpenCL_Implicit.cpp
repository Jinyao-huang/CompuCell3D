--- conflicted
+++ resolved
@@ -14,14 +14,8 @@
 
 OpenCLHelper const *ReactionDiffusionSolverFE_OpenCL_Implicit::m_oclHelper;
 
-<<<<<<< HEAD
-ReactionDiffusionSolverFE_OpenCL_Implicit::ReactionDiffusionSolverFE_OpenCL_Implicit(void)
-{
-	Log(LOG_DEBUG) << "Starting ReactionDiffusionSolverFE_OpenCL_Implicit ctor\n";
-=======
 ReactionDiffusionSolverFE_OpenCL_Implicit::ReactionDiffusionSolverFE_OpenCL_Implicit(void) {
     CC3D_Log(LOG_DEBUG) << "Starting ReactionDiffusionSolverFE_OpenCL_Implicit ctor";
->>>>>>> 6ed90e64
 
     if (!m_oclHelper) {
         m_oclHelper = new OpenCLHelper(0);//TODO: add gpu selector
@@ -51,45 +45,6 @@
 }
 
 
-<<<<<<< HEAD
-
-void ReactionDiffusionSolverFE_OpenCL_Implicit::initImpl(void){
-	Log(LOG_TRACE) << "ReactionDiffusionSolverFE_OpenCL_Implicit::initImpl, not implemented!!!\n";
-
-	m_solvingTime=0;
-	for(int i=0; i<getFieldsCount(); ++i){
-		BoundaryConditionSpecifier & bcSpec=bcSpecVec[i];
-		if(periodicBoundaryCheckVector[0]==true){
-			bcSpec.planePositions[0]=BoundaryConditionSpecifier::PERIODIC;
-			bcSpec.planePositions[1]=BoundaryConditionSpecifier::PERIODIC;
-			bcSpec.values[0]=0;
-			bcSpec.values[1]=0;
-		}
-
-		if(periodicBoundaryCheckVector[1]==true){
-			bcSpec.planePositions[2]=BoundaryConditionSpecifier::PERIODIC;
-			bcSpec.planePositions[3]=BoundaryConditionSpecifier::PERIODIC;
-			bcSpec.values[2]=0;
-			bcSpec.values[3]=0;
-		}
-
-		if(periodicBoundaryCheckVector[2]==true){
-			bcSpec.planePositions[4]=BoundaryConditionSpecifier::PERIODIC;
-			bcSpec.planePositions[5]=BoundaryConditionSpecifier::PERIODIC;
-			bcSpec.values[4]=0;
-			bcSpec.values[5]=0;
-		}
-
-	}
-
-	//ASSERT_OR_THROW("not implemented", false);
-}
-
-void ReactionDiffusionSolverFE_OpenCL_Implicit::finish(){
-	DiffusionSolverFE::finish();
-	Log(LOG_DEBUG) << m_solvingTime<<" ms spent for solving only";
-	Log(LOG_DEBUG) << m_solver->getLinearSolvingTime()<<" ms spent on solving linear systems";
-=======
 void ReactionDiffusionSolverFE_OpenCL_Implicit::initImpl(void) {
     CC3D_Log(LOG_TRACE) << "ReactionDiffusionSolverFE_OpenCL_Implicit::initImpl, not implemented!!!";
 
@@ -126,7 +81,6 @@
     DiffusionSolverFE::finish();
     CC3D_Log(LOG_DEBUG) << m_solvingTime<<" ms spent for solving only";
     CC3D_Log(LOG_DEBUG) << m_solver->getLinearSolvingTime()<<" ms spent on solving linear systems";
->>>>>>> 6ed90e64
 }
 
 std::ostream &operator<<(std::ostream &os, cl_int4 const &val) {
@@ -138,40 +92,6 @@
     return os;
 }
 
-<<<<<<< HEAD
-Solver* ReactionDiffusionSolverFE_OpenCL_Implicit::makeSolver()const{
-
-	if(hasAdditionalTerms()){
-		//additional terms
-		std::vector<fieldNameAddTerm_t> fnats(fieldsCount());
-		for(unsigned int i=0; i<fieldsCount(); ++i){
-			DiffusionData const& diffData = diffSecrFieldTuppleVec[i].diffData;
-			std::string name=getConcentrationFieldName(i);
-			string addTerm=diffData.additionalTerm;
-			if(addTerm.empty()){
-				addTerm="return 0;";
-			}else if(addTerm.find("return")==string::npos){
-				addTerm="return "+addTerm+";";
-			}
-			fnats[i]=make_pair(name, addTerm);
-			Log(LOG_DEBUG) << "Additional term: "<<fnats[i].first<<"/"<<fnats[i].second;
-		}
-	
-		cout<<"Making Nonlinear Solver"<<endl;
-		return new NonlinearSolver(*m_oclHelper, fnats, mh_solverParams, md_cellTypes->buffer(), m_GPUbc, fieldsCount(),
-			"lib/CompuCell3DSteppables/OpenCL/");
-	}else{
-
-		cout<<"No additional terms found; making Linear Solver"<<endl;
-		return new LinearSolver(*m_oclHelper, mh_solverParams, md_cellTypes->buffer(), m_GPUbc, fieldsCount(),
-			"lib/CompuCell3DSteppables/OpenCL/");
-	}
-
-}
-
-void ReactionDiffusionSolverFE_OpenCL_Implicit::extraInitImpl(void){
-	Log(LOG_TRACE) << "ReactionDiffusionSolverFE_OpenCL_Implicit::extraInitImpl, not implemented!!!\n";
-=======
 Solver *ReactionDiffusionSolverFE_OpenCL_Implicit::makeSolver() const {
 
     if (hasAdditionalTerms()) {
@@ -204,7 +124,6 @@
 
 void ReactionDiffusionSolverFE_OpenCL_Implicit::extraInitImpl(void) {
     CC3D_Log(LOG_TRACE) << "ReactionDiffusionSolverFE_OpenCL_Implicit::extraInitImpl, not implemented!!!";
->>>>>>> 6ed90e64
 	
 
     try {
@@ -239,29 +158,18 @@
 			mh_solverParams[i].xDim=fieldDim.x;
 			mh_solverParams[i].yDim=fieldDim.y;
 			mh_solverParams[i].zDim=fieldDim.z;
-<<<<<<< HEAD
-			Log(LOG_DEBUG) << "Current size: "<<onii.mh_nbhdConcShifts.size();
-			ASSERT_OR_THROW("Must be less or equal than 6 so far", onii.mh_nbhdConcShifts.size()<=6);
-			for(size_t j=0; j<onii.mh_nbhdConcShifts.size(); ++j){
-				Log(LOG_TRACE)<<"Current shift: "<<onii.mh_nbhdConcShifts[j];
-=======
 			CC3D_Log(LOG_DEBUG) << "Current size: "<<onii.mh_nbhdConcShifts.size();
             ASSERT_OR_THROW("Must be less or equal than 6 so far", onii.mh_nbhdConcShifts.size() <= 6);
             for (size_t j = 0; j < onii.mh_nbhdConcShifts.size(); ++j) {
                 CC3D_Log(LOG_TRACE)<<"Current shift: "<<onii.mh_nbhdConcShifts[j];
->>>>>>> 6ed90e64
 				mh_solverParams[i].nbhdShifts[j]=onii.mh_nbhdConcShifts[j];
 			}
 		}
 
 		m_dt=deltaT;
-<<<<<<< HEAD
-		Log(LOG_DEBUG) << "Time step "<<m_dt<<" requested";
-=======
 		CC3D_Log(LOG_DEBUG) << "Time step "<<m_dt<<" requested";
 
         Dim3D dim = getDim();
->>>>>>> 6ed90e64
 
         m_fieldLen = dim.x * dim.y * dim.z;
 
@@ -279,17 +187,10 @@
 				m_GPUbc.values[j]=static_cast<float>(bcSpec.values[j]);
 			}
 		}
-<<<<<<< HEAD
-		Log(LOG_DEBUG) << "start initializing\n";
-
-		m_solver=makeSolver();
-		Log(LOG_DEBUG) << "extraInitImpl finished; m_nbhdConcLen="<<onii.m_nbhdConcLen<<"; m_nbhdDiffLen="<<onii.m_nbhdDiffLen<<"\n";
-=======
 		CC3D_Log(LOG_DEBUG) << "start initializing";
 
         m_solver = makeSolver();
         CC3D_Log(LOG_DEBUG) << "extraInitImpl finished; m_nbhdConcLen="<<onii.m_nbhdConcLen<<"; m_nbhdDiffLen="<<onii.m_nbhdDiffLen;
->>>>>>> 6ed90e64
 
     } catch (std::exception &ec) {
         ASSERT_OR_THROW(ec.what(), false);
@@ -328,15 +229,8 @@
     CC3D_Log(LOG_DEBUG) << "ReactionDiffusionSolverFE_OpenCL_Implicit::solverSpecific";
     //ASSERT_OR_THROW("not implemented", false);
 
-<<<<<<< HEAD
-	if(_xmlData->findElement("DeltaT")){
-		deltaT=static_cast<float>(_xmlData->getFirstElement("DeltaT")->getDouble());
-		Log(LOG_TRACE) << "************* another time step requested: "<<deltaT;
-	}
-=======
     if (_xmlData->findElement("DeltaX"))
         deltaX = static_cast<float>(_xmlData->getFirstElement("DeltaX")->getDouble());
->>>>>>> 6ed90e64
 
     if (_xmlData->findElement("DeltaT")) {
         deltaT = static_cast<float>(_xmlData->getFirstElement("DeltaT")->getDouble());
