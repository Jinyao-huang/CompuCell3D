#include <CompuCell3D/CC3D.h>

using namespace CompuCell3D;


#include <iostream>

using namespace std;

#include "CleaverMeshDumper.h"


#include <Cleaver/Cleaver.h>
#include <Cleaver/InverseField.h>
#include <Cleaver/FloatField.h>
<<<<<<< HEAD
#include<core/CompuCell3D/CC3DLogger.h>
=======
#include <PublicUtilities/CC3DLogger.h>
>>>>>>> 6ed90e64

using namespace Cleaver;


CellFieldCleaverSimulator::CellFieldCleaverSimulator() :
        m_bounds(vec3::zero, vec3(1, 1, 1)), paddingDim(2, 2, 2), cellField(0) {
    // no allocation
    minValue = 1000000000.0;
    maxValue = -1000000000.0;
}

CellFieldCleaverSimulator::~CellFieldCleaverSimulator() {
    // no memory cleanup
}

BoundingBox CellFieldCleaverSimulator::bounds() const {
    return m_bounds;
}

void CellFieldCleaverSimulator::setFieldDim(Dim3D _dim) {
    fieldDim = _dim;
    m_bounds.size = vec3(fieldDim.x, fieldDim.y, fieldDim.z);
}


float CellFieldCleaverSimulator::valueAt(float x, float y, float z) const {


    int dim_x = m_bounds.size.x;
    int dim_y = m_bounds.size.y;
    int dim_z = m_bounds.size.z;

    // Current Cleaver Limitation - Can't have material transitions on the boundary.
    // Will fix ASAP, but for now pad data with constant boundary.
    if (x < paddingDim.x || y < paddingDim.y || z < paddingDim.z || x > (dim_x - paddingDim.x) ||
        y > (dim_y - paddingDim.y) || z > (dim_z - paddingDim.z)) {
        return -11.0;

    }

    CellG *cell = cellField->get(Point3D(x, y, z));


    if (!cell) {
        return -9.0;
    } else if (includeCellTypesSet.find(cell->type) != includeCellTypesSet.end()) {
        return 2.0 + cell->type;
    } else {
        return -9.0;
    }

    //if (! cell){
    //	return -9.0;
    //}else if (includeCellTypesSet.find(cell->type)!=end_sitr){
    //	return 2.0+cell->type;
    //} else {
    //	return -9.0;
    //}

    //if (! cell){
    //	return -9.0;
    //}else if (cell->type==1){
    //	return 2.0+cell->type;
    //} else {
    //	return -9.0;
    //}
}


CleaverMeshDumper::CleaverMeshDumper() :
        cellFieldG(0), sim(0), potts(0),
        xmlData(0), boundaryStrategy(0), automaton(0), cellInventoryPtr(0) {
    meshOutputFormat = "tetgen";
    outputMeshSurface = false;
    verbose = false;

}

CleaverMeshDumper::~CleaverMeshDumper() {
}


void CleaverMeshDumper::init(Simulator *simulator, CC3DXMLElement *_xmlData) {
    xmlData = _xmlData;

    potts = simulator->getPotts();
    cellInventoryPtr = &potts->getCellInventory();
    sim = simulator;
    cellFieldG = (WatchableField3D < CellG * > *)
    potts->getCellFieldG();
    fieldDim = cellFieldG->getDim();


    simulator->registerSteerableObject(this);

    update(_xmlData, true);
}

//////////////////////////////////////////////////////////////////////////////////////////////////////////////////////////////////////////////

void CleaverMeshDumper::extraInit(Simulator *simulator) {
    //PUT YOUR CODE HERE
}
//////////////////////////////////////////////////////////////////////////////////////////////////////////////////////////////////////////////


//////////////////////////////////////////////////////////////////////////////////////////////////////////////////////////////////////////////
void CleaverMeshDumper::start() {

    //PUT YOUR CODE HERE

}

//////////////////////////////////////////////////////////////////////////////////////////////////////////////////////////////////////////////
void CleaverMeshDumper::simulateCleaverMesh() {
    CellFieldCleaverSimulator cfcs;
    cfcs.setFieldDim(fieldDim);
    cfcs.setCellFieldPtr(cellFieldG);
    cfcs.setIncludeCellTypesSet(cellTypesSet);

    //bool verbose=true;
    //string outputFileName="cellfieldmesh";

    Cleaver::InverseField inverseField = Cleaver::InverseField(&cfcs);

    std::vector < Cleaver::ScalarField * > fields;

    fields.push_back(&cfcs);
    fields.push_back(&inverseField);

    Cleaver::Volume volume(fields);
    Cleaver::TetMesh *mesh = Cleaver::createMeshFromVolume(volume, verbose);

<<<<<<< HEAD
	//mesh->writeNodeEle(outputFileName, verbose);
	Log(LOG_DEBUG) << "outputFileName="<<outputFileName;
	Log(LOG_DEBUG) << "verbose="<<verbose;
=======
    //mesh->writeNodeEle(outputFileName, verbose);
    CC3D_Log(LOG_DEBUG) << "outputFileName="<<outputFileName;
    CC3D_Log(LOG_DEBUG) << "verbose="<<verbose;
>>>>>>> 6ed90e64


    if (meshOutputFormat == "tetgen")
        mesh->writeNodeEle(outputFileName, verbose);
    else if (meshOutputFormat == "scirun")
        mesh->writePtsEle(outputFileName, verbose);
    else if (meshOutputFormat == "matlab")
        mesh->writeMatlab(outputFileName, verbose);


    //----------------------
    // Write Surface Files
    //----------------------
    if (outputMeshSurface) {
        mesh->constructFaces();
        mesh->writePly(outputFileName, verbose);
    }


    delete mesh;

}
//////////////////////////////////////////////////////////////////////////////////////////////////////////////////////////////////////////////

void CleaverMeshDumper::step(const unsigned int currentStep){
	if (! currentStep%10){
		simulateCleaverMesh();
	}
	//   //REPLACE SAMPLE CODE BELOW WITH YOUR OWN
	//CellInventory::cellInventoryIterator cInvItr;
	//CellG * cell;
<<<<<<< HEAD
	//   Log(LOG_DEBUG) << currentStep="<<currentStep;
	//for(cInvItr=cellInventoryPtr->cellInventoryBegin() ; cInvItr !=cellInventoryPtr->cellInventoryEnd() ;++cInvItr )
	//{
	//	cell=cellInventoryPtr->getCell(cInvItr);
	// Log(LOG_DEBUG) << "cell.id="<<cell->id<<" vol="<<cell->volume;
	//   }
=======
	//   CC3D_Log(LOG_DEBUG) << currentStep="<<currentStep;
	//for(cInvItr=cellInventoryPtr->cellInventoryBegin() ; cInvItr !=cellInventoryPtr->cellInventoryEnd() ;++cInvItr )
	//{
	//	cell=cellInventoryPtr->getCell(cInvItr);
	// CC3D_Log(LOG_DEBUG) << "cell.id="<<cell->id<<" vol="<<cell->volume;
    //   }
>>>>>>> 6ed90e64

}

//////////////////////////////////////////////////////////////////////////////////////////////////////////////////////////////////////////////
void CleaverMeshDumper::update(CC3DXMLElement *_xmlData, bool _fullInitFlag) {

    //PARSE XML IN THIS FUNCTION
    //For more information on XML parser function please see CC3D code or lookup XML utils API
    automaton = potts->getAutomaton();
    if (!automaton)
        throw CC3DException(
                "CELL TYPE PLUGIN WAS NOT PROPERLY INITIALIZED YET. MAKE SURE THIS IS THE FIRST PLUGIN THAT YOU SET");
    cellTypesSet.clear();

    std::vector <std::string> typeNames;


<<<<<<< HEAD
		if (outputXMLElem->getFirstElement("Verbose")){
			verbose=true;
			Log(LOG_DEBUG) << "verbose="<<verbose;
		}
=======
    CC3DXMLElement *outputXMLElem = _xmlData->getFirstElement("OutputSpecification");
    if (outputXMLElem) {
        outputFileName = outputXMLElem->getFirstElement("OutputFileNeme")->getText();
        if (outputXMLElem->getFirstElement("OutputMeshSurface")) {
            outputMeshSurface = true;
        }
>>>>>>> 6ed90e64

        if (outputXMLElem->getFirstElement("Verbose")) {
            verbose = true;
            CC3D_Log(LOG_DEBUG) << "verbose="<<verbose;
        }


        if (outputXMLElem->getFirstElement("MeshOutputFormat")) {
            meshOutputFormat = outputXMLElem->getFirstElement("MeshOutputFormat")->getText();
        }

        if (outputXMLElem->getFirstElement("IncludeCellTypes")) {
            string celTypeStr = outputXMLElem->getFirstElement("IncludeCellTypes")->getText();
            parseStringIntoList(celTypeStr, typeNames, ",");
            for (int i = 0; i < typeNames.size(); ++i) {
                cellTypesSet.insert(automaton->getTypeId(typeNames[i]));

<<<<<<< HEAD
			for (set<unsigned char>::iterator sitr = cellTypesSet.begin() ; sitr!=cellTypesSet.end() ;++sitr){
				Log(LOG_DEBUG) << "INCLUDIG CELL TYPE="<<(int)*sitr;
			}
=======
            }
>>>>>>> 6ed90e64


            for (set<unsigned char>::iterator sitr = cellTypesSet.begin(); sitr != cellTypesSet.end(); ++sitr) {
                CC3D_Log(LOG_DEBUG) << "INCLUDIG CELL TYPE="<<(int)*sitr;
            }


        }
    }


    //boundaryStrategy has information aobut pixel neighbors
    boundaryStrategy = BoundaryStrategy::getInstance();

}

std::string CleaverMeshDumper::toString() {
    return "CleaverMeshDumper";
}

std::string CleaverMeshDumper::steerableName() {
    return toString();
}

<|MERGE_RESOLUTION|>--- conflicted
+++ resolved
@@ -1,286 +1,254 @@
-#include <CompuCell3D/CC3D.h>
-
-using namespace CompuCell3D;
-
-
-#include <iostream>
-
-using namespace std;
-
-#include "CleaverMeshDumper.h"
-
-
-#include <Cleaver/Cleaver.h>
-#include <Cleaver/InverseField.h>
-#include <Cleaver/FloatField.h>
-<<<<<<< HEAD
-#include<core/CompuCell3D/CC3DLogger.h>
-=======
-#include <PublicUtilities/CC3DLogger.h>
->>>>>>> 6ed90e64
-
-using namespace Cleaver;
-
-
-CellFieldCleaverSimulator::CellFieldCleaverSimulator() :
-        m_bounds(vec3::zero, vec3(1, 1, 1)), paddingDim(2, 2, 2), cellField(0) {
-    // no allocation
-    minValue = 1000000000.0;
-    maxValue = -1000000000.0;
-}
-
-CellFieldCleaverSimulator::~CellFieldCleaverSimulator() {
-    // no memory cleanup
-}
-
-BoundingBox CellFieldCleaverSimulator::bounds() const {
-    return m_bounds;
-}
-
-void CellFieldCleaverSimulator::setFieldDim(Dim3D _dim) {
-    fieldDim = _dim;
-    m_bounds.size = vec3(fieldDim.x, fieldDim.y, fieldDim.z);
-}
-
-
-float CellFieldCleaverSimulator::valueAt(float x, float y, float z) const {
-
-
-    int dim_x = m_bounds.size.x;
-    int dim_y = m_bounds.size.y;
-    int dim_z = m_bounds.size.z;
-
-    // Current Cleaver Limitation - Can't have material transitions on the boundary.
-    // Will fix ASAP, but for now pad data with constant boundary.
-    if (x < paddingDim.x || y < paddingDim.y || z < paddingDim.z || x > (dim_x - paddingDim.x) ||
-        y > (dim_y - paddingDim.y) || z > (dim_z - paddingDim.z)) {
-        return -11.0;
-
-    }
-
-    CellG *cell = cellField->get(Point3D(x, y, z));
-
-
-    if (!cell) {
-        return -9.0;
-    } else if (includeCellTypesSet.find(cell->type) != includeCellTypesSet.end()) {
-        return 2.0 + cell->type;
-    } else {
-        return -9.0;
-    }
-
-    //if (! cell){
-    //	return -9.0;
-    //}else if (includeCellTypesSet.find(cell->type)!=end_sitr){
-    //	return 2.0+cell->type;
-    //} else {
-    //	return -9.0;
-    //}
-
-    //if (! cell){
-    //	return -9.0;
-    //}else if (cell->type==1){
-    //	return 2.0+cell->type;
-    //} else {
-    //	return -9.0;
-    //}
-}
-
-
-CleaverMeshDumper::CleaverMeshDumper() :
-        cellFieldG(0), sim(0), potts(0),
-        xmlData(0), boundaryStrategy(0), automaton(0), cellInventoryPtr(0) {
-    meshOutputFormat = "tetgen";
-    outputMeshSurface = false;
-    verbose = false;
-
-}
-
-CleaverMeshDumper::~CleaverMeshDumper() {
-}
-
-
-void CleaverMeshDumper::init(Simulator *simulator, CC3DXMLElement *_xmlData) {
-    xmlData = _xmlData;
-
-    potts = simulator->getPotts();
-    cellInventoryPtr = &potts->getCellInventory();
-    sim = simulator;
-    cellFieldG = (WatchableField3D < CellG * > *)
-    potts->getCellFieldG();
-    fieldDim = cellFieldG->getDim();
-
-
-    simulator->registerSteerableObject(this);
-
-    update(_xmlData, true);
-}
-
-//////////////////////////////////////////////////////////////////////////////////////////////////////////////////////////////////////////////
-
-void CleaverMeshDumper::extraInit(Simulator *simulator) {
-    //PUT YOUR CODE HERE
-}
-//////////////////////////////////////////////////////////////////////////////////////////////////////////////////////////////////////////////
-
-
-//////////////////////////////////////////////////////////////////////////////////////////////////////////////////////////////////////////////
-void CleaverMeshDumper::start() {
-
-    //PUT YOUR CODE HERE
-
-}
-
-//////////////////////////////////////////////////////////////////////////////////////////////////////////////////////////////////////////////
-void CleaverMeshDumper::simulateCleaverMesh() {
-    CellFieldCleaverSimulator cfcs;
-    cfcs.setFieldDim(fieldDim);
-    cfcs.setCellFieldPtr(cellFieldG);
-    cfcs.setIncludeCellTypesSet(cellTypesSet);
-
-    //bool verbose=true;
-    //string outputFileName="cellfieldmesh";
-
-    Cleaver::InverseField inverseField = Cleaver::InverseField(&cfcs);
-
-    std::vector < Cleaver::ScalarField * > fields;
-
-    fields.push_back(&cfcs);
-    fields.push_back(&inverseField);
-
-    Cleaver::Volume volume(fields);
-    Cleaver::TetMesh *mesh = Cleaver::createMeshFromVolume(volume, verbose);
-
-<<<<<<< HEAD
-	//mesh->writeNodeEle(outputFileName, verbose);
-	Log(LOG_DEBUG) << "outputFileName="<<outputFileName;
-	Log(LOG_DEBUG) << "verbose="<<verbose;
-=======
-    //mesh->writeNodeEle(outputFileName, verbose);
-    CC3D_Log(LOG_DEBUG) << "outputFileName="<<outputFileName;
-    CC3D_Log(LOG_DEBUG) << "verbose="<<verbose;
->>>>>>> 6ed90e64
-
-
-    if (meshOutputFormat == "tetgen")
-        mesh->writeNodeEle(outputFileName, verbose);
-    else if (meshOutputFormat == "scirun")
-        mesh->writePtsEle(outputFileName, verbose);
-    else if (meshOutputFormat == "matlab")
-        mesh->writeMatlab(outputFileName, verbose);
-
-
-    //----------------------
-    // Write Surface Files
-    //----------------------
-    if (outputMeshSurface) {
-        mesh->constructFaces();
-        mesh->writePly(outputFileName, verbose);
-    }
-
-
-    delete mesh;
-
-}
-//////////////////////////////////////////////////////////////////////////////////////////////////////////////////////////////////////////////
-
-void CleaverMeshDumper::step(const unsigned int currentStep){
-	if (! currentStep%10){
-		simulateCleaverMesh();
-	}
-	//   //REPLACE SAMPLE CODE BELOW WITH YOUR OWN
-	//CellInventory::cellInventoryIterator cInvItr;
-	//CellG * cell;
-<<<<<<< HEAD
-	//   Log(LOG_DEBUG) << currentStep="<<currentStep;
-	//for(cInvItr=cellInventoryPtr->cellInventoryBegin() ; cInvItr !=cellInventoryPtr->cellInventoryEnd() ;++cInvItr )
-	//{
-	//	cell=cellInventoryPtr->getCell(cInvItr);
-	// Log(LOG_DEBUG) << "cell.id="<<cell->id<<" vol="<<cell->volume;
-	//   }
-=======
-	//   CC3D_Log(LOG_DEBUG) << currentStep="<<currentStep;
-	//for(cInvItr=cellInventoryPtr->cellInventoryBegin() ; cInvItr !=cellInventoryPtr->cellInventoryEnd() ;++cInvItr )
-	//{
-	//	cell=cellInventoryPtr->getCell(cInvItr);
-	// CC3D_Log(LOG_DEBUG) << "cell.id="<<cell->id<<" vol="<<cell->volume;
-    //   }
->>>>>>> 6ed90e64
-
-}
-
-//////////////////////////////////////////////////////////////////////////////////////////////////////////////////////////////////////////////
-void CleaverMeshDumper::update(CC3DXMLElement *_xmlData, bool _fullInitFlag) {
-
-    //PARSE XML IN THIS FUNCTION
-    //For more information on XML parser function please see CC3D code or lookup XML utils API
-    automaton = potts->getAutomaton();
-    if (!automaton)
-        throw CC3DException(
-                "CELL TYPE PLUGIN WAS NOT PROPERLY INITIALIZED YET. MAKE SURE THIS IS THE FIRST PLUGIN THAT YOU SET");
-    cellTypesSet.clear();
-
-    std::vector <std::string> typeNames;
-
-
-<<<<<<< HEAD
-		if (outputXMLElem->getFirstElement("Verbose")){
-			verbose=true;
-			Log(LOG_DEBUG) << "verbose="<<verbose;
-		}
-=======
-    CC3DXMLElement *outputXMLElem = _xmlData->getFirstElement("OutputSpecification");
-    if (outputXMLElem) {
-        outputFileName = outputXMLElem->getFirstElement("OutputFileNeme")->getText();
-        if (outputXMLElem->getFirstElement("OutputMeshSurface")) {
-            outputMeshSurface = true;
-        }
->>>>>>> 6ed90e64
-
-        if (outputXMLElem->getFirstElement("Verbose")) {
-            verbose = true;
-            CC3D_Log(LOG_DEBUG) << "verbose="<<verbose;
-        }
-
-
-        if (outputXMLElem->getFirstElement("MeshOutputFormat")) {
-            meshOutputFormat = outputXMLElem->getFirstElement("MeshOutputFormat")->getText();
-        }
-
-        if (outputXMLElem->getFirstElement("IncludeCellTypes")) {
-            string celTypeStr = outputXMLElem->getFirstElement("IncludeCellTypes")->getText();
-            parseStringIntoList(celTypeStr, typeNames, ",");
-            for (int i = 0; i < typeNames.size(); ++i) {
-                cellTypesSet.insert(automaton->getTypeId(typeNames[i]));
-
-<<<<<<< HEAD
-			for (set<unsigned char>::iterator sitr = cellTypesSet.begin() ; sitr!=cellTypesSet.end() ;++sitr){
-				Log(LOG_DEBUG) << "INCLUDIG CELL TYPE="<<(int)*sitr;
-			}
-=======
-            }
->>>>>>> 6ed90e64
-
-
-            for (set<unsigned char>::iterator sitr = cellTypesSet.begin(); sitr != cellTypesSet.end(); ++sitr) {
-                CC3D_Log(LOG_DEBUG) << "INCLUDIG CELL TYPE="<<(int)*sitr;
-            }
-
-
-        }
-    }
-
-
-    //boundaryStrategy has information aobut pixel neighbors
-    boundaryStrategy = BoundaryStrategy::getInstance();
-
-}
-
-std::string CleaverMeshDumper::toString() {
-    return "CleaverMeshDumper";
-}
-
-std::string CleaverMeshDumper::steerableName() {
-    return toString();
-}
-
+#include <CompuCell3D/CC3D.h>
+
+using namespace CompuCell3D;
+
+
+#include <iostream>
+
+using namespace std;
+
+#include "CleaverMeshDumper.h"
+
+
+#include <Cleaver/Cleaver.h>
+#include <Cleaver/InverseField.h>
+#include <Cleaver/FloatField.h>
+#include <PublicUtilities/CC3DLogger.h>
+
+using namespace Cleaver;
+
+
+CellFieldCleaverSimulator::CellFieldCleaverSimulator() :
+        m_bounds(vec3::zero, vec3(1, 1, 1)), paddingDim(2, 2, 2), cellField(0) {
+    // no allocation
+    minValue = 1000000000.0;
+    maxValue = -1000000000.0;
+}
+
+CellFieldCleaverSimulator::~CellFieldCleaverSimulator() {
+    // no memory cleanup
+}
+
+BoundingBox CellFieldCleaverSimulator::bounds() const {
+    return m_bounds;
+}
+
+void CellFieldCleaverSimulator::setFieldDim(Dim3D _dim) {
+    fieldDim = _dim;
+    m_bounds.size = vec3(fieldDim.x, fieldDim.y, fieldDim.z);
+}
+
+
+float CellFieldCleaverSimulator::valueAt(float x, float y, float z) const {
+
+
+    int dim_x = m_bounds.size.x;
+    int dim_y = m_bounds.size.y;
+    int dim_z = m_bounds.size.z;
+
+    // Current Cleaver Limitation - Can't have material transitions on the boundary.
+    // Will fix ASAP, but for now pad data with constant boundary.
+    if (x < paddingDim.x || y < paddingDim.y || z < paddingDim.z || x > (dim_x - paddingDim.x) ||
+        y > (dim_y - paddingDim.y) || z > (dim_z - paddingDim.z)) {
+        return -11.0;
+
+    }
+
+    CellG *cell = cellField->get(Point3D(x, y, z));
+
+
+    if (!cell) {
+        return -9.0;
+    } else if (includeCellTypesSet.find(cell->type) != includeCellTypesSet.end()) {
+        return 2.0 + cell->type;
+    } else {
+        return -9.0;
+    }
+
+    //if (! cell){
+    //	return -9.0;
+    //}else if (includeCellTypesSet.find(cell->type)!=end_sitr){
+    //	return 2.0+cell->type;
+    //} else {
+    //	return -9.0;
+    //}
+
+    //if (! cell){
+    //	return -9.0;
+    //}else if (cell->type==1){
+    //	return 2.0+cell->type;
+    //} else {
+    //	return -9.0;
+    //}
+}
+
+
+CleaverMeshDumper::CleaverMeshDumper() :
+        cellFieldG(0), sim(0), potts(0),
+        xmlData(0), boundaryStrategy(0), automaton(0), cellInventoryPtr(0) {
+    meshOutputFormat = "tetgen";
+    outputMeshSurface = false;
+    verbose = false;
+
+}
+
+CleaverMeshDumper::~CleaverMeshDumper() {
+}
+
+
+void CleaverMeshDumper::init(Simulator *simulator, CC3DXMLElement *_xmlData) {
+    xmlData = _xmlData;
+
+    potts = simulator->getPotts();
+    cellInventoryPtr = &potts->getCellInventory();
+    sim = simulator;
+    cellFieldG = (WatchableField3D < CellG * > *)
+    potts->getCellFieldG();
+    fieldDim = cellFieldG->getDim();
+
+
+    simulator->registerSteerableObject(this);
+
+    update(_xmlData, true);
+}
+
+//////////////////////////////////////////////////////////////////////////////////////////////////////////////////////////////////////////////
+
+void CleaverMeshDumper::extraInit(Simulator *simulator) {
+    //PUT YOUR CODE HERE
+}
+//////////////////////////////////////////////////////////////////////////////////////////////////////////////////////////////////////////////
+
+
+//////////////////////////////////////////////////////////////////////////////////////////////////////////////////////////////////////////////
+void CleaverMeshDumper::start() {
+
+    //PUT YOUR CODE HERE
+
+}
+
+//////////////////////////////////////////////////////////////////////////////////////////////////////////////////////////////////////////////
+void CleaverMeshDumper::simulateCleaverMesh() {
+    CellFieldCleaverSimulator cfcs;
+    cfcs.setFieldDim(fieldDim);
+    cfcs.setCellFieldPtr(cellFieldG);
+    cfcs.setIncludeCellTypesSet(cellTypesSet);
+
+    //bool verbose=true;
+    //string outputFileName="cellfieldmesh";
+
+    Cleaver::InverseField inverseField = Cleaver::InverseField(&cfcs);
+
+    std::vector < Cleaver::ScalarField * > fields;
+
+    fields.push_back(&cfcs);
+    fields.push_back(&inverseField);
+
+    Cleaver::Volume volume(fields);
+    Cleaver::TetMesh *mesh = Cleaver::createMeshFromVolume(volume, verbose);
+
+    //mesh->writeNodeEle(outputFileName, verbose);
+    CC3D_Log(LOG_DEBUG) << "outputFileName="<<outputFileName;
+    CC3D_Log(LOG_DEBUG) << "verbose="<<verbose;
+
+
+    if (meshOutputFormat == "tetgen")
+        mesh->writeNodeEle(outputFileName, verbose);
+    else if (meshOutputFormat == "scirun")
+        mesh->writePtsEle(outputFileName, verbose);
+    else if (meshOutputFormat == "matlab")
+        mesh->writeMatlab(outputFileName, verbose);
+
+
+    //----------------------
+    // Write Surface Files
+    //----------------------
+    if (outputMeshSurface) {
+        mesh->constructFaces();
+        mesh->writePly(outputFileName, verbose);
+    }
+
+
+    delete mesh;
+
+}
+//////////////////////////////////////////////////////////////////////////////////////////////////////////////////////////////////////////////
+
+void CleaverMeshDumper::step(const unsigned int currentStep){
+	if (! currentStep%10){
+		simulateCleaverMesh();
+	}
+	//   //REPLACE SAMPLE CODE BELOW WITH YOUR OWN
+	//CellInventory::cellInventoryIterator cInvItr;
+	//CellG * cell;
+	//   CC3D_Log(LOG_DEBUG) << currentStep="<<currentStep;
+	//for(cInvItr=cellInventoryPtr->cellInventoryBegin() ; cInvItr !=cellInventoryPtr->cellInventoryEnd() ;++cInvItr )
+	//{
+	//	cell=cellInventoryPtr->getCell(cInvItr);
+	// CC3D_Log(LOG_DEBUG) << "cell.id="<<cell->id<<" vol="<<cell->volume;
+    //   }
+
+}
+
+//////////////////////////////////////////////////////////////////////////////////////////////////////////////////////////////////////////////
+void CleaverMeshDumper::update(CC3DXMLElement *_xmlData, bool _fullInitFlag) {
+
+    //PARSE XML IN THIS FUNCTION
+    //For more information on XML parser function please see CC3D code or lookup XML utils API
+    automaton = potts->getAutomaton();
+    if (!automaton)
+        throw CC3DException(
+                "CELL TYPE PLUGIN WAS NOT PROPERLY INITIALIZED YET. MAKE SURE THIS IS THE FIRST PLUGIN THAT YOU SET");
+    cellTypesSet.clear();
+
+    std::vector <std::string> typeNames;
+
+
+    CC3DXMLElement *outputXMLElem = _xmlData->getFirstElement("OutputSpecification");
+    if (outputXMLElem) {
+        outputFileName = outputXMLElem->getFirstElement("OutputFileNeme")->getText();
+        if (outputXMLElem->getFirstElement("OutputMeshSurface")) {
+            outputMeshSurface = true;
+        }
+
+        if (outputXMLElem->getFirstElement("Verbose")) {
+            verbose = true;
+            CC3D_Log(LOG_DEBUG) << "verbose="<<verbose;
+        }
+
+
+        if (outputXMLElem->getFirstElement("MeshOutputFormat")) {
+            meshOutputFormat = outputXMLElem->getFirstElement("MeshOutputFormat")->getText();
+        }
+
+        if (outputXMLElem->getFirstElement("IncludeCellTypes")) {
+            string celTypeStr = outputXMLElem->getFirstElement("IncludeCellTypes")->getText();
+            parseStringIntoList(celTypeStr, typeNames, ",");
+            for (int i = 0; i < typeNames.size(); ++i) {
+                cellTypesSet.insert(automaton->getTypeId(typeNames[i]));
+
+            }
+
+
+            for (set<unsigned char>::iterator sitr = cellTypesSet.begin(); sitr != cellTypesSet.end(); ++sitr) {
+                CC3D_Log(LOG_DEBUG) << "INCLUDIG CELL TYPE="<<(int)*sitr;
+            }
+
+
+        }
+    }
+
+
+    //boundaryStrategy has information aobut pixel neighbors
+    boundaryStrategy = BoundaryStrategy::getInstance();
+
+}
+
+std::string CleaverMeshDumper::toString() {
+    return "CleaverMeshDumper";
+}
+
+std::string CleaverMeshDumper::steerableName() {
+    return toString();
+}
+