
#include <CompuCell3D/Field3D/Point3D.h>
#include <CompuCell3D/Field3D/Dim3D.h>

#include <CompuCell3D/Field3D/Neighbor.h>
#include <CompuCell3D/Field3D/NeighborFinder.h>
#include <map>
#include <sstream>
#include <algorithm>
#include <Utils/Coordinates3D.h>


#include "BoundaryStrategy.h"
//Field3DImpl.h includes boundary Strategy and for this reason has to be listed after #define EXP_STL
#include <CompuCell3D/Field3D/Field3DImpl.h>

#include "Boundary.h"
#include "BoundaryFactory.h"

#include "AlgorithmFactory.h"
#include "Algorithm.h"
<<<<<<< HEAD
#include<core/CompuCell3D/CC3DLogger.h>
=======
#include <PublicUtilities/CC3DLogger.h>
>>>>>>> 6ed90e64

#define roundf(a) ((fmod(a,1)<0.5)?floor(a):ceil(a))


using namespace std;
using namespace CompuCell3D;

BoundaryStrategy *BoundaryStrategy::singleton;


BoundaryStrategy::BoundaryStrategy() {
    boundaryConditionIndicator.assign(3, 0);


    strategy_x = BoundaryFactory::createBoundary(BoundaryFactory::no_flux);
    strategy_y = BoundaryFactory::createBoundary(BoundaryFactory::no_flux);
    strategy_z = BoundaryFactory::createBoundary(BoundaryFactory::no_flux);
    algorithm = AlgorithmFactory::createAlgorithm(AlgorithmFactory::Default, 0, 0, "None");

    regular = true;
    neighborListsInitializedFlag = false;
    latticeType = SQUARE_LATTICE;
    maxNeighborOrder = 0;

    unsigned int maxHexArraySize = 6;

#ifdef _DEBUG
<<<<<<< HEAD
	Log(LOG_DEBUG) << "maxHexArraySize=" << maxHexArraySize;
	Log(LOG_DEBUG) << "\t\t\t\t\t\t\t CALLING DEFAULT CONSTRUCTOR FOR BOUNDARY STRATEGY";
#endif   
=======
    CC3D_Log(LOG_DEBUG) << "maxHexArraySize=" << maxHexArraySize;
	CC3D_Log(LOG_DEBUG) << "\t\t\t\t\t\t\t CALLING DEFAULT CONSTRUCTOR FOR BOUNDARY STRATEGY";
#endif
>>>>>>> 6ed90e64

}


BoundaryStrategy::BoundaryStrategy(string boundary_x, string boundary_y,
                                   string boundary_z, string alg, int index, int size, string inputfile,
                                   LatticeType latticeType) {

    boundaryConditionIndicator.assign(3, 0);

    strategy_x = BoundaryFactory::createBoundary(boundary_x);
    strategy_y = BoundaryFactory::createBoundary(boundary_y);
    strategy_z = BoundaryFactory::createBoundary(boundary_z);

    boundaryConditionIndicator[0] = boundary_x == "Periodic" ? 1 : 0;
    boundaryConditionIndicator[1] = boundary_y == "Periodic" ? 1 : 0;
    boundaryConditionIndicator[2] = boundary_z == "Periodic" ? 1 : 0;


    algorithm = AlgorithmFactory::createAlgorithm(alg, index, size, inputfile);
    regular = true;
    neighborListsInitializedFlag = false;
    this->latticeType = latticeType;
    maxNeighborOrder = 0;
    //unsigned int maxHexArraySize=(Y_ODD|Z_ODD|X_ODD|Y_EVEN|Z_EVEN|X_EVEN)+1;
    unsigned int maxHexArraySize = 6;
#ifdef _DEBUG
<<<<<<< HEAD
	Log(LOG_DEBUG) << "\t\t\t\t\t\t\t CALLING SPECILIZED CONSTRUCTOR FOR BOUNDARY STRATEGY";
	Log(LOG_DEBUG) << "maxHexArraySize=" << maxHexArraySize;
=======
	CC3D_Log(LOG_DEBUG) << "\t\t\t\t\t\t\t CALLING SPECILIZED CONSTRUCTOR FOR BOUNDARY STRATEGY";
    CC3D_Log(LOG_DEBUG) << "maxHexArraySize=" << maxHexArraySize;
>>>>>>> 6ed90e64

#endif

}


BoundaryStrategy::~BoundaryStrategy() {
    CC3D_Log(LOG_DEBUG) << "strategy_x=" << strategy_x;
    CC3D_Log(LOG_DEBUG) << "strategy_y=" << strategy_y;
    CC3D_Log(LOG_DEBUG) << "strategy_z=" << strategy_z;
    if (strategy_x) {
        delete strategy_x;
        strategy_x = NULL;
    }

<<<<<<< HEAD
BoundaryStrategy::~BoundaryStrategy(){
	Log(LOG_TRACE) << "destroying boundary strategy singleton=" <<singleton;
	//if (singleton) {
	//	BoundaryStrategy * tmp = singleton;
	Log(LOG_TRACE) << "will destroy tmp = " << tmp;
	Log(LOG_TRACE) << "will destroy singleton = " << singleton;
	//	singleton = 0;
	//	delete tmp;
	//	//delete singleton;
	//}
	//singleton = 0;

	//return;
	Log(LOG_DEBUG) << "strategy_x=" << strategy_x;
	Log(LOG_DEBUG) << "strategy_y=" << strategy_y;
	Log(LOG_DEBUG) << "strategy_z=" << strategy_z;
	if (strategy_x) {
		delete strategy_x;
		strategy_x = NULL;
	}

	if (strategy_y) {
		delete strategy_y;
		strategy_y = NULL;
	}

	if (strategy_z) {
		delete strategy_z;
		strategy_z = NULL;
	}

=======
    if (strategy_y) {
        delete strategy_y;
        strategy_y = NULL;
    }
>>>>>>> 6ed90e64

    if (strategy_z) {
        delete strategy_z;
        strategy_z = NULL;
    }

<<<<<<< HEAD
	//}
	Log(LOG_TRACE) << "done destroying boundary strategy";
	//singleton = 0;
}

void BoundaryStrategy::setDim(const Dim3D theDim) {
	Log(LOG_TRACE) << "calling setDim again";
	Dim3D oldDim(dim);

	dim = theDim;
	algorithm->setDim(theDim);
	if (!neighborListsInitializedFlag) {
		prepareNeighborLists();
		neighborListsInitializedFlag = true;
	}

	if (latticeType == HEXAGONAL_LATTICE) {
		latticeSizeVector.x = dim.x;
		latticeSizeVector.y = dim.y*sqrt(3.0) / 2.0;
		latticeSizeVector.z = dim.z*sqrt(6.0) / 3.0;
=======
}

void BoundaryStrategy::setDim(const Dim3D theDim) {
>>>>>>> 6ed90e64

    Dim3D oldDim(dim);

    dim = theDim;
    algorithm->setDim(theDim);
    if (!neighborListsInitializedFlag) {
        prepareNeighborLists();
        neighborListsInitializedFlag = true;
    }

<<<<<<< HEAD
	//    if(!(oldDim==theDim) && generateCheckField){
		// Log(LOG_TRACE) << "initializeQuickCheckField fcn call";
	//      initializeQuickCheckField(theDim);
	//    }
=======
    if (latticeType == HEXAGONAL_LATTICE) {
        latticeSizeVector.x = dim.x;
        latticeSizeVector.y = dim.y * sqrt(3.0) / 2.0;
        latticeSizeVector.z = dim.z * sqrt(6.0) / 3.0;
>>>>>>> 6ed90e64

        latticeSpanVector.x = dim.x - 1;
        latticeSpanVector.y = (dim.y - 1) * sqrt(3.0) / 2.0;
        latticeSpanVector.z = (dim.z - 1) * sqrt(6.0) / 3.0;

    } else {
        latticeSizeVector.x = dim.x;
        latticeSizeVector.y = dim.y;
        latticeSizeVector.z = dim.z;

        latticeSpanVector.x = dim.x - 1;
        latticeSpanVector.y = dim.y - 1;
        latticeSpanVector.z = dim.z - 1;
    }

}

const std::vector <Point3D> &BoundaryStrategy::getOffsetVec() const { return offsetVec; }

const std::vector <Point3D> &BoundaryStrategy::getOffsetVec(Point3D &pt) const {
    if (latticeType == HEXAGONAL_LATTICE) {
        return hexOffsetArray[(pt.z % 3) * 2 + pt.y % 2];
    } else {
        return offsetVec;
    }
}

bool BoundaryStrategy::isValid(const int coordinate, const int max_value) const {

    return (0 <= coordinate && coordinate < max_value);
}

bool BoundaryStrategy::isValidCustomDim(const Point3D &pt, const Dim3D &customDim) const {
    // check to see if the point lies in the dimensions before applying the
    // shape algorithm

    if (0 <= pt.x && pt.x < customDim.x &&
        0 <= pt.y && pt.y < customDim.y &&
        0 <= pt.z && pt.z < customDim.z) {
        return algorithm->inGrid(pt);
    }

    return false;

}

Point3D
BoundaryStrategy::getNeighbor(const Point3D &pt, unsigned int &token, double &distance, bool checkBounds) const {
    Neighbor n;
    Point3D p;
    int x;
    int y;
    int z;
    bool x_bool;
    bool y_bool;
    bool z_bool;

    NeighborFinder::destroy();

    while (true) {
        // Get a neighbor from the NeighborFinder
        n = NeighborFinder::getInstance()->getNeighbor(token);
        x = (pt + n.pt).x;
        y = (pt + n.pt).y;
        z = (pt + n.pt).z;

        token++;

        if (!checkBounds || isValid(pt + n.pt)) {
            // Valid Neighbor
            break;
        } else {
            if (regular) {
                // For each coordinate, if it is not valid, apply condition
                x_bool = (isValid(x, dim.x) ? true : strategy_x->applyCondition(x, dim.x));
                y_bool = (isValid(y, dim.y) ? true : strategy_y->applyCondition(y, dim.y));
                z_bool = (isValid(z, dim.z) ? true : strategy_z->applyCondition(z, dim.z));

                // If all the coordinates of the neighbor are valid then return the
                // neighbor
                if (x_bool && y_bool && z_bool) {
                    break;
                }
            }
        }
    }

    distance = n.distance;
    p.x = x;
    p.y = y;
    p.z = z;

    return p;

}


bool BoundaryStrategy::isValid(const Point3D &pt) const {

    // check to see if the point lies in the dimensions before applying the
    // shape algorithm

    if (0 <= pt.x && pt.x < dim.x &&
        0 <= pt.y && pt.y < dim.y &&
        0 <= pt.z && pt.z < dim.z) {
        return algorithm->inGrid(pt);
    }

    return false;
}


bool BoundaryStrategy::checkIfOffsetAlreadyStacked(Point3D &_ptToCheck, std::vector <Point3D> &_offsetVec) const {

    for (int i = 0; i < _offsetVec.size(); ++i) {
        if (_offsetVec[i].x == _ptToCheck.x && _offsetVec[i].y == _ptToCheck.y && _offsetVec[i].z == _ptToCheck.z)
            return true;
    }
    return false;
}

double BoundaryStrategy::calculateDistance(Coordinates3D<double> &_pt1, Coordinates3D<double> &_pt2) const {
    return sqrt((double) (_pt1.x - _pt2.x) * (_pt1.x - _pt2.x) + (_pt1.y - _pt2.y) * (_pt1.y - _pt2.y) +
                (_pt1.z - _pt2.z) * (_pt1.z - _pt2.z));
}

bool BoundaryStrategy::checkEuclidianDistance(Coordinates3D<double> &_pt1, Coordinates3D<double> &_pt2,
                                              float _distance) const {
    //checks if distance between two points is smaller than _distance
    //used to eliminate in offsetVec offsets that come from periodic conditions (opposite side of the lattice)
    return calculateDistance(_pt1, _pt2) < _distance + 0.1;

}

Coordinates3D<double> BoundaryStrategy::HexCoord(const Point3D &_pt) const {
    //the transformations formulas for hex latice are written in such a way that distance between pixels is set to 1

    if ((_pt.z % 3) == 1) {//odd z e.g. z=1
        //(-0.5,+sqrt(3)/6)
        if (_pt.y % 2)
            return Coordinates3D<double>(_pt.x + 0.5, sqrt(3.0) / 2.0 * (_pt.y + 2.0 / 6.0), _pt.z * sqrt(6.0) / 3.0);
        else//even
            return Coordinates3D<double>(_pt.x, sqrt(3.0) / 2.0 * (_pt.y + 2.0 / 6.0), _pt.z * sqrt(6.0) / 3.0);

    } else if ((_pt.z % 3) == 2) { //e.g. z=2

        if (_pt.y % 2)
            return Coordinates3D<double>(_pt.x + 0.5, sqrt(3.0) / 2.0 * (_pt.y - 2.0 / 6.0), _pt.z * sqrt(6.0) / 3.0);
        else//even
            return Coordinates3D<double>(_pt.x, sqrt(3.0) / 2.0 * (_pt.y - 2.0 / 6.0), _pt.z * sqrt(6.0) / 3.0);

    } else {//z divible by 3 - includes z=0
        if (_pt.y % 2)
            return Coordinates3D<double>(_pt.x, sqrt(3.0) / 2.0 * _pt.y, _pt.z * sqrt(6.0) / 3.0);
        else//even
            return Coordinates3D<double>(_pt.x + 0.5, sqrt(3.0) / 2.0 * _pt.y, _pt.z * sqrt(6.0) / 3.0);
    }

}


void BoundaryStrategy::getOffsetsAndDistances(
<<<<<<< HEAD
	Point3D ctPt,
	float maxDistance,
	Field3DImpl<char> const& tempField,
	vector<Point3D> & offsetVecTmp,
	vector<float> &distanceVecTmp,
	vector<unsigned int> &neighborOrderIndexVecTmp
	)const
{

	Point3D n;

	unsigned int token = 0;
	double distance = 0;
	Coordinates3D<double> ctPtTrans, nTrans;
	Point3D offset;
	double distanceTrans = 0.0;

	offsetVecTmp.clear();
	distanceVecTmp.clear();
	neighborOrderIndexVecTmp.clear();

	if (latticeType == HEXAGONAL_LATTICE) {
		ctPtTrans = HexCoord(ctPt);
	}
	else {
		ctPtTrans = Coordinates3D<double>(ctPt.x, ctPt.y, ctPt.z);
	}
	Log(LOG_TRACE) << "getOffsetsAndDistances";
	Log(LOG_TRACE) << "ctPt="<<ctPt;
	Log(LOG_TRACE) << "dim="<<dim;
	Log(LOG_TRACE) << "tempField.getDim()="<<tempField.getDim();

	Dim3D tmpFieldDim = tempField.getDim();

	while (true) {
		// calling  getNeighbor via field interface changes checkBounds from false to true... 
		// calling getNeighbor directly requires does not set checkBounds to true       
		n = getNeighborCustomDim(ctPt, token, distance, tmpFieldDim, true); // notice that we cannot in general use regular getNeighbor because this fcn assumes that dimension of the thmField are same as the dimensions of simulation field
																			// n = tempField.getNeighbor(ctPt, token, distance, false); // calling  getNeighbor via field interface changes checkBounds from false to true... 
																			// n = getNeighbor(ctPt, token, distance, true);
																			Log(LOG_TRACE) << "distance="<<distance;
		if (distance > maxDistance*2.0) break; //2.0 factor is to ensure you visit enough neighbors for different kind of lattices
											   //This factor is purly heuristic and may need to be increased in certain cases

											   //       offset=ctPt-n;

		offset = n - ctPt;

		if (latticeType == HEXAGONAL_LATTICE) {
			//the transformations formulas for hex latice are written in such a way that distance between pixels is set to 1
			ctPtTrans = HexCoord(ctPt);
			nTrans = HexCoord(n);
			distanceTrans = calculateDistance(ctPtTrans, nTrans);

		}
		else {
			ctPtTrans = Coordinates3D<double>(ctPt.x, ctPt.y, ctPt.z);
			nTrans = Coordinates3D<double>(n.x, n.y, n.z);
			distanceTrans = distance;
		}

		if (!checkIfOffsetAlreadyStacked(offset, offsetVecTmp) && distanceTrans<maxDistance + 0.1) {
			Log(LOG_TRACE) << "distanceTrans="<<distanceTrans<<" offset="<<offset;
			offsetVecTmp.push_back(offset);
			distanceVecTmp.push_back(distanceTrans);
		}
	}

=======
        Point3D ctPt,
        float maxDistance,
        Field3DImpl<char> const &tempField,
        vector <Point3D> &offsetVecTmp,
        vector<float> &distanceVecTmp,
        vector<unsigned int> &neighborOrderIndexVecTmp
) const {

    Point3D n;

    unsigned int token = 0;
    double distance = 0;
    Coordinates3D<double> ctPtTrans, nTrans;
    Point3D offset;
    double distanceTrans = 0.0;

    offsetVecTmp.clear();
    distanceVecTmp.clear();
    neighborOrderIndexVecTmp.clear();

    if (latticeType == HEXAGONAL_LATTICE) {
        ctPtTrans = HexCoord(ctPt);
    } else {
        ctPtTrans = Coordinates3D<double>(ctPt.x, ctPt.y, ctPt.z);
    }
>>>>>>> 6ed90e64

    Dim3D tmpFieldDim = tempField.getDim();

    while (true) {
        // calling  getNeighbor via field interface changes checkBounds from false to true...
        // calling getNeighbor directly requires does not set checkBounds to true
        // notice that we cannot in general use regular getNeighbor because this fcn assumes that dimension
        // of the thmField are same as the dimensions of simulation field
        n = getNeighborCustomDim(ctPt, token, distance, tmpFieldDim,
                                 true);
        if (distance > maxDistance * 2.0)
            break; //2.0 factor is to ensure you visit enough neighbors for different kind of lattices
        //This factor is purely heuristic and may need to be increased in certain cases

        offset = n - ctPt;

        if (latticeType == HEXAGONAL_LATTICE) {
            //the transformations formulas for hex lattice
            // are written in such a way that distance between pixels is set to 1
            ctPtTrans = HexCoord(ctPt);
            nTrans = HexCoord(n);
            distanceTrans = calculateDistance(ctPtTrans, nTrans);

        } else {
            ctPtTrans = Coordinates3D<double>(ctPt.x, ctPt.y, ctPt.z);
            nTrans = Coordinates3D<double>(n.x, n.y, n.z);
            distanceTrans = distance;
        }

        if (!checkIfOffsetAlreadyStacked(offset, offsetVecTmp) && distanceTrans < maxDistance + 0.1) {
            CC3D_Log(LOG_TRACE) << "distanceTrans="<<distanceTrans<<" offset="<<offset;
            offsetVecTmp.push_back(offset);
            distanceVecTmp.push_back(distanceTrans);
        }
    }

    //at this point we have all the offsets for the given simulation but they are unsorted.
    //Sorting  neighbors
    multimap<float, Point3D> sortingMap;
    for (int i = 0; i < offsetVecTmp.size(); ++i) {
        sortingMap.insert(make_pair(distanceVecTmp[i], offsetVecTmp[i]));
    }

    //clearing offsetVecTmp and distanceVecTmp
    offsetVecTmp.clear();
    distanceVecTmp.clear();
    //Writing sorted  by distance content of offsetVecTmp and distanceVecTmp
    for (multimap<float, Point3D>::iterator mitr = sortingMap.begin(); mitr != sortingMap.end(); ++mitr) {
        //       distanceVecTmp.push_back(mitr->first*lmf.lengthMF);
        distanceVecTmp.push_back(mitr->first);
        offsetVecTmp.push_back(mitr->second);
    }
#ifdef _DEBUG
<<<<<<< HEAD
	Log(LOG_DEBUG) << "distanceVecTmp.size()=" << distanceVecTmp.size();
=======
    CC3D_Log(LOG_DEBUG) << "distanceVecTmp.size()=" << distanceVecTmp.size();
>>>>>>> 6ed90e64
#endif
    //creating a vector indexed by neighbor order  - entries of this vector are the highest indices of offsets for a
    //given neighbor order
    float currentDistance = 1.0;


    for (int i = 0; i < distanceVecTmp.size(); ++i) {
        if (currentDistance < distanceVecTmp[i]) {
            neighborOrderIndexVecTmp.push_back(i - i);
            currentDistance = distanceVecTmp[i];
        }
    }


}


Point3D
BoundaryStrategy::getNeighborCustomDim(const Point3D &pt, unsigned int &token, double &distance, const Dim3D &customDim,
                                       bool checkBounds) const {

    Neighbor n;
    Point3D p;
    int x;
    int y;
    int z;
    bool x_bool;
    bool y_bool;
    bool z_bool;

    NeighborFinder::destroy();

    while (true) {
        // Get a neighbor from the NeighborFinder
        n = NeighborFinder::getInstance()->getNeighbor(token);
        x = (pt + n.pt).x;
        y = (pt + n.pt).y;
        z = (pt + n.pt).z;

        token++;

        if (!checkBounds || isValidCustomDim(pt + n.pt, customDim)) {
            // Valid Neighbor
            break;
        } else {
            if (regular) {
                // For each coordinate, if it is not valid, apply condition
                x_bool = (isValid(x, customDim.x) ? true : strategy_x->applyCondition(x, customDim.x));
                y_bool = (isValid(y, customDim.y) ? true : strategy_y->applyCondition(y, customDim.y));
                z_bool = (isValid(z, customDim.z) ? true : strategy_z->applyCondition(z, customDim.z));

                // If all the coordinates of the neighbor are valid then return the
                // neighbor
                if (x_bool && y_bool && z_bool) {
                    break;
                }
            }
        }
    }

    distance = n.distance;
    p.x = x;
    p.y = y;
    p.z = z;

    return p;

}


void BoundaryStrategy::prepareNeighborListsSquare(float _maxDistance) {

    char a = '0';
    Dim3D dim_test_field;

    if (dim.x == 1 || dim.y == 1 || dim.z == 1) {
        // we are dealing with 2D case 
        dim_test_field = dim;
    } else {
        // we are dealing with 3D case but we want to make sure that if we set one dimension to 2 we get center point that is truly in the middle of the lattice therefore minimum
        // dimension in 3D for a test field is set to 3
        dim_test_field.x = std::max((short) 3, dim.x);
        dim_test_field.y = std::max((short) 3, dim.y);
        dim_test_field.z = std::max((short) 3, dim.z);
    }

    Field3DImpl<char> tempField(dim_test_field, a);
    int margin = 2 * (int) fabs(_maxDistance) + 1;
    Point3D ctPt(dim_test_field.x / 2, dim_test_field.y / 2, dim_test_field.z / 2);

    if (3 * _maxDistance > dim_test_field.x && 3 * _maxDistance > dim_test_field.y &&
        3 * _maxDistance > dim_test_field.z) {

        ostringstream outStr;
        outStr << "NeighborOrder too large for this lattice. Increase lattice size so that at least two dimensions ";
        outStr << "are greater than 3*_maxDistance. " << endl;
        outStr << " Trying to fetch neighbors with _maxDistance =" << _maxDistance << endl;
        throw CC3DException(outStr.str().c_str());
    }

    getOffsetsAndDistances(ctPt, _maxDistance, tempField, offsetVec, distanceVec, neighborOrderIndexVec);

#ifdef _DEBUG
<<<<<<< HEAD
	for (int i = 0; i < offsetVec.size(); ++i) {
		Log(LOG_DEBUG) << " This is offset[" << i << "]=" << offsetVec[i] << " distance=" << distanceVec[i];
	}
=======
    for (int i = 0; i < offsetVec.size(); ++i) {
        CC3D_Log(LOG_DEBUG) << " This is offset[" << i << "]=" << offsetVec[i] << " distance=" << distanceVec[i];
    }
>>>>>>> 6ed90e64
#endif
}

LatticeMultiplicativeFactors BoundaryStrategy::getLatticeMultiplicativeFactors() const {
    return lmf;
}

LatticeMultiplicativeFactors
BoundaryStrategy::generateLatticeMultiplicativeFactors(LatticeType _latticeType, Dim3D dim) {
    LatticeMultiplicativeFactors lFactors;
    if (_latticeType == HEXAGONAL_LATTICE) {
        if (dim.x == 1 || dim.y == 1 ||
            dim.z == 1) {//2D case for hex lattice // might need to tune it further to account for 1D case
            //area of hexagon with edge l = 6*sqrt(3)/4 * l^2

            lFactors.volumeMF = 1.0;
            lFactors.surfaceMF = sqrt(2.0 / (3.0 * sqrt(3.0)));
            lFactors.lengthMF = lFactors.surfaceMF * sqrt(3.0);
            return lFactors;
        } else {//3D case for hex lattice
            //Volume of rhombic dodecahedron = 16/9 *sqrt(3)*b^3
            //Surface of rhombic dodecahedron = 9*sqrt(2)*b^2
            //b - rhomb edge length
            lFactors.volumeMF = 1.0;
            lFactors.surfaceMF = 8.0 / 12.0 * sqrt(2.0) * pow(9.0 / (16.0 * sqrt(3.0)), 1.0 / 3.0) *
                                 pow(9.0 / (16.0 * sqrt(3.0)), 1.0 / 3.0);
            lFactors.lengthMF = 2.0 * sqrt(2.0 / 3.0) * pow(9.0 / (16.0 * sqrt(3.0)), 1.0 / 3.0);
            return lFactors;
        }
    } else {
        lFactors.volumeMF = 1.0;
        lFactors.surfaceMF = 1.0;
        lFactors.lengthMF = 1.0;
        return lFactors;
    }
}

void BoundaryStrategy::prepareNeighborListsHex(float _maxDistance) {
#ifdef _DEBUG
<<<<<<< HEAD
	Log(LOG_DEBUG) << "INSIDE prepareNeighborListsHex";
=======
    CC3D_Log(LOG_DEBUG) << "INSIDE prepareNeighborListsHex";
>>>>>>> 6ed90e64
#endif
    //unsigned int maxHexArraySize=(Y_ODD|Z_ODD|X_ODD|Y_EVEN|Z_EVEN|X_EVEN)+1;

    unsigned int maxHexArraySize = 6;

    hexOffsetArray.assign(maxHexArraySize, vector<Point3D>());
    hexDistanceArray.assign(maxHexArraySize, vector<float>());
    hexNeighborOrderIndexArray.assign(maxHexArraySize, vector<unsigned int>());

    char a = '0';

    vector <Point3D> offsetVecTmp;
    vector<float> distanceVecTmp;
    Dim3D tmpFieldDim;

    tmpFieldDim = dim;
    if (dim.z != 1 && tmpFieldDim.z <15) {
        // to generate correct offsets we need to have tmpField which is large enough
        // for our algorithm in non-flat z dimension
        tmpFieldDim.z = 15;
    }

    if (dim.y != 1 && tmpFieldDim.y <10) {
            // to generate correct offsets we need to have tmpField which is large enough
            // for our algorithm in non-flat y dimension
        tmpFieldDim.z = 10;
    }

    if (dim.x != 1 && tmpFieldDim.x <10) {
        // to generate coreect offsets we need to have tmpField which is large enoug
        // for our algorithm in non-flat z dimension
        tmpFieldDim.x = 10;
    }

<<<<<<< HEAD
	Field3DImpl<char> tempField(tmpFieldDim, a);
	Point3D ctPt(tmpFieldDim.x / 2, tmpFieldDim.y / 2, tmpFieldDim.z / 2);
	Log(LOG_TRACE) << "_maxDistance="<<_maxDistance;
=======
    Field3DImpl<char> tempField(tmpFieldDim, a);
    Point3D ctPt(tmpFieldDim.x / 2, tmpFieldDim.y / 2, tmpFieldDim.z / 2);
>>>>>>> 6ed90e64

    Point3D ctPtTmp;
    unsigned int indexHex;
    //For hex lattice we have four different offset lists
    //y-even z_even

    ctPtTmp = ctPt;

    //there are 3 layers of z planes which are interlaced therefore we need to consider pt.z%3
    //indexHexFormula=(pt.z%3)*2+(pt.y%2);

    //indexHex=Y_EVEN|Z_EVEN;
    indexHex = 0; // e.g. z=21,y=20

    if (dim.z > 1) {//make sure not 2D with z direction flat
        ctPtTmp.y += ctPtTmp.y % 2; //make it even
        ctPtTmp.z += 3 - ctPtTmp.z % 3;// make it divisible by 3 in case it is not
#ifdef _DEBUG
<<<<<<< HEAD
		Log(LOG_DEBUG) << "ctPtTmp.y % 2 =" << ctPtTmp.y % 2 << " ctPtTmp.y % 2=" << ctPtTmp.y % 2;
		Log(LOG_TRACE) << "  WILL USE CENTER POINT="<<ctPtTmp<<"Y_EVEN|Z_EVEN "<<(Y_EVEN|Z_EVEN);
=======
        CC3D_Log(LOG_DEBUG) << "ctPtTmp.y % 2 =" << ctPtTmp.y % 2 << " ctPtTmp.y % 2=" << ctPtTmp.y % 2;
        CC3D_Log(LOG_TRACE) << "  WILL USE CENTER POINT="<<ctPtTmp<<"Y_EVEN|Z_EVEN "<<(Y_EVEN|Z_EVEN);
>>>>>>> 6ed90e64
#endif
        getOffsetsAndDistances(ctPtTmp, _maxDistance, tempField, hexOffsetArray[indexHex], hexDistanceArray[indexHex],
                               hexNeighborOrderIndexArray[indexHex]);

    } else {//2D case
#ifdef _DEBUG
<<<<<<< HEAD
		Log(LOG_DEBUG) << "ctPtTmp.y % 2 =" << ctPtTmp.y % 2;
=======
        CC3D_Log(LOG_DEBUG) << "ctPtTmp.y % 2 =" << ctPtTmp.y % 2;
>>>>>>> 6ed90e64
#endif
        ctPtTmp.y += ctPtTmp.y % 2; //make it even
        ctPtTmp.z += 0;// make it divisible by 3 in case it is not



#ifdef _DEBUG
<<<<<<< HEAD
		Log(LOG_DEBUG) << "even even ctPtTmp=" << ctPtTmp;
=======
        CC3D_Log(LOG_DEBUG) << "even even ctPtTmp=" << ctPtTmp;
>>>>>>> 6ed90e64
#endif
        getOffsetsAndDistances(ctPtTmp, _maxDistance, tempField, hexOffsetArray[indexHex], hexDistanceArray[indexHex],
                               hexNeighborOrderIndexArray[indexHex]);

    }

    //y-odd z_even
    ctPtTmp = ctPt;
    indexHex = 1; //e.g. z=21 y=21
    //indexHex=Y_ODD|Z_EVEN;

    if (dim.z > 1) {//make sure not 2D with z direction flat

        ctPtTmp.y += (ctPtTmp.y % 2 - 1); //make it odd
        ctPtTmp.z += 3 - ctPtTmp.z % 3;// make it divisible by 3 in case it is not

#ifdef _DEBUG
<<<<<<< HEAD
		Log(LOG_DEBUG) << "ctPtTmp.y % 2 =" << ctPtTmp.y % 2 << " !ctPtTmp.y % 2=" << !(ctPtTmp.y % 2);
Log(LOG_TRACE) << "  WILL USE CENTER POINT="<<ctPtTmp<<"Y_ODD|Z_EVEN "<<(Y_ODD|Z_EVEN);
=======
		CC3D_Log(LOG_DEBUG) << "ctPtTmp.y % 2 =" << ctPtTmp.y % 2 << " !ctPtTmp.y % 2=" << !(ctPtTmp.y % 2);
CC3D_Log(LOG_TRACE) << "  WILL USE CENTER POINT="<<ctPtTmp<<"Y_ODD|Z_EVEN "<<(Y_ODD|Z_EVEN);
>>>>>>> 6ed90e64
#endif
        getOffsetsAndDistances(ctPtTmp, _maxDistance, tempField, hexOffsetArray[indexHex], hexDistanceArray[indexHex],
                               hexNeighborOrderIndexArray[indexHex]);

    } else {//2D case
#ifdef _DEBUG
<<<<<<< HEAD
		Log(LOG_DEBUG) << "ctPtTmp.y % 2 =" << ctPtTmp.y % 2 << " !ctPtTmp.y % 2=" << !(ctPtTmp.y % 2);
=======
        CC3D_Log(LOG_DEBUG) << "ctPtTmp.y % 2 =" << ctPtTmp.y % 2 << " !ctPtTmp.y % 2=" << !(ctPtTmp.y % 2);
>>>>>>> 6ed90e64
#endif

        ctPtTmp.y += (ctPtTmp.y % 2 - 1); //make it odd
        ctPtTmp.z += 0;   // make it divisible by 3 in case it is not

#ifdef _DEBUG
<<<<<<< HEAD
		Log(LOG_DEBUG) << "odd even ctPtTmp=" << ctPtTmp;
=======
        CC3D_Log(LOG_DEBUG) << "odd even ctPtTmp=" << ctPtTmp;
>>>>>>> 6ed90e64
#endif
        getOffsetsAndDistances(ctPtTmp, _maxDistance, tempField, hexOffsetArray[indexHex], hexDistanceArray[indexHex],
                               hexNeighborOrderIndexArray[indexHex]);

    }

    ctPtTmp = ctPt;


    indexHex = 2;// e.g. z=22 y=20

    if (dim.z > 1) {//make sure not 2D with z direction flat

        ctPtTmp.y += ctPtTmp.y % 2; //make it even

        ctPtTmp.z += 3 - ctPtTmp.z % 3 - 2;// make it divisible by 3 with z%3=1 in case it is not

        getOffsetsAndDistances(ctPtTmp, _maxDistance, tempField, hexOffsetArray[indexHex], hexDistanceArray[indexHex],
                               hexNeighborOrderIndexArray[indexHex]);

    } else {//2D case
        //ignore this case
    }

    //y-even z_odd
    ctPtTmp = ctPt;

    indexHex = 3;


    if (dim.z > 1) {//make sure not 2D with z direction flat

        ctPtTmp.y += (ctPtTmp.y % 2 - 1); //make it odd
        ctPtTmp.z += 3 - ctPtTmp.z % 3 - 2;// make it divisible by 3 with z%3=1 in case it is not


        getOffsetsAndDistances(ctPtTmp, _maxDistance, tempField, hexOffsetArray[indexHex], hexDistanceArray[indexHex],
                               hexNeighborOrderIndexArray[indexHex]);

    } else {//2D case
        //ignore this case
    }


    ctPtTmp = ctPt;

    indexHex = 4;


    if (dim.z > 1) {//make sure not 2D with z direction flat

        ctPtTmp.y += ctPtTmp.y % 2; //make it even
        ctPtTmp.z += 3 - ctPtTmp.z % 3 - 1;// make it divisible by 3 with z%3=2 in case it is not


        getOffsetsAndDistances(ctPtTmp, _maxDistance, tempField, hexOffsetArray[indexHex], hexDistanceArray[indexHex],
                               hexNeighborOrderIndexArray[indexHex]);

    } else {//2D case
        //ignore this case
    }

    ctPtTmp = ctPt;

    indexHex = 5;

    if (dim.z > 1) {//make sure not 2D with z direction flat

        ctPtTmp.y += (ctPtTmp.y % 2 - 1); //make it odd
        ctPtTmp.z += 3 - ctPtTmp.z % 3 - 1;// make it divisible by 3 with z%3=2 in case it is not

        getOffsetsAndDistances(ctPtTmp, _maxDistance, tempField, hexOffsetArray[indexHex], hexDistanceArray[indexHex],
                               hexNeighborOrderIndexArray[indexHex]);

    } else {//2D case
        //ignore this case
    }

    //we will copy arrays 0 and 1 to (2,4) (3,5) respectively for 2D case
    {
        maxOffset = 6;
        if (dim.z == 1) {
            maxOffset = 6;

            hexOffsetArray[2] = hexOffsetArray[0];
            hexOffsetArray[4] = hexOffsetArray[0];
            hexOffsetArray[3] = hexOffsetArray[1];
            hexOffsetArray[5] = hexOffsetArray[1];

            hexDistanceArray[2] = hexDistanceArray[0];
            hexDistanceArray[4] = hexDistanceArray[0];
            hexDistanceArray[3] = hexDistanceArray[1];
            hexDistanceArray[5] = hexDistanceArray[1];

            hexNeighborOrderIndexArray[2] = hexNeighborOrderIndexArray[0];
            hexNeighborOrderIndexArray[4] = hexNeighborOrderIndexArray[0];
            hexNeighborOrderIndexArray[3] = hexNeighborOrderIndexArray[1];
            hexNeighborOrderIndexArray[5] = hexNeighborOrderIndexArray[1];

        } else {
            maxOffset = 12;
        }

    }


#ifdef _DEBUG

	indexHex = 0;
	for (indexHex = 0; indexHex<maxHexArraySize; ++indexHex) {
<<<<<<< HEAD
		Log(LOG_DEBUG) << "INDEX HEX=" << indexHex << " hexOffsetArray[indexHex].size()=" << hexOffsetArray[indexHex].size();

		for (int i = 0; i < hexOffsetArray[indexHex].size(); ++i) {
			Log(LOG_DEBUG) << " This is offset[" << i << "]=" << hexOffsetArray[indexHex][i] << " distance=" << hexDistanceArray[indexHex][i];
		}
	}
=======
		CC3D_Log(LOG_DEBUG) << "INDEX HEX=" << indexHex << " hexOffsetArray[indexHex].size()=" << hexOffsetArray[indexHex].size();

        for (int i = 0; i < hexOffsetArray[indexHex].size(); ++i) {
            CC3D_Log(LOG_DEBUG) << " This is offset[" << i << "]=" << hexOffsetArray[indexHex][i] << " distance=" << hexDistanceArray[indexHex][i];
        }
    }
>>>>>>> 6ed90e64



	Neighbor n;
	Point3D testPt(10, 10, 0);
	unsigned int idx = 3;
	n = getNeighborDirect(testPt, idx);
<<<<<<< HEAD
	Log(LOG_DEBUG) << "Neighbor=" << n;
	testPt = Point3D(10, 11, 0);
	n = getNeighborDirect(testPt, idx);
	Log(LOG_DEBUG) << "Neighbor=" << n;
	testPt = Point3D(11, 11, 0);
	n = getNeighborDirect(testPt, idx);
	Log(LOG_DEBUG) << "Neighbor=" << n;
	Log(LOG_DEBUG) << "\n\n\n ****************************Checking Bondary ";

	testPt = Point3D(0, 0, 0);
	Log(LOG_DEBUG) << "HexCoord(testPt)=" << HexCoord(testPt);
	for (int i = 0; i<6; ++i) {
		n = getNeighborDirect(testPt, i);
		if (n.distance>0) {
			Log(LOG_DEBUG) << "Neighbor=" << n;
		}
		else {
			Log(LOG_DEBUG) << "************************Not a neighbor= " << n;
		}
	}
	Log(LOG_DEBUG) << "\n\n\n *****************Checkup Boundary";

	testPt = Point3D(0, dim.y - 1, 0);
	Log(LOG_DEBUG) << "HexCoord(testPt)=" << HexCoord(testPt);
	for (int i = 0; i<6; ++i) {
		n = getNeighborDirect(testPt, i);
		if (n.distance>0) {
			Log(LOG_DEBUG) << "Neighbor=" << n;
		}
		else {
			Log(LOG_DEBUG) << "*****************Not a neighbor= " << n;
=======
	CC3D_Log(LOG_DEBUG) << "Neighbor=" << n;
    testPt = Point3D(10, 11, 0);
    n = getNeighborDirect(testPt, idx);
    CC3D_Log(LOG_DEBUG) << "Neighbor=" << n;
    testPt = Point3D(11, 11, 0);
    n = getNeighborDirect(testPt, idx);
    CC3D_Log(LOG_DEBUG) << "Neighbor=" << n;
	CC3D_Log(LOG_DEBUG) << " ****************************Checking Bondary ";

    testPt = Point3D(0, 0, 0);
    CC3D_Log(LOG_DEBUG) << "HexCoord(testPt)=" << HexCoord(testPt);
    for (int i = 0; i<6; ++i) {
        n = getNeighborDirect(testPt, i);
        if (n.distance>0) {
            CC3D_Log(LOG_DEBUG) << "Neighbor=" << n;
        }
        else {
            CC3D_Log(LOG_DEBUG) << "************************Not a neighbor= " << n;
>>>>>>> 6ed90e64
		}
	}
	CC3D_Log(LOG_DEBUG) << " *****************Checkup Boundary";

    testPt = Point3D(0, dim.y - 1, 0);
    CC3D_Log(LOG_DEBUG) << "HexCoord(testPt)=" << HexCoord(testPt);
    for (int i = 0; i<6; ++i) {
        n = getNeighborDirect(testPt, i);
        if (n.distance>0) {
            CC3D_Log(LOG_DEBUG) << "Neighbor=" << n;
        }
        else {
            CC3D_Log(LOG_DEBUG) << "*****************Not a neighbor= " << n;
        }
    }


<<<<<<< HEAD
	for (int i = 1; i <= 11; ++i) {
		unsigned int maxIdx = getMaxNeighborIndexFromNeighborOrder(i);
		Log(LOG_DEBUG) << "NEIGHBOR ORDER =" << i << " maxIdx=" << maxIdx;
=======
    for (int i = 1; i <= 11; ++i) {
        unsigned int maxIdx = getMaxNeighborIndexFromNeighborOrder(i);
        CC3D_Log(LOG_DEBUG) << "NEIGHBOR ORDER =" << i << " maxIdx=" << maxIdx;
>>>>>>> 6ed90e64

    }

#endif

}


void BoundaryStrategy::prepareNeighborLists(float _maxDistance) {
<<<<<<< HEAD
	maxDistance = _maxDistance;
	Log(LOG_TRACE) << "generateLatticeMultiplicativeFactors";

	lmf = generateLatticeMultiplicativeFactors(latticeType, dim);
	Log(LOG_TRACE) << "generateLatticeMultiplicativeFactors 1";

	if (latticeType == HEXAGONAL_LATTICE) {
		Log(LOG_TRACE) << "generateLatticeMultiplicativeFactors 2";
		
		prepareNeighborListsHex(_maxDistance);
		Log(LOG_TRACE) << "generateLatticeMultiplicativeFactors 3";
=======
    maxDistance = _maxDistance;

    lmf = generateLatticeMultiplicativeFactors(latticeType, dim);

    if (latticeType == HEXAGONAL_LATTICE) {

        prepareNeighborListsHex(_maxDistance);

    } else {
        prepareNeighborListsSquare(_maxDistance);
    }

    return;
>>>>>>> 6ed90e64

}

unsigned int BoundaryStrategy::getMaxNeighborIndexFromNeighborOrderNoGen(unsigned int _neighborOrder) const {
    //this function returns whatever maxNeighborIndex exist for a given neighbororder. If neighborOrder is higher that maxNeighborOrder
    //this function DOES NOT generate extra offsets so the maxNeighborOrder may correspond to a smaller neighbor order than in the requested _neighborOrder

    //Now determine max neighbor index from a list of neighbor offsets
    unsigned int maxNeighborIndex = 0;
    unsigned int orderCounter = 1;


    if (latticeType == HEXAGONAL_LATTICE) {
        //unsigned int indexHex=Y_EVEN|Z_EVEN;
        unsigned int indexHex = 0;
        double currentDepth = hexDistanceArray[indexHex][0];


        for (int i = 0; i < hexDistanceArray[indexHex].size(); ++i) {

            ++maxNeighborIndex;
            if (hexDistanceArray[indexHex][i] > (currentDepth +
                                                 0.005)) {//0.005 is to account for possible numerical approximations in double or float numbers
                currentDepth = hexDistanceArray[indexHex][i];
                ++orderCounter;
                if (orderCounter > _neighborOrder) {
                    maxNeighborIndex = i - 1;
                    return maxNeighborIndex;
                }
            }
        }

        return --maxNeighborIndex;

    } else {

        double currentDepth = distanceVec[0];

        for (int i = 0; i < distanceVec.size(); ++i) {
            ++maxNeighborIndex;
            if (distanceVec[i] > (currentDepth + 0.005)) {
                //0.005 is to account for possible numerical approximations in double or float numbers
                currentDepth = distanceVec[i];
                ++orderCounter;

<<<<<<< HEAD
			++maxNeighborIndex;
			if (hexDistanceArray[indexHex][i]>(currentDepth + 0.005)) {//0.005 is to account for possible numerical approximations in double or float numbers
				currentDepth = hexDistanceArray[indexHex][i];
				++orderCounter;
				if (orderCounter>_neighborOrder) {
					maxNeighborIndex = i - 1;
					return maxNeighborIndex;
				}
			}
		}
		Log(LOG_TRACE) << "NO GEN LAST RETURN HEX ="<<maxNeighborIndex;
		return --maxNeighborIndex;

	}
	else {

		double currentDepth = distanceVec[0];
		Log(LOG_TRACE) << " distanceVec.size()="<<distanceVec.size()<<" currentDepth="<<currentDepth;

		for (int i = 0; i < distanceVec.size(); ++i) {
			++maxNeighborIndex;
			if (distanceVec[i]>(currentDepth + 0.005)) {//0.005 is to account for possible numerical approximations in double or float numbers
				currentDepth = distanceVec[i];
				++orderCounter;
				Log(LOG_TRACE) << "NO GEN currentDepth="<<currentDepth;
				if (orderCounter>_neighborOrder) {
					maxNeighborIndex = i - 1;

					return maxNeighborIndex;
				}
			}
		}
		Log(LOG_TRACE) << "NO GEN LAST RETURN ="<<maxNeighborIndex;
=======
                if (orderCounter > _neighborOrder) {
                    maxNeighborIndex = i - 1;

                    return maxNeighborIndex;
                }
            }
        }
>>>>>>> 6ed90e64

        return --maxNeighborIndex;
    }
}


unsigned int BoundaryStrategy::getMaxNeighborOrder() {

    //determining max neighborOrder
    unsigned int maxNeighborOrder = 1;
    unsigned int previousMaxIdx = 0;
    unsigned int currentMaxIdx = 0;


    while (true) {
        currentMaxIdx = getMaxNeighborIndexFromNeighborOrderNoGen(maxNeighborOrder);

        if (previousMaxIdx == currentMaxIdx)
            break;

        previousMaxIdx = currentMaxIdx;
        ++maxNeighborOrder;
    }

    return --maxNeighborOrder;

}

//
void BoundaryStrategy::prepareNeighborListsBasedOnNeighborOrder(unsigned int _neighborOrder) {

<<<<<<< HEAD
	//    unsigned int maxNeighborOrder=getMaxNeighborOrder();
	maxNeighborOrder = getMaxNeighborOrder();
	Log(LOG_TRACE) << "maxNeighborOrder="<<maxNeighborOrder<<" _neighborOrder="<<_neighborOrder;

	while ((maxNeighborOrder - 4)<_neighborOrder) { //making sure there is enough higher order neighbors in the list
													Log(LOG_TRACE) << "RECALCULATING NEIGHBOR LIST";
													//       prepareNeighborLists(2.0*maxDistance);
		prepareNeighborLists(maxDistance + 2.0); // this results in faster generation of neighbors for reasonable neighbor order
		maxNeighborOrder = getMaxNeighborOrder();
		Log(LOG_TRACE) << "current maxNeighborOrder="<<maxNeighborOrder;
	}
	//    exit(0); 
}
=======
    maxNeighborOrder = getMaxNeighborOrder();

    while ((maxNeighborOrder - 4) < _neighborOrder) {
        //making sure there is enough higher order neighbors in the list
        // this results in faster generation of neighbors for reasonable neighbor order
        prepareNeighborLists(maxDistance + 2.0);
        maxNeighborOrder = getMaxNeighborOrder();
    }
>>>>>>> 6ed90e64

}

<<<<<<< HEAD
//bool BoundaryStrategy::isValidDirect(const Point3D &pt) const{
	Log(LOG_TRACE) << "xsize="<<checkField.size();
Log(LOG_TRACE) << "ysize="<<checkField[0].size();
Log(LOG_TRACE) << "zsize="<<checkField[0][0].size();
//
//   if(!checkField[pt.x][pt.y][pt.z])
//      return true;
//   else
//      return false;
//
//}
//
=======
>>>>>>> 6ed90e64
unsigned int BoundaryStrategy::getMaxNeighborIndexFromNeighborOrder(unsigned int _neighborOrder) {
    //this function first checks if there is  enough offsets generated and if not it generates extra offsets and then returns correct neighbor order


    //Now determine max neighbor index from a list of neighbor offsets
    unsigned int maxNeighborIndex = 0;
    unsigned int orderCounter = 1;

<<<<<<< HEAD
	//we check if existing max neighbor order is less that requested neighbor order and if so we generate more neighbor offsets 
	if (maxNeighborOrder<_neighborOrder) {
		Log(LOG_TRACE) << "BEFORE prepareNeighborListsBasedOnNeighborOrder "<<maxNeighborOrder;
		prepareNeighborListsBasedOnNeighborOrder(_neighborOrder);
		Log(LOG_TRACE) << "AFTER prepareNeighborListsBasedOnNeighborOrder "<<maxNeighborOrder;
	}
=======
    //we check if existing max neighbor order is less that requested neighbor order
    // and if so we generate more neighbor offsets
    if (maxNeighborOrder < _neighborOrder) {
        prepareNeighborListsBasedOnNeighborOrder(_neighborOrder);
>>>>>>> 6ed90e64

    }

    return getMaxNeighborIndexFromNeighborOrderNoGen(_neighborOrder);

}

unsigned int BoundaryStrategy::getMaxNeighborIndexFromDepth(float depth) {
    //Now determine max neighbor index from a list of neighbor offsets

    unsigned int maxNeighborIndex = 0;

    if (latticeType == HEXAGONAL_LATTICE) {
        //unsigned int indexHex=Y_EVEN|Z_EVEN;
        unsigned int indexHex = 0;

        for (int i = 0; i < hexDistanceArray[indexHex].size(); ++i) {
            maxNeighborIndex = i;
            if (hexDistanceArray[indexHex][i] > depth) {
                maxNeighborIndex = i - 1;
                break;
            }
        }
        return maxNeighborIndex;

    } else {

        for (int i = 0; i < distanceVec.size(); ++i) {
            maxNeighborIndex = i;
            if (distanceVec[i] > depth) {
                maxNeighborIndex = i - 1;
                break;
            }
        }
        return maxNeighborIndex;
    }
}

Coordinates3D<double> BoundaryStrategy::calculatePointCoordinates(const Point3D &_pt) const {
    if (latticeType == HEXAGONAL_LATTICE) {
        Coordinates3D<double> hexCoord = HexCoord(_pt);
        return hexCoord;
    } else {
        return Coordinates3D<double>(_pt.x, _pt.y, _pt.z);
    }

<<<<<<< HEAD
Neighbor BoundaryStrategy::getNeighborDirect(Point3D & pt, unsigned int idx, bool checkBounds, bool calculatePtTrans)const {
	Neighbor n;
	//    n.pt=pt+offsetVec[idx];
	Log(LOG_TRACE) << "gnd pt="<<pt<<" idx="<<idx<<" offsetVec.size()="<<offsetVec.size();
	unsigned int indexHex;

	if (latticeType == HEXAGONAL_LATTICE) {

		//indexHex=((pt.z%2)<<1)|(pt.y%2);
		indexHex = (pt.z % 3) * 2 + (pt.y % 2);
		Log(LOG_TRACE) << "idx="<<idx<<" hexOffsetArray[indexHex][idx]="<<hexOffsetArray[indexHex][idx];
		n.pt = pt + hexOffsetArray[indexHex][idx];
		Log(LOG_TRACE) << "point pt="<<pt<<" offset="<<hexOffsetArray[indexHex][idx]<<" indexHex="<<indexHex;
	}
	else {
		n.pt = pt + offsetVec[idx];
	}
=======
}


Neighbor
BoundaryStrategy::getNeighborDirect(Point3D &pt, unsigned int idx, bool checkBounds, bool calculatePtTrans) const {
    Neighbor n;
    unsigned int indexHex;
>>>>>>> 6ed90e64

    if (latticeType == HEXAGONAL_LATTICE) {
        indexHex = (pt.z % 3) * 2 + (pt.y % 2);
        n.pt = pt + hexOffsetArray[indexHex][idx];

    } else {
        n.pt = pt + offsetVec[idx];
    }

    //Here I will add condition  if (flagField[pt] ) ...

    if (!checkBounds || isValid(n.pt)) {

        // Valid Neighbor
        n.ptTrans = calculatePointCoordinates(n.pt);
        if (latticeType == HEXAGONAL_LATTICE) {
            n.distance = hexDistanceArray[indexHex][idx];
            if (calculatePtTrans)
                n.ptTrans = HexCoord(n.pt);

        } else {
            n.distance = distanceVec[idx] * lmf.lengthMF;
            if (calculatePtTrans)
                n.ptTrans = Coordinates3D<double>(pt.x, pt.y, pt.z);
        }

        return n;

    } else {

        if (regular) {
            bool x_bool;
            bool y_bool;
            bool z_bool;
            int x = n.pt.x;
            int y = n.pt.y;
            int z = n.pt.z;

            // For each coordinate, if it is not valid, apply condition
            x_bool = (isValid(x, dim.x) ? true : strategy_x->applyCondition(x, dim.x));
            y_bool = (isValid(y, dim.y) ? true : strategy_y->applyCondition(y, dim.y));
            z_bool = (isValid(z, dim.z) ? true : strategy_z->applyCondition(z, dim.z));

            // If all the coordinates of the neighbor are valid then return the
            // neighbor
            if (x_bool && y_bool && z_bool) {
                n.pt.x = x;
                n.pt.y = y;
                n.pt.z = z;
                n.ptTrans = calculatePointCoordinates(n.pt);
                if (latticeType == HEXAGONAL_LATTICE) {
                    n.distance = hexDistanceArray[indexHex][idx];
                    //                   n.ptTrans=HexCoord(n.pt);
                } else {
                    n.distance = distanceVec[idx] * lmf.lengthMF;
                    //                   n.ptTrans=Coordinates3D<double>(pt.x,pt.y,pt.z);
                }
                return n;

            } else {
                //requesed neighbor does not belong to the lattice
                n.distance = 0.0;
                return n;
            }

        }

    }

}

Point3D BoundaryStrategy::Hex2Cartesian(const Coordinates3D<double> &_coord) const {
    //this transformation takes coordinates of a point on ahex lattice and returns integer coordinates of cartesian pixel that is nearest given point on hex lattice 
    //It is the inverse transformation of the one coded in HexCoord 
    int z_segments = (int) roundf(_coord.z / (sqrt(6.0) / 3.0));

    if ((z_segments % 3) == 1) {
        int y_segments = (int) roundf(_coord.y / (sqrt(3.0) / 2.0) - 2.0 / 6.0);

        if (y_segments % 2) {

            return Point3D((int) roundf(_coord.x - 0.5), y_segments, z_segments);
        } else {

            return Point3D((int) roundf(_coord.x), y_segments, z_segments);
        }

    } else if ((z_segments % 3) == 2) {

        int y_segments = (int) roundf(_coord.y / (sqrt(3.0) / 2.0) + 2.0 / 6.0);


        if (y_segments % 2) {

            return Point3D((int) roundf(_coord.x - 0.5), y_segments, z_segments);
        } else {

            return Point3D((int) roundf(_coord.x), y_segments, z_segments);
        }

    } else {

        int y_segments = (int) roundf(_coord.y / (sqrt(3.0) / 2.0));
        if (y_segments % 2) {

            return Point3D((int) roundf(_coord.x), y_segments, z_segments);
        } else {

            return Point3D((int) roundf(_coord.x - 0.5), y_segments, z_segments);
        }


    }
<<<<<<< HEAD
}




/// <summary>
/// ///////////////////////////////////////////////////////////
/// </summary>


//// Default constructor
//BoundaryStrategy::BoundaryStrategy(){
//   
//   strategy_x = BoundaryFactory::createBoundary(BoundaryFactory::no_flux);
//   strategy_y = BoundaryFactory::createBoundary(BoundaryFactory::no_flux);
//   strategy_z = BoundaryFactory::createBoundary(BoundaryFactory::no_flux);
//   algorithm = AlgorithmFactory::createAlgorithm(AlgorithmFactory::Default,0,0,"None");
//
//   regular = true; 
//   neighborListsInitializedFlag=false;
//   latticeType=SQUARE_LATTICE;
//   maxNeighborOrder=0;
//   //unsigned int maxHexArraySize=(Y_ODD|Z_ODD|X_ODD|Y_EVEN|Z_EVEN|X_EVEN)+1;
//
//   unsigned int maxHexArraySize=6;
//
//#ifdef _DEBUG
// Log(LOG_TRACE) << "maxHexArraySize="<<maxHexArraySize;
//	Log(LOG_TRACE) << "\t\t\t\t\t\t\t CALLING DEFAULT CONSTRUCTOR FOR BOUNDARY STRATEGY";
//#endif   
//
//}
//
//
//// Constructor
//BoundaryStrategy::BoundaryStrategy(string boundary_x, string boundary_y,
//                   string boundary_z, string alg, int index, int size, string inputfile,LatticeType latticeType)
//
//{
//
//   strategy_x = BoundaryFactory::createBoundary(boundary_x);
//   strategy_y = BoundaryFactory::createBoundary(boundary_y);
//   strategy_z = BoundaryFactory::createBoundary(boundary_z);
//   algorithm = AlgorithmFactory::createAlgorithm(alg, index, size, inputfile);
//   regular = true;
//   neighborListsInitializedFlag=false;
//   this->latticeType=latticeType;
//   maxNeighborOrder=0;
//   //unsigned int maxHexArraySize=(Y_ODD|Z_ODD|X_ODD|Y_EVEN|Z_EVEN|X_EVEN)+1;
//   unsigned int maxHexArraySize=6;
//#ifdef _DEBUG
//	Log(LOG_TRACE) << "\t\t\t\t\t\t\t CALLING SPECILIZED CONSTRUCTOR FOR BOUNDARY STRATEGY";
// 	 Log(LOG_TRACE) << "maxHexArraySize="<<maxHexArraySize;
//
//#endif
//
//}
//
//// Destructor
//BoundaryStrategy::~BoundaryStrategy() {
//
//    delete strategy_x;
//    delete strategy_y;
//    delete strategy_z;
//
//	singleton = 0;
//
//}
//
//
//LatticeMultiplicativeFactors BoundaryStrategy::generateLatticeMultiplicativeFactors(LatticeType _latticeType,Dim3D dim){
//   LatticeMultiplicativeFactors lFactors;
//   if(_latticeType==HEXAGONAL_LATTICE){
//      if(dim.x==1 ||dim.y==1 || dim.z==1){//2D case for hex lattice // might need to tune it further to account for 1D case 
//         //area of hexagon with edge l = 6*sqrt(3)/4 * l^2
//			
//         lFactors.volumeMF=1.0;
//         lFactors.surfaceMF=sqrt(2.0/(3.0*sqrt(3.0)));
//         lFactors.lengthMF=lFactors.surfaceMF*sqrt(3.0);
//			return lFactors;
//      }else{//3D case for hex lattice
//      //Volume of rhombic dodecahedron = 16/9 *sqrt(3)*b^3
//      //Surface of rhombic dodecahedron = 9*sqrt(2)*b^2
//      //b - rhomb edge length
//         lFactors.volumeMF=1.0;
//         lFactors.surfaceMF=8.0/12.0*sqrt(2.0)*pow(9.0/(16.0*sqrt(3.0)),1.0/3.0)*pow(9.0/(16.0*sqrt(3.0)),1.0/3.0);
//         lFactors.lengthMF=2.0*sqrt(2.0/3.0)*pow(9.0/(16.0*sqrt(3.0)),1.0/3.0);
//         return lFactors;
//      }
//   }else{
//      lFactors.volumeMF=1.0;
//      lFactors.surfaceMF=1.0;
//      lFactors.lengthMF=1.0;
//      return lFactors;
//   }
//}
//
///*
// * Check to see if the given point lies inside the field dimensions
// *
// * @param pt Point3D
// *
// * @return bool 
// */
//
//bool BoundaryStrategy::isValid(const Point3D &pt) const {
//    
//    // check to see if the point lies in the dimensions before applying the
//    // shape algorithm
//
////  return (0 <= pt.x && pt.x < dim.x &&
////                    0 <= pt.y && pt.y < dim.y &&
////                    0 <= pt.z && pt.z < dim.z );
//
// if (0 <= pt.x && pt.x < dim.x &&
//                   0 <= pt.y && pt.y < dim.y &&
//                   0 <= pt.z && pt.z < dim.z ) {
//     return algorithm->inGrid(pt);
// }
//
//     return false;
//}
//
///*
// * Check to see if the given point lies inside the field dimensions
// *
// * @param pt Point3D
// * @param customDim Dim3D*
// * @return bool 
// */
//
//bool BoundaryStrategy::isValidCustomDim(const Point3D &pt, const Dim3D & customDim) const
//{
//    // check to see if the point lies in the dimensions before applying the
//    // shape algorithm
//
//
//
// if (0 <= pt.x && pt.x < customDim.x &&
//                   0 <= pt.y && pt.y < customDim.y &&
//                   0 <= pt.z && pt.z < customDim.z ) {
//     return algorithm->inGrid(pt);
// }
//
//     return false;
//
//}
//
//
///*
// * Check to see if the given coordinate  lies inside the 
// * max value for that axis
// *
// * @param coordinate for a given axis
// * @param max_value for a that axis 
// *
// * @return bool
// */ 
//bool BoundaryStrategy::isValid(const int coordinate, const int max_value)const{
//
//    return (0 <= coordinate && coordinate < max_value); 
//}
//
///*
// * Set dimensions
// *
// * @param dim Dim3D
// */
//void BoundaryStrategy::setDim(const Dim3D theDim) {
	// Log(LOG_TRACE) << "calling setDim again";
//    Dim3D oldDim(dim);
//
//    dim = theDim;
//    algorithm->setDim(theDim);
//    if(! neighborListsInitializedFlag){
//      prepareNeighborLists();
//      neighborListsInitializedFlag=true;
//    }
//    
//	if(latticeType==HEXAGONAL_LATTICE){
//		latticeSizeVector.x=dim.x;
//		latticeSizeVector.y=dim.y*sqrt(3.0)/2.0;
//		latticeSizeVector.z=dim.z*sqrt(6.0)/3.0;
//
//		latticeSpanVector.x=dim.x-1;
//		latticeSpanVector.y=(dim.y-1)*sqrt(3.0)/2.0;
//		latticeSpanVector.z=(dim.z-1)*sqrt(6.0)/3.0;
//
//	}else{
//		latticeSizeVector.x=dim.x;
//		latticeSizeVector.y=dim.y;
//		latticeSizeVector.z=dim.z;
//
//		latticeSpanVector.x=dim.x-1;
//		latticeSpanVector.y=dim.y-1;
//		latticeSpanVector.z=dim.z-1;
//	}
//
////    if(!(oldDim==theDim) && generateCheckField){
	// 		 Log(LOG_TRACE) << "initializeQuickCheckField fcn call";
////      initializeQuickCheckField(theDim);
////    }
//
//
//}
//
///*
// * Set current step
// *
// *  @param int currentStep
// */ 
// void BoundaryStrategy::setCurrentStep(const int theCurrentStep) {
//
//   currentStep = theCurrentStep;
//   algorithm->setCurrentStep(theCurrentStep);
//     
// }
//
///*
// * Set Irregular
// *
// */
// void BoundaryStrategy::setIrregular() {
//  
//     regular = false;
//     
// }
//
///*
// * Retrieves a neighbor for a given point after applying
// * boundary conditions as configured
// *
// * @param pt Point3D
// * @param token int
// * @param distance int
// * @param checkBounds bool
// *
// * @return Point3D Valid Neighbor
// */
//Point3D BoundaryStrategy::getNeighbor(const Point3D& pt, unsigned int& token, double& distance, bool checkBounds)const
//{    
//	Neighbor n;
//	Point3D p;
//	int x;
//	int y;
//	int z;
//	bool x_bool;
//	bool y_bool;
//	bool z_bool;
//
//	NeighborFinder::destroy();
//
//	while(true) 
//	{
//		// Get a neighbor from the NeighborFinder 
//		n = NeighborFinder::getInstance()->getNeighbor(token);
//		x = (pt + n.pt).x;
//		y = (pt + n.pt).y;
//		z = (pt + n.pt).z;
//
//		token++;
//
//		if(!checkBounds || isValid(pt + n.pt)) 
//		{
//			// Valid Neighbor
//			break;
//		} 
//		else 
//		{
//			if (regular) 
//			{
//				// For each coordinate, if it is not valid, apply condition
//				x_bool = (isValid(x,dim.x) ? true : strategy_x->applyCondition(x, dim.x));
//				y_bool = (isValid(y,dim.y) ? true : strategy_y->applyCondition(y, dim.y));
//				z_bool = (isValid(z,dim.z) ? true : strategy_z->applyCondition(z, dim.z));
//
//				// If all the coordinates of the neighbor are valid then return the
//				// neighbor
//				if(x_bool && y_bool && z_bool) 
//				{
//					break; 
//				}
//			} 
//		}
//	}
//
//	distance = n.distance;
//	p.x = x;
//	p.y = y;
//	p.z = z;
//
//	return p;
//
//}
//
///*
// * Retrieves a neighbor for a given point after applying
// * boundary conditions as configured
// *
// * @param pt Point3D
// * @param token int
// * @param distance int
// * @param customDim Dim3D
// * @param checkBounds bool
// *
// * @return Point3D Valid Neighbor
// */
//// this function returns neighbor but takes extra dim as an argument  menaning we can use it for lattices of size different than simulation dim. used in prepareOffsets functions
//Point3D BoundaryStrategy::getNeighborCustomDim(const Point3D& pt, unsigned int& token,double& distance, const Dim3D & customDim, bool checkBounds )const
//{
//    
//	Neighbor n;
//	Point3D p;
//	int x;
//	int y;
//	int z;
//	bool x_bool;
//	bool y_bool;
//	bool z_bool;
//
//	NeighborFinder::destroy();
//
//	while(true) 
//	{
//		// Get a neighbor from the NeighborFinder 
//		n = NeighborFinder::getInstance()->getNeighbor(token);
//		x = (pt + n.pt).x;
//		y = (pt + n.pt).y;
//		z = (pt + n.pt).z;
//
//		token++;
//
//		if(!checkBounds || isValidCustomDim(pt + n.pt,customDim))         
//		{
//			// Valid Neighbor
//			break;
//		} 
//		else 
//		{
//			if (regular) 
//			{
//				// For each coordinate, if it is not valid, apply condition
//				x_bool = (isValid(x,customDim.x) ? true : strategy_x->applyCondition(x, customDim.x));
//				y_bool = (isValid(y,customDim.y) ? true : strategy_y->applyCondition(y, customDim.y));
//				z_bool = (isValid(z,customDim.z) ? true : strategy_z->applyCondition(z, customDim.z));
//
//				// If all the coordinates of the neighbor are valid then return the
//				// neighbor
//				if(x_bool && y_bool && z_bool) 
//				{
//					break; 
//				}
//			} 
//		}
//	}
//
//	distance = n.distance;
//	p.x = x;
//	p.y = y;
//	p.z = z;
//
//	return p;
//
//}
//
//
//int BoundaryStrategy::getNumPixels(int x, int y, int z) const  {
//
//    return algorithm->getNumPixels(x, y, z);
//
//}
//
////returns true if _offset is stacked in _offsetVec
////false otherwise
//bool BoundaryStrategy::checkIfOffsetAlreadyStacked(Point3D & _ptToCheck , std::vector<Point3D> & _offsetVec)const{
//
//   for(int i = 0 ; i < _offsetVec.size() ; ++i ){
//      if( _offsetVec[i].x==_ptToCheck.x && _offsetVec[i].y==_ptToCheck.y && _offsetVec[i].z==_ptToCheck.z)
//         return true;
//   }
//   return false;
//}
//
//double BoundaryStrategy::calculateDistance(Coordinates3D<double> & _pt1 , Coordinates3D<double> & _pt2)const{
//   return sqrt((double)(_pt1.x-_pt2.x)*(_pt1.x-_pt2.x)+(_pt1.y-_pt2.y)*(_pt1.y-_pt2.y)+(_pt1.z-_pt2.z)*(_pt1.z-_pt2.z));
//}
//
//bool BoundaryStrategy::checkEuclidianDistance(Coordinates3D<double> & _pt1,Coordinates3D<double> & _pt2, float _distance)const{
//   //checks if distance between two points is smaller than _distance
//   //used to eliminate in offsetVec offsets that come from periodic conditions (opposite side of the lattice)
//   return calculateDistance(_pt1,_pt2)<_distance+0.1;
//
//}
//
//
//
//
//bool BoundaryStrategy::precisionCompare(float _x,float _y,float _prec){
//   return fabs(_x-_y)<_prec;
//}
//
//
//Coordinates3D<double> BoundaryStrategy::HexCoord(const Point3D & _pt)const{
//   //the transformations formulas for hex latice are written in such a way that distance between pixels is set to 1
//   //if(_pt.z%2){//odd z
//   //   if(_pt.y%2)//odd
//   //      return Coordinates3D<double>(_pt.x , sqrt(3.0)/2.0*(_pt.y+2.0/3.0), _pt.z*sqrt(6.0)/3.0 );
//   //   else//#even
//   //      return Coordinates3D<double>( _pt.x+0.5 ,  sqrt(3.0)/2.0*(_pt.y+2.0/3.0) , _pt.z*sqrt(6.0)/3.0);
//   //}
//   //else{
//   //   if(_pt.y%2)//#odd
//   //      return Coordinates3D<double>(_pt.x , sqrt(3.0)/2.0*_pt.y, _pt.z*sqrt(6.0)/3.0);
//   //   else//even
//   //      return Coordinates3D<double>( _pt.x+0.5 ,  sqrt(3.0)/2.0*_pt.y , _pt.z*sqrt(6.0)/3.0);
//   //}
//   
//   if((_pt.z%3)==1){//odd z e.g. z=1
//	  //(-0.5,+sqrt(3)/6) 		
//      if(_pt.y%2)
//         return Coordinates3D<double>(_pt.x+0.5 , sqrt(3.0)/2.0*(_pt.y+2.0/6.0), _pt.z*sqrt(6.0)/3.0);
//      else//even
//         return Coordinates3D<double>( _pt.x ,  sqrt(3.0)/2.0*(_pt.y+2.0/6.0) , _pt.z*sqrt(6.0)/3.0);
//
//      //if(_pt.y%2)//odd e.g. y=1
//      //   return Coordinates3D<double>(_pt.x+0.5 , sqrt(3.0)/2.0*(_pt.y+2.0/3.0), _pt.z*sqrt(6.0)/3.0 );
//      //else//#even e.g. y=0
//      //   return Coordinates3D<double>( _pt.x ,  sqrt(3.0)/2.0*(_pt.y-2.0/6.0) , _pt.z*sqrt(6.0)/3.0);
//
//   }else if((_pt.z%3)==2){ //e.g. z=2
//
//	  //(-0.5,-	sqrt(3)/6)
//      //if(_pt.y%2)
//      //   return Coordinates3D<double>(_pt.x-0.5 , sqrt(3.0)/2.0*(_pt.y-2.0/6.0), _pt.z*sqrt(6.0)/3.0);
//      //else//even
//      //   return Coordinates3D<double>( _pt.x ,  sqrt(3.0)/2.0*(_pt.y-2.0/6.0) , _pt.z*sqrt(6.0)/3.0);
//      if(_pt.y%2)
//         return Coordinates3D<double>(_pt.x+0.5 , sqrt(3.0)/2.0*(_pt.y-2.0/6.0), _pt.z*sqrt(6.0)/3.0);
//      else//even
//         return Coordinates3D<double>( _pt.x ,  sqrt(3.0)/2.0*(_pt.y-2.0/6.0) , _pt.z*sqrt(6.0)/3.0);
//
//
//
//
//   }
//   else{//z divible by 3 - includes z=0
//      if(_pt.y%2)
//         return Coordinates3D<double>(_pt.x , sqrt(3.0)/2.0*_pt.y, _pt.z*sqrt(6.0)/3.0);
//      else//even
//         return Coordinates3D<double>( _pt.x+0.5 ,  sqrt(3.0)/2.0*_pt.y , _pt.z*sqrt(6.0)/3.0);
//   }
//
//}
//
//Point3D BoundaryStrategy::Hex2Cartesian(const Coordinates3D<double> & _coord)const{
//    //this transformation takes coordinates of a point on ahex lattice and returns integer coordinates of cartesian pixel that is nearest given point on hex lattice 
//    //It is the inverse transformation of the one coded in HexCoord 
//   int z_segments = (int) roundf( _coord.z/(sqrt(6.0)/3.0) ) ;
//
//    if ((z_segments%3) == 1) {    
//        int y_segments =  (int)roundf ( _coord.y/ (sqrt(3.0)/2.0) -2.0/6.0 ) ;
//        
//        if (y_segments%2){
//          
//            return Point3D((int)roundf(_coord.x-0.5),y_segments , z_segments);            
//        }else{
//          
//            return Point3D((int)roundf(_coord.x),y_segments , z_segments);            
//        }
//         
//    }else if  ((z_segments%3) == 2){
//    
//        int y_segments =  (int)roundf ( _coord.y/ (sqrt(3.0)/2.0) +2.0/6.0 ) ;
//        
//    
//        if (y_segments%2){
//          
//            return Point3D( (int)roundf (_coord.x-0.5) ,y_segments , z_segments);            
//        }else{
//          
//            return Point3D((int)roundf(_coord.x),y_segments , z_segments);            
//        }
//
//    }else{    
//        
//        int y_segments =  (int)roundf ( _coord.y/ (sqrt(3.0)/2.0) ) ;
//        if (y_segments%2){
//          
//            return Point3D((int)roundf(_coord.x),y_segments , z_segments);            
//        }else{
//          
//            return Point3D((int)roundf(_coord.x-0.5),y_segments , z_segments);            
//        }
//        
//
//    }   
//}
//
//
//
//Coordinates3D<double> BoundaryStrategy::calculatePointCoordinates(const Point3D & _pt)const{
//   if(latticeType==HEXAGONAL_LATTICE){
//      Coordinates3D<double> hexCoord=HexCoord(_pt);
//      //hexCoord.x*=lmf.lengthMF;
//      //hexCoord.y*=lmf.lengthMF;
//      //hexCoord.z*=lmf.lengthMF;
//      return hexCoord;
//   }else{
//      return Coordinates3D<double>(_pt.x,_pt.y,_pt.z);
//   }
//   
//}
//
//void BoundaryStrategy::prepareNeighborListsHex(float _maxDistance){
//#ifdef _DEBUG
// Log(LOG_TRACE) << "INSIDE prepareNeighborListsHex";
//#endif
//   //unsigned int maxHexArraySize=(Y_ODD|Z_ODD|X_ODD|Y_EVEN|Z_EVEN|X_EVEN)+1;
//
//   unsigned int maxHexArraySize=6;
//
//   hexOffsetArray.assign(maxHexArraySize,vector<Point3D>());
//   hexDistanceArray.assign(maxHexArraySize,vector<float>());
//   hexNeighborOrderIndexArray.assign(maxHexArraySize,vector<unsigned int>());
//
//   char a='0';
//   
//   vector<Point3D> offsetVecTmp;
//   vector<float> distanceVecTmp;
//   Dim3D tmpFieldDim;
//   
//   tmpFieldDim=dim;
//   if (dim.z !=1 && tmpFieldDim.z<15){ // to generate coorect offsets we need to have tmpField which is large enouigh for our algorithm in non-flad z dimension
//        tmpFieldDim.z=15;
//   } 
//   
//   if (dim.y !=1 && tmpFieldDim.y<10){  // to generate coorect offsets we need to have tmpField which is large enouigh for our algorithm in non-flad y dimension
//        tmpFieldDim.z=10;
//   }
//   
//   if (dim.x !=1 && tmpFieldDim.x<10){  // to generate coorect offsets we need to have tmpField which is large enouigh for our algorithm in non-flad z dimension
//        tmpFieldDim.x=10;
//   }
//   
//   
//   // Field3DImpl<char> tempField(dim,a);
//   // Point3D ctPt(dim.x/2,dim.y/2,dim.z/2);
//   
//   Field3DImpl<char> tempField(tmpFieldDim,a);
//   Point3D ctPt(tmpFieldDim.x/2 , tmpFieldDim.y/2 , tmpFieldDim.z/2);   
// 		Log(LOG_TRACE) << "_maxDistance="<<_maxDistance;
//      
//#ifdef _DEBUG
// 	 Log(LOG_TRACE) << "center point="<<ctPt;
//#endif
//   Point3D ctPtTmp;
//   unsigned int indexHex;
//   //For hex lattice we have four different offset lists
//   //y-even z_even
//   
//   ctPtTmp=ctPt;
//   
//   //there are 3 layers of z planes which are interlaced therefore we need to consider pt.z%3  
//   //indexHexFormula=(pt.z%3)*2+(pt.y%2);
//
//   //indexHex=Y_EVEN|Z_EVEN;
//   indexHex=0; // e.g. z=21,y=20	
//	
//   if(dim.z > 1){//make sure not 2D with z direction flat
//	  ctPtTmp.y+=ctPtTmp.y % 2; //make it even	
//	  ctPtTmp.z+=3-ctPtTmp.z % 3;// make it divisible by 3 in case it is not
//#ifdef _DEBUG
// 		Log(LOG_TRACE) << "ctPtTmp.y % 2 ="<<ctPtTmp.y % 2 << " ctPtTmp.y % 2="<<ctPtTmp.y % 2;
// 			Log(LOG_TRACE) << "  WILL USE CENTER POINT="<<ctPtTmp<<"Y_EVEN|Z_EVEN "<<(Y_EVEN|Z_EVEN);
//#endif
//      getOffsetsAndDistances(ctPtTmp,_maxDistance,tempField,hexOffsetArray[indexHex],hexDistanceArray[indexHex],hexNeighborOrderIndexArray[indexHex]);
//
//   }else{//2D case
//#ifdef _DEBUG
// 		Log(LOG_TRACE) << "ctPtTmp.y % 2 ="<<ctPtTmp.y % 2;
//#endif
//	  ctPtTmp.y+=ctPtTmp.y % 2; //make it even	
//	  ctPtTmp.z+=0;// make it divisible by 3 in case it is not
//
//
//
//#ifdef _DEBUG
// 		Log(LOG_TRACE) << "even even ctPtTmp="<<ctPtTmp;
//#endif
//      getOffsetsAndDistances(ctPtTmp,_maxDistance,tempField,hexOffsetArray[indexHex],hexDistanceArray[indexHex],hexNeighborOrderIndexArray[indexHex]);
//      
//   }
//
//   //y-odd z_even
//   ctPtTmp=ctPt;
//   indexHex=1; //e.g. z=21 y=21
//   //indexHex=Y_ODD|Z_EVEN;
//	
//   if(dim.z > 1){//make sure not 2D with z direction flat
//
//	  ctPtTmp.y+=(ctPtTmp.y % 2-1); //make it odd	
//	  ctPtTmp.z+=3-ctPtTmp.z % 3;// make it divisible by 3 in case it is not
//
//
//	  //if( !(ctPtTmp.y % 2) ){//is even
//   //      ctPtTmp.y+=1;//make it odd
//   //   }
//   //   if( ctPtTmp.z % 3 ) // is odd
//   //      ctPtTmp.z+=ctPtTmp.z % 3; //make it divisible by 3
//#ifdef _DEBUG
// 		Log(LOG_TRACE) << "ctPtTmp.y % 2 ="<<ctPtTmp.y % 2 << " !ctPtTmp.y % 2="<<!(ctPtTmp.y % 2);
//			Log(LOG_TRACE) << "  WILL USE CENTER POINT="<<ctPtTmp<<"Y_ODD|Z_EVEN "<<(Y_ODD|Z_EVEN);
//#endif
//      getOffsetsAndDistances(ctPtTmp,_maxDistance,tempField,hexOffsetArray[indexHex],hexDistanceArray[indexHex],hexNeighborOrderIndexArray[indexHex]);
//
//   }else{//2D case
//#ifdef _DEBUG
// 		Log(LOG_TRACE) << "ctPtTmp.y % 2 ="<<ctPtTmp.y % 2 << " !ctPtTmp.y % 2="<<!(ctPtTmp.y % 2);
//#endif
//
//	  ctPtTmp.y+=(ctPtTmp.y % 2-1); //make it odd
//	  ctPtTmp.z+=0;   // make it divisible by 3 in case it is not
//
//#ifdef _DEBUG
// 		Log(LOG_TRACE) << "odd even ctPtTmp="<<ctPtTmp;
//#endif
//      getOffsetsAndDistances(ctPtTmp,_maxDistance,tempField,hexOffsetArray[indexHex],hexDistanceArray[indexHex],hexNeighborOrderIndexArray[indexHex]);
//      
//   }
//
//      
//   ctPtTmp=ctPt;
//
//   
//   indexHex=2;// e.g. z=22 y=20
//   
//   if(dim.z > 1){//make sure not 2D with z direction flat
//
//	  ctPtTmp.y+=ctPtTmp.y % 2; //make it even	
//
//	  ctPtTmp.z+=3-ctPtTmp.z % 3-2;// make it divisible by 3 with z%3=1 in case it is not
//
//      getOffsetsAndDistances(ctPtTmp,_maxDistance,tempField,hexOffsetArray[indexHex],hexDistanceArray[indexHex],hexNeighborOrderIndexArray[indexHex]);
//
//   }else{//2D case
//      //ignore this case      
//   }
//
//      //y-even z_odd
//   ctPtTmp=ctPt;
//
//   indexHex=3;
//
//   
//   
//   if(dim.z > 1){//make sure not 2D with z direction flat
//
//	  ctPtTmp.y+=(ctPtTmp.y % 2-1); //make it odd
//	  ctPtTmp.z+=3-ctPtTmp.z % 3-2;// make it divisible by 3 with z%3=1 in case it is not
//
//
//      getOffsetsAndDistances(ctPtTmp,_maxDistance,tempField,hexOffsetArray[indexHex],hexDistanceArray[indexHex],hexNeighborOrderIndexArray[indexHex]);
//
//   }else{//2D case
//      //ignore this case      
//   }
//
//
//   ctPtTmp=ctPt;
//
//   indexHex=4;
//
//   
//   
//   if(dim.z > 1){//make sure not 2D with z direction flat
//
//	  ctPtTmp.y+=ctPtTmp.y % 2; //make it even
//	  ctPtTmp.z+=3-ctPtTmp.z % 3-1;// make it divisible by 3 with z%3=2 in case it is not
//
//
//      getOffsetsAndDistances(ctPtTmp,_maxDistance,tempField,hexOffsetArray[indexHex],hexDistanceArray[indexHex],hexNeighborOrderIndexArray[indexHex]);
//
//   }else{//2D case
//      //ignore this case      
//   }
//
//   ctPtTmp=ctPt;
//
//   indexHex=5;
//      
//   if(dim.z > 1){//make sure not 2D with z direction flat
//
//	  ctPtTmp.y+=(ctPtTmp.y % 2-1); //make it odd
//	  ctPtTmp.z+=3-ctPtTmp.z % 3-1;// make it divisible by 3 with z%3=2 in case it is not
//
//      getOffsetsAndDistances(ctPtTmp,_maxDistance,tempField,hexOffsetArray[indexHex],hexDistanceArray[indexHex],hexNeighborOrderIndexArray[indexHex]);
//
//   }else{//2D case
//      //ignore this case      
//   }
//
//   //we will copy arrays 0 and 1 to (2,4) (3,5) respectively for 2D case
//   {
//		maxOffset=6;
//	   if(dim.z == 1){
//			maxOffset=6;
//
//			hexOffsetArray[2]=hexOffsetArray[0];
//			hexOffsetArray[4]=hexOffsetArray[0];
//			hexOffsetArray[3]=hexOffsetArray[1];
//			hexOffsetArray[5]=hexOffsetArray[1];
//
//			hexDistanceArray[2]=hexDistanceArray[0];
//			hexDistanceArray[4]=hexDistanceArray[0];
//			hexDistanceArray[3]=hexDistanceArray[1];
//			hexDistanceArray[5]=hexDistanceArray[1];
//
//			hexNeighborOrderIndexArray[2]=hexNeighborOrderIndexArray[0];
//			hexNeighborOrderIndexArray[4]=hexNeighborOrderIndexArray[0];
//			hexNeighborOrderIndexArray[3]=hexNeighborOrderIndexArray[1];
//			hexNeighborOrderIndexArray[5]=hexNeighborOrderIndexArray[1];
//
//	   }else{
//			maxOffset=12;
//	   }
//	Log(LOG_TRACE) << " *******************************INDEX 0";
//	//for(int i = 0 ; i < maxOffset ; ++i){
	// Log(LOG_TRACE) << "hexOffsetArray[0]["<<i<<"]="<<hexOffsetArray[0][i];
//	//}
// 	Log(LOG_TRACE) << " *******************************INDEX 1";
//	//for(int i = 0 ; i < maxOffset ; ++i){
	// Log(LOG_TRACE) << "hexOffsetArray[1]["<<i<<"]="<<hexOffsetArray[1][i];
//	//}
//	Log(LOG_TRACE) << " *******************************INDEX 2";
//	//for(int i = 0 ; i < maxOffset ; ++i){
	// Log(LOG_TRACE) << "hexOffsetArray[2]["<<i<<"]="<<hexOffsetArray[2][i];
//	//}
//	Log(LOG_TRACE) << " *******************************INDEX 3";
//	//for(int i = 0 ; i < maxOffset ; ++i){
	// Log(LOG_TRACE) << "hexOffsetArray[3]["<<i<<"]="<<hexOffsetArray[3][i];
//	//}
//	Log(LOG_TRACE) <<" *******************************INDEX 4";
//	//for(int i = 0 ; i < maxOffset ; ++i){
	// Log(LOG_TRACE) <<"hexOffsetArray[4]["<<i<<"]="<<hexOffsetArray[4][i];
//	//}
//	Log(LOG_TRACE) << " *******************************INDEX 5";
//	//for(int i = 0 ; i < maxOffset ; ++i){
	// Log(LOG_TRACE) << "hexOffsetArray[5]["<<i<<"]="<<hexOffsetArray[5][i];
//	//}
//
//
//   }
//
//
//#ifdef _DEBUG
//
//    indexHex=0;    
//   for (indexHex=0 ; indexHex<maxHexArraySize; ++indexHex){
//		Log(LOG_TRACE) << "INDEX HEX="<<indexHex<<" hexOffsetArray[indexHex].size()="<<hexOffsetArray[indexHex].size();
//      
//      for( int i = 0 ; i < hexOffsetArray[indexHex].size() ; ++i){
	// 	Log(LOG_TRACE) << " This is offset["<<i<<"]="<<hexOffsetArray[indexHex][i]<<" distance="<<hexDistanceArray[indexHex][i];
//      }
//   }
//
//
//
//   Neighbor n;
//   Point3D testPt(10,10,0);
//   unsigned int idx=3;
//   n=getNeighborDirect(testPt,idx );
//	Log(LOG_TRACE) << "Neighbor="<<n;
//   testPt = Point3D(10,11,0);
//   n=getNeighborDirect(testPt,idx );
	// Log(LOG_TRACE) << "Neighbor="<<n;
//   testPt = Point3D(11,11,0);
//   n=getNeighborDirect(testPt,idx );
// 	Log(LOG_TRACE) << "Neighbor="<<n;
//	Log(LOG_TRACE) << "\n\n\n ****************************Checking Bondary ";
//   
//   testPt = Point3D(0,0,0);
// 	 Log(LOG_TRACE) << "HexCoord(testPt)="<<HexCoord(testPt);
//   for (int i =0 ;i<6 ; ++i){
//      n=getNeighborDirect(testPt,i );
//      if(n.distance>0){
	// 		Log(LOG_TRACE) << "Neighbor="<<n;
//      }else{
	// 		Log(LOG_TRACE) << "************************Not a neighbor= "<<n;
//      }
//   }
//   Log(LOG_TRACE) << "\n\n\n *****************Checkup Boundary";
//
//   testPt = Point3D(0,dim.y-1,0);
// 	 Log(LOG_TRACE) << "HexCoord(testPt)="<<HexCoord(testPt);
//   for (int i =0 ;i<6 ; ++i){
//      n=getNeighborDirect(testPt,i );
//      if(n.distance>0){
	// 		Log(LOG_TRACE) << "Neighbor="<<n;
//      }else{
	// 		Log(LOG_TRACE) << "*****************Not a neighbor= "<<n;
//      }
//   }
//
//
//   for (int i =1 ; i<=11 ; ++i){
//      unsigned int maxIdx=getMaxNeighborIndexFromNeighborOrder(i);
// 		Log(LOG_TRACE) << "NEIGHBOR ORDER ="<<i<<" maxIdx="<<maxIdx;
//      
//   }
//   
//#endif
//
////    prepareNeighborListsBasedOnNeighborOrder(12);
//
//   //exit(0);
//
//}
//
//
//void BoundaryStrategy::getOffsetsAndDistances(
//                                                Point3D ctPt,
//                                                float maxDistance,
//                                                Field3DImpl<char> const& tempField,
//                                                vector<Point3D> & offsetVecTmp,
//                                                vector<float> &distanceVecTmp,
//                                                vector<unsigned int> &neighborOrderIndexVecTmp
//                                                )const
//{
//
//   Point3D n;
//
//   unsigned int token = 0;
//   double distance = 0;
//   Coordinates3D<double> ctPtTrans, nTrans;
//   Point3D offset;
//   double distanceTrans=0.0;
//
//   offsetVecTmp.clear();
//   distanceVecTmp.clear();
//   neighborOrderIndexVecTmp.clear();
//
//   if (latticeType==HEXAGONAL_LATTICE){
//      ctPtTrans=HexCoord(ctPt);
//   }else{
//      ctPtTrans=Coordinates3D<double>(ctPt.x,ctPt.y,ctPt.z);
//   }
//   Log(LOG_TRACE) << getOffsetsAndDistances";
// 		Log(LOG_TRACE) << "ctPt="<<ctPt;
// 		Log(LOG_TRACE) << "dim="<<dim;
// 		Log(LOG_TRACE) << "tempField.getDim()="<<tempField.getDim();
//
//   Dim3D tmpFieldDim = tempField.getDim();
//   
//   while (true) {
//      // calling  getNeighbor via field interface changes checkBounds from false to true... 
//      // calling getNeighbor directly requires does not set checkBounds to true       
//      n=getNeighborCustomDim(ctPt, token, distance,tmpFieldDim, true); // notice that we cannot in general use regular getNeighbor because this fcn assumes that dimension of the thmField are same as the dimensions of simulation field
//      // n = tempField.getNeighbor(ctPt, token, distance, false); // calling  getNeighbor via field interface changes checkBounds from false to true... 
//      // n = getNeighbor(ctPt, token, distance, true);
// 			Log(LOG_TRACE) << "distance="<<distance;
//      if (distance > maxDistance*2.0) break; //2.0 factor is to ensure you visit enough neighbors for different kind of lattices
//                                             //This factor is purly heuristic and may need to be increased in certain cases
//      
////       offset=ctPt-n;
//      
//      offset=n-ctPt;
//
//      if (latticeType==HEXAGONAL_LATTICE){
//         //the transformations formulas for hex latice are written in such a way that distance between pixels is set to 1
//         ctPtTrans=HexCoord(ctPt);
//         nTrans=HexCoord(n);
//         distanceTrans=calculateDistance(ctPtTrans,nTrans);
//
//      }else{
//         ctPtTrans=Coordinates3D<double>(ctPt.x,ctPt.y,ctPt.z);
//         nTrans=Coordinates3D<double>(n.x,n.y,n.z);
//         distanceTrans=distance;
//      }
//
//      if ( !checkIfOffsetAlreadyStacked(offset,offsetVecTmp) && distanceTrans<maxDistance+0.1 ){
	// 			Log(LOG_TRACE) << "distanceTrans="<<distanceTrans<<" offset="<<offset;
//         offsetVecTmp.push_back(offset);
//         distanceVecTmp.push_back(distanceTrans);
//      }
//   }
//
//   
//   //at this point we have all the offsets for the given simulation but they are unsorted.
//   //Sorting  neighbors
//   multimap<float,Point3D> sortingMap;
//   for( int i = 0 ; i < offsetVecTmp.size() ; ++i){
//      sortingMap.insert(make_pair(distanceVecTmp[i],offsetVecTmp[i]));
//   }
//   //clearing offsetVecTmp and distanceVecTmp
//   
//
//
//   offsetVecTmp.clear();
//   distanceVecTmp.clear(); 
//   //Writing sorted  by distance content of offsetVecTmp and distanceVecTmp
//   for (multimap<float,Point3D>::iterator mitr = sortingMap.begin() ; mitr != sortingMap.end() ; ++mitr){
////       distanceVecTmp.push_back(mitr->first*lmf.lengthMF);
//      distanceVecTmp.push_back(mitr->first);
//      offsetVecTmp.push_back(mitr->second);
//   }
//#ifdef _DEBUG
// 	 Log(LOG_TRACE) << "distanceVecTmp.size()="<<distanceVecTmp.size();
//#endif
//   //creating a vector indexed by neighbor order  - entries of this vector are the highest indices of offsets for a 
//   //given neighbor order
//   float currentDistance=1.0;
//
//
//   for( int i = 0 ; i < distanceVecTmp.size() ; ++i){
//      if(currentDistance<distanceVecTmp[i]){
//         neighborOrderIndexVecTmp.push_back(i-i);
//         currentDistance=distanceVecTmp[i];
//      }
//   }
//
//
//
//}
//
//void BoundaryStrategy::prepareNeighborListsSquare(float _maxDistance){
	// Log(LOG_TRACE) << "_maxDistance="<<_maxDistance;
//
//   char a='0';
//   Field3DImpl<char> tempField(dim,a);
//   int margin=2*fabs(_maxDistance)+1;
// 		Log(LOG_TRACE) << "margin="<<margin<<" distance="<<_maxDistance;
//   Point3D ctPt(dim.x/2,dim.y/2,dim.z/2);
////    if (margin > dim.x/2 && margin > dim.y/2 && margin > dim.z/2){
//   if (3*_maxDistance > dim.x && 3*_maxDistance > dim.y && 3*_maxDistance> dim.z){
//     
//      ostringstream outStr;
//      outStr<<"NeighborOrder too large for this lattice. Increase lattice size so that at least two dimensions ";
//      outStr<<"are greater than 3*_maxDistance. "<<endl;
//      outStr <<" Trying to fetch neighbors with _maxDistance ="<<_maxDistance<<endl;
//      ASSERT_OR_THROW(outStr.str().c_str(),false);
//   }
//   
//   getOffsetsAndDistances(ctPt,_maxDistance,tempField,offsetVec,distanceVec,neighborOrderIndexVec);
//
//#ifdef _DEBUG
//    for( int i = 0 ; i < offsetVec.size() ; ++i){
	// Log(LOG_TRACE) << " This is offset["<<i<<"]="<<offsetVec[i]<<" distance="<<distanceVec[i];
//    }
//#endif
//
//
////    ctPt=Point3D(0,0,0);
////    Neighbor neighbor;
////    int maxNeighborIndex=3;
////       for(unsigned int nIdx=0 ; nIdx <= maxNeighborIndex ; ++nIdx ){
////          neighbor=this->getNeighborDirect(const_cast<Point3D&>(ctPt),nIdx);
////          if(!neighbor.distance){
////             //if distance is 0 then the neighbor returned is invalid
// 				 Log(LOG_TRACE) << " GOT DISTANCE SQUARE 0";
// 				 Log(LOG_TRACE) << "neighbor.pt="<<neighbor.pt<<" offset="<<offsetVec[nIdx];
////             continue;
////          }
// 			  Log(LOG_TRACE) << "neighbor.pt="<<neighbor.pt<<" offset="<<offsetVec[nIdx];
////       }
//
//
//   
//
//
//
//}
//
//
//
//void BoundaryStrategy::prepareNeighborLists(float _maxDistance){
//   maxDistance=_maxDistance;
//	Log(LOG_TRACE) << "generateLatticeMultiplicativeFactors";
//
//   lmf=generateLatticeMultiplicativeFactors(latticeType,dim);
//		Log(LOG_TRACE) << "generateLatticeMultiplicativeFactors 1";
//
//   if(latticeType==HEXAGONAL_LATTICE){
//		Log(LOG_TRACE) << "generateLatticeMultiplicativeFactors 2";
//      prepareNeighborListsHex(_maxDistance);
// 		Log(LOG_TRACE) << "generateLatticeMultiplicativeFactors 3";
//      
//   }else{
//      prepareNeighborListsSquare(_maxDistance);
//   }
//
////    exit(0);
//
////    prepareNeighborListsSquare(_maxDistance);
//   return ;
//
//
//}
//
//unsigned int  BoundaryStrategy::getMaxNeighborOrder(){
//
//   //determining max neighborOrder
//   unsigned int maxNeighborOrder=1;
//   unsigned int previousMaxIdx=0;
//   unsigned int currentMaxIdx=0;
//
//
//   while(true){
//      currentMaxIdx=getMaxNeighborIndexFromNeighborOrderNoGen(maxNeighborOrder);
//
//      if(previousMaxIdx==currentMaxIdx)
//         break;
//
//      previousMaxIdx=currentMaxIdx;
//      ++maxNeighborOrder;
//   }
//
//  return --maxNeighborOrder;
//
//}
//
//void BoundaryStrategy::prepareNeighborListsBasedOnNeighborOrder(unsigned int _neighborOrder){
//
////    unsigned int maxNeighborOrder=getMaxNeighborOrder();
//   maxNeighborOrder=getMaxNeighborOrder(); 
// 		Log(LOG_TRACE) << "maxNeighborOrder="<<maxNeighborOrder<<" _neighborOrder="<<_neighborOrder;
//   while((maxNeighborOrder-4)<_neighborOrder){ //making sure there is enough higher order neighbors in the list
// 			Log(LOG_TRACE) << "RECALCULATING NEIGHBOR LIST";
////       prepareNeighborLists(2.0*maxDistance);
//     prepareNeighborLists(maxDistance+2.0); // this results in faster generation of neighbors for reasonable neighbor order
//      maxNeighborOrder=getMaxNeighborOrder();
// 			Log(LOG_TRACE) << "current maxNeighborOrder="<<maxNeighborOrder;
//   }
////    exit(0); 
//}
//
//
////bool BoundaryStrategy::isValidDirect(const Point3D &pt) const{
	//    Log(LOG_TRACE) << "xsize="<<checkField.size();
// 		 Log(LOG_TRACE) << "ysize="<<checkField[0].size();
// 		 Log(LOG_TRACE) << "zsize="<<checkField[0][0].size();
////
////   if(!checkField[pt.x][pt.y][pt.z])
////      return true;
////   else
////      return false;
////
////}
//
//unsigned int BoundaryStrategy::getMaxNeighborIndexFromNeighborOrder(unsigned int _neighborOrder){
//  //this function first checks if there is  enough offsets generated and if not it generates extra offsets and then returns correct neighbor order
//  
//  
//   //Now determine max neighbor index from a list of neighbor offsets
//   unsigned int maxNeighborIndex=0;
//   unsigned int orderCounter=1;
//   
//   //we check if existing max neighbor order is less that requested neighbor order and if so we generate more neighbor offsets 
//   if (maxNeighborOrder<_neighborOrder){
	// 	 Log(LOG_TRACE) << "BEFORE prepareNeighborListsBasedOnNeighborOrder "<<maxNeighborOrder;
//    prepareNeighborListsBasedOnNeighborOrder(_neighborOrder);	 
// 		 Log(LOG_TRACE) << "AFTER prepareNeighborListsBasedOnNeighborOrder "<<maxNeighborOrder;
//   }
//   
//   return getMaxNeighborIndexFromNeighborOrderNoGen(_neighborOrder);
//   
//
//}
//
//
//unsigned int BoundaryStrategy::getMaxNeighborIndexFromNeighborOrderNoGen(unsigned int _neighborOrder) const{
//  //this function returns whatever maxNeighborIndex exist for a given neighbororder. If neighborOrder is higher that maxNeighborOrder
//  //this function DOES NOT generate extra offsets so the maxNeighborOrder may correspond to a smaller neighbor order than in the requested _neighborOrder 
//
//  //Now determine max neighbor index from a list of neighbor offsets
//   unsigned int maxNeighborIndex=0;
//   unsigned int orderCounter=1;
//   
//
//   if(latticeType==HEXAGONAL_LATTICE){
//      //unsigned int indexHex=Y_EVEN|Z_EVEN;     
//	  unsigned int indexHex=0;     
//      double currentDepth=hexDistanceArray[indexHex][0];
//
//
//
//      
//      for(int i = 0 ; i < hexDistanceArray[indexHex].size() ; ++i){
//
//         ++maxNeighborIndex;
//         if(hexDistanceArray[indexHex][i]>(currentDepth+0.005)){//0.005 is to account for possible numerical approximations in double or float numbers
//            currentDepth = hexDistanceArray[indexHex][i];
//            ++orderCounter;
//            if(orderCounter>_neighborOrder){
//               maxNeighborIndex=i-1;
//               return maxNeighborIndex;
//            }
//         }
//      }
// 		   Log(LOG_TRACE) << "NO GEN LAST RETURN HEX ="<<maxNeighborIndex;
//      return --maxNeighborIndex;
//      
//   }
//   else{
//
//      double currentDepth=distanceVec[0];
// 			Log(LOG_TRACE) << " distanceVec.size()="<<distanceVec.size()<<" currentDepth="<<currentDepth;
//     
//      for(int i = 0 ; i < distanceVec.size() ; ++i){
//	++maxNeighborIndex;
//         if(distanceVec[i]>(currentDepth+0.005)){//0.005 is to account for possible numerical approximations in double or float numbers
//            currentDepth=distanceVec[i];
//            ++orderCounter;
// 			Log(LOG_TRACE) << "NO GEN currentDepth="<<currentDepth;
//            if(orderCounter>_neighborOrder){
//               maxNeighborIndex=i-1;
//	       
//               return maxNeighborIndex;
//            }
//         }
//      }
// 			Log(LOG_TRACE) << "NO GEN LAST RETURN ="<<maxNeighborIndex;
//      
//      return --maxNeighborIndex;
//   }
//}
//
//
//unsigned int BoundaryStrategy::getMaxNeighborIndexFromDepth(float depth){
//   //Now determine max neighbor index from a list of neighbor offsets
//
//   unsigned int maxNeighborIndex=0;
//
//   if(latticeType==HEXAGONAL_LATTICE){
//      //unsigned int indexHex=Y_EVEN|Z_EVEN;
//      unsigned int indexHex=0;
//
//      for(int i = 0 ; i < hexDistanceArray[indexHex].size() ;++i){
//         maxNeighborIndex=i;
//         if(hexDistanceArray[indexHex][i]>depth){
//            maxNeighborIndex=i-1;
//            break;
//         }
//      }
//      return maxNeighborIndex;
//
//   }
//   else{
//
//      for(int i = 0 ; i < distanceVec.size() ;++i){
//         maxNeighborIndex=i;
//         if(distanceVec[i]>depth){
//            maxNeighborIndex=i-1;
//            break;
//         }
//      }
//      return maxNeighborIndex;
//   }
//}
//
//
//
//Neighbor BoundaryStrategy::getNeighborDirect(Point3D & pt,unsigned int idx, bool checkBounds,bool calculatePtTrans )const {
//   Neighbor n;
////    n.pt=pt+offsetVec[idx];
// 		Log(LOG_TRACE) << "gnd pt="<<pt<<" idx="<<idx<<" offsetVec.size()="<<offsetVec.size();
//   unsigned int indexHex;
//
//   if(latticeType==HEXAGONAL_LATTICE){
//
//      //indexHex=((pt.z%2)<<1)|(pt.y%2);
//	  indexHex=(pt.z%3)*2+(pt.y%2);
//      	Log(LOG_TRACE) << "idx="<<idx<<" hexOffsetArray[indexHex][idx]="<<hexOffsetArray[indexHex][idx];
//      n.pt=pt+hexOffsetArray[indexHex][idx];
// 			Log(LOG_TRACE) << "point pt="<<pt<<" offset="<<hexOffsetArray[indexHex][idx]<<" indexHex="<<indexHex;
//   }else{
//      n.pt=pt+offsetVec[idx];
//   }
//
//
////    if(!isValidDirect(pt)){//here I check whether point, not its neighbor, requires some more checks. If not I return
////       n.distance=distanceVec[idx];
////       return n;
////    }
//
//   //Here I will add condition  if (flagField[pt] ) ...
//
//   if(!checkBounds || isValid(n.pt)) {
//          
//      // Valid Neighbor
//      n.ptTrans=calculatePointCoordinates(n.pt);
//      if(latticeType==HEXAGONAL_LATTICE){
//         n.distance=hexDistanceArray[indexHex][idx];
//         if (calculatePtTrans)
//            n.ptTrans=HexCoord(n.pt);
//
//      }else{
//         n.distance= distanceVec[idx]*lmf.lengthMF;
//         if(calculatePtTrans)
//             n.ptTrans=Coordinates3D<double>(pt.x,pt.y,pt.z);
//      }
//
//      return n; 
//
//      } else {
//          
//          if (regular) {
//            bool x_bool;
//            bool y_bool;
//            bool z_bool;
//            int x=n.pt.x;
//            int y=n.pt.y;
//            int z=n.pt.z;
//    
//            // For each coordinate, if it is not valid, apply condition
//            x_bool = (isValid(x,dim.x) ? true : strategy_x->applyCondition(x, dim.x));
//            y_bool = (isValid(y,dim.y) ? true : strategy_y->applyCondition(y, dim.y));
//            z_bool = (isValid(z,dim.z) ? true : strategy_z->applyCondition(z, dim.z));
//          
//            // If all the coordinates of the neighbor are valid then return the
//            // neighbor
//            if(x_bool && y_bool && z_bool) {
//              n.pt.x=x;
//              n.pt.y=y;
//              n.pt.z=z;
//              n.ptTrans=calculatePointCoordinates(n.pt);
//              if(latticeType==HEXAGONAL_LATTICE){
//                  n.distance=hexDistanceArray[indexHex][idx];
////                   n.ptTrans=HexCoord(n.pt);
//              }else{
//                  n.distance= distanceVec[idx]*lmf.lengthMF;
////                   n.ptTrans=Coordinates3D<double>(pt.x,pt.y,pt.z);
//              }
//              return n;
//
//            }else{
//               //requesed neighbor does not belong to the lattice
//               n.distance=0.0;
//               return n;
//            }
//            
//          } 
//          
//        }
//
//
//}
//
//
////void BoundaryStrategy::initializeQuickCheckField(Dim3D _dim){
////   //this function will initialize a field of unsigned char with special values:
////   //if the value is 0 then no checks whether neighbor belongs to the field will be done
////   // other values indicate that further checks are necessary 
////   checkField.assign(dim.x, vector<vector< unsigned char > >(dim.y,vector<unsigned char>(dim.z,0)));
////   Point3D pt;
////
////   //Now will check initialize 3D array taking into account whether we have 2D or 3D simulation
////
////      for (int x = 0  ; x < dim.x ; ++x)
////         for (int y = 0  ; y < dim.y ; ++y)
////            for (int z = 0  ; z < dim.z ; ++z){
////               //will do case by case initialization - i.e. when field is "flat" in x ,y or z direction
////               //Although this is not pretty solution I will leave it for now
////               if(x < maxDistance || fabs((float)dim.x-x)<maxDistance ){
////                  if(dim.x != 1){//if dim.x is 1 we do not mark this pixel for extra checks
////                     checkField[x][y][z]=1;
////                  } 
////               }
////               if(y < maxDistance || fabs((float)dim.y-y)<maxDistance ){
////                  if(dim.y != 1){//if dim.y is 1 we do not mark this pixel for extra checks
////                     checkField[x][y][z]=1;
////                  } 
////               }
////
////               if(z < maxDistance || fabs((float)dim.z-z)<maxDistance ){
////                  if(dim.z != 1){//if dim.y is 1 we do not mark this pixel for extra checks
////                     checkField[x][y][z]=1;
////                  } 
////               }
////
////            }
////
////}

=======
}

>>>>>>> 6ed90e64
<|MERGE_RESOLUTION|>--- conflicted
+++ resolved
@@ -1,2712 +1,1070 @@
-
-#include <CompuCell3D/Field3D/Point3D.h>
-#include <CompuCell3D/Field3D/Dim3D.h>
-
-#include <CompuCell3D/Field3D/Neighbor.h>
-#include <CompuCell3D/Field3D/NeighborFinder.h>
-#include <map>
-#include <sstream>
-#include <algorithm>
-#include <Utils/Coordinates3D.h>
-
-
-#include "BoundaryStrategy.h"
-//Field3DImpl.h includes boundary Strategy and for this reason has to be listed after #define EXP_STL
-#include <CompuCell3D/Field3D/Field3DImpl.h>
-
-#include "Boundary.h"
-#include "BoundaryFactory.h"
-
-#include "AlgorithmFactory.h"
-#include "Algorithm.h"
-<<<<<<< HEAD
-#include<core/CompuCell3D/CC3DLogger.h>
-=======
-#include <PublicUtilities/CC3DLogger.h>
->>>>>>> 6ed90e64
-
-#define roundf(a) ((fmod(a,1)<0.5)?floor(a):ceil(a))
-
-
-using namespace std;
-using namespace CompuCell3D;
-
-BoundaryStrategy *BoundaryStrategy::singleton;
-
-
-BoundaryStrategy::BoundaryStrategy() {
-    boundaryConditionIndicator.assign(3, 0);
-
-
-    strategy_x = BoundaryFactory::createBoundary(BoundaryFactory::no_flux);
-    strategy_y = BoundaryFactory::createBoundary(BoundaryFactory::no_flux);
-    strategy_z = BoundaryFactory::createBoundary(BoundaryFactory::no_flux);
-    algorithm = AlgorithmFactory::createAlgorithm(AlgorithmFactory::Default, 0, 0, "None");
-
-    regular = true;
-    neighborListsInitializedFlag = false;
-    latticeType = SQUARE_LATTICE;
-    maxNeighborOrder = 0;
-
-    unsigned int maxHexArraySize = 6;
-
-#ifdef _DEBUG
-<<<<<<< HEAD
-	Log(LOG_DEBUG) << "maxHexArraySize=" << maxHexArraySize;
-	Log(LOG_DEBUG) << "\t\t\t\t\t\t\t CALLING DEFAULT CONSTRUCTOR FOR BOUNDARY STRATEGY";
-#endif   
-=======
-    CC3D_Log(LOG_DEBUG) << "maxHexArraySize=" << maxHexArraySize;
-	CC3D_Log(LOG_DEBUG) << "\t\t\t\t\t\t\t CALLING DEFAULT CONSTRUCTOR FOR BOUNDARY STRATEGY";
-#endif
->>>>>>> 6ed90e64
-
-}
-
-
-BoundaryStrategy::BoundaryStrategy(string boundary_x, string boundary_y,
-                                   string boundary_z, string alg, int index, int size, string inputfile,
-                                   LatticeType latticeType) {
-
-    boundaryConditionIndicator.assign(3, 0);
-
-    strategy_x = BoundaryFactory::createBoundary(boundary_x);
-    strategy_y = BoundaryFactory::createBoundary(boundary_y);
-    strategy_z = BoundaryFactory::createBoundary(boundary_z);
-
-    boundaryConditionIndicator[0] = boundary_x == "Periodic" ? 1 : 0;
-    boundaryConditionIndicator[1] = boundary_y == "Periodic" ? 1 : 0;
-    boundaryConditionIndicator[2] = boundary_z == "Periodic" ? 1 : 0;
-
-
-    algorithm = AlgorithmFactory::createAlgorithm(alg, index, size, inputfile);
-    regular = true;
-    neighborListsInitializedFlag = false;
-    this->latticeType = latticeType;
-    maxNeighborOrder = 0;
-    //unsigned int maxHexArraySize=(Y_ODD|Z_ODD|X_ODD|Y_EVEN|Z_EVEN|X_EVEN)+1;
-    unsigned int maxHexArraySize = 6;
-#ifdef _DEBUG
-<<<<<<< HEAD
-	Log(LOG_DEBUG) << "\t\t\t\t\t\t\t CALLING SPECILIZED CONSTRUCTOR FOR BOUNDARY STRATEGY";
-	Log(LOG_DEBUG) << "maxHexArraySize=" << maxHexArraySize;
-=======
-	CC3D_Log(LOG_DEBUG) << "\t\t\t\t\t\t\t CALLING SPECILIZED CONSTRUCTOR FOR BOUNDARY STRATEGY";
-    CC3D_Log(LOG_DEBUG) << "maxHexArraySize=" << maxHexArraySize;
->>>>>>> 6ed90e64
-
-#endif
-
-}
-
-
-BoundaryStrategy::~BoundaryStrategy() {
-    CC3D_Log(LOG_DEBUG) << "strategy_x=" << strategy_x;
-    CC3D_Log(LOG_DEBUG) << "strategy_y=" << strategy_y;
-    CC3D_Log(LOG_DEBUG) << "strategy_z=" << strategy_z;
-    if (strategy_x) {
-        delete strategy_x;
-        strategy_x = NULL;
-    }
-
-<<<<<<< HEAD
-BoundaryStrategy::~BoundaryStrategy(){
-	Log(LOG_TRACE) << "destroying boundary strategy singleton=" <<singleton;
-	//if (singleton) {
-	//	BoundaryStrategy * tmp = singleton;
-	Log(LOG_TRACE) << "will destroy tmp = " << tmp;
-	Log(LOG_TRACE) << "will destroy singleton = " << singleton;
-	//	singleton = 0;
-	//	delete tmp;
-	//	//delete singleton;
-	//}
-	//singleton = 0;
-
-	//return;
-	Log(LOG_DEBUG) << "strategy_x=" << strategy_x;
-	Log(LOG_DEBUG) << "strategy_y=" << strategy_y;
-	Log(LOG_DEBUG) << "strategy_z=" << strategy_z;
-	if (strategy_x) {
-		delete strategy_x;
-		strategy_x = NULL;
-	}
-
-	if (strategy_y) {
-		delete strategy_y;
-		strategy_y = NULL;
-	}
-
-	if (strategy_z) {
-		delete strategy_z;
-		strategy_z = NULL;
-	}
-
-=======
-    if (strategy_y) {
-        delete strategy_y;
-        strategy_y = NULL;
-    }
->>>>>>> 6ed90e64
-
-    if (strategy_z) {
-        delete strategy_z;
-        strategy_z = NULL;
-    }
-
-<<<<<<< HEAD
-	//}
-	Log(LOG_TRACE) << "done destroying boundary strategy";
-	//singleton = 0;
-}
-
-void BoundaryStrategy::setDim(const Dim3D theDim) {
-	Log(LOG_TRACE) << "calling setDim again";
-	Dim3D oldDim(dim);
-
-	dim = theDim;
-	algorithm->setDim(theDim);
-	if (!neighborListsInitializedFlag) {
-		prepareNeighborLists();
-		neighborListsInitializedFlag = true;
-	}
-
-	if (latticeType == HEXAGONAL_LATTICE) {
-		latticeSizeVector.x = dim.x;
-		latticeSizeVector.y = dim.y*sqrt(3.0) / 2.0;
-		latticeSizeVector.z = dim.z*sqrt(6.0) / 3.0;
-=======
-}
-
-void BoundaryStrategy::setDim(const Dim3D theDim) {
->>>>>>> 6ed90e64
-
-    Dim3D oldDim(dim);
-
-    dim = theDim;
-    algorithm->setDim(theDim);
-    if (!neighborListsInitializedFlag) {
-        prepareNeighborLists();
-        neighborListsInitializedFlag = true;
-    }
-
-<<<<<<< HEAD
-	//    if(!(oldDim==theDim) && generateCheckField){
-		// Log(LOG_TRACE) << "initializeQuickCheckField fcn call";
-	//      initializeQuickCheckField(theDim);
-	//    }
-=======
-    if (latticeType == HEXAGONAL_LATTICE) {
-        latticeSizeVector.x = dim.x;
-        latticeSizeVector.y = dim.y * sqrt(3.0) / 2.0;
-        latticeSizeVector.z = dim.z * sqrt(6.0) / 3.0;
->>>>>>> 6ed90e64
-
-        latticeSpanVector.x = dim.x - 1;
-        latticeSpanVector.y = (dim.y - 1) * sqrt(3.0) / 2.0;
-        latticeSpanVector.z = (dim.z - 1) * sqrt(6.0) / 3.0;
-
-    } else {
-        latticeSizeVector.x = dim.x;
-        latticeSizeVector.y = dim.y;
-        latticeSizeVector.z = dim.z;
-
-        latticeSpanVector.x = dim.x - 1;
-        latticeSpanVector.y = dim.y - 1;
-        latticeSpanVector.z = dim.z - 1;
-    }
-
-}
-
-const std::vector <Point3D> &BoundaryStrategy::getOffsetVec() const { return offsetVec; }
-
-const std::vector <Point3D> &BoundaryStrategy::getOffsetVec(Point3D &pt) const {
-    if (latticeType == HEXAGONAL_LATTICE) {
-        return hexOffsetArray[(pt.z % 3) * 2 + pt.y % 2];
-    } else {
-        return offsetVec;
-    }
-}
-
-bool BoundaryStrategy::isValid(const int coordinate, const int max_value) const {
-
-    return (0 <= coordinate && coordinate < max_value);
-}
-
-bool BoundaryStrategy::isValidCustomDim(const Point3D &pt, const Dim3D &customDim) const {
-    // check to see if the point lies in the dimensions before applying the
-    // shape algorithm
-
-    if (0 <= pt.x && pt.x < customDim.x &&
-        0 <= pt.y && pt.y < customDim.y &&
-        0 <= pt.z && pt.z < customDim.z) {
-        return algorithm->inGrid(pt);
-    }
-
-    return false;
-
-}
-
-Point3D
-BoundaryStrategy::getNeighbor(const Point3D &pt, unsigned int &token, double &distance, bool checkBounds) const {
-    Neighbor n;
-    Point3D p;
-    int x;
-    int y;
-    int z;
-    bool x_bool;
-    bool y_bool;
-    bool z_bool;
-
-    NeighborFinder::destroy();
-
-    while (true) {
-        // Get a neighbor from the NeighborFinder
-        n = NeighborFinder::getInstance()->getNeighbor(token);
-        x = (pt + n.pt).x;
-        y = (pt + n.pt).y;
-        z = (pt + n.pt).z;
-
-        token++;
-
-        if (!checkBounds || isValid(pt + n.pt)) {
-            // Valid Neighbor
-            break;
-        } else {
-            if (regular) {
-                // For each coordinate, if it is not valid, apply condition
-                x_bool = (isValid(x, dim.x) ? true : strategy_x->applyCondition(x, dim.x));
-                y_bool = (isValid(y, dim.y) ? true : strategy_y->applyCondition(y, dim.y));
-                z_bool = (isValid(z, dim.z) ? true : strategy_z->applyCondition(z, dim.z));
-
-                // If all the coordinates of the neighbor are valid then return the
-                // neighbor
-                if (x_bool && y_bool && z_bool) {
-                    break;
-                }
-            }
-        }
-    }
-
-    distance = n.distance;
-    p.x = x;
-    p.y = y;
-    p.z = z;
-
-    return p;
-
-}
-
-
-bool BoundaryStrategy::isValid(const Point3D &pt) const {
-
-    // check to see if the point lies in the dimensions before applying the
-    // shape algorithm
-
-    if (0 <= pt.x && pt.x < dim.x &&
-        0 <= pt.y && pt.y < dim.y &&
-        0 <= pt.z && pt.z < dim.z) {
-        return algorithm->inGrid(pt);
-    }
-
-    return false;
-}
-
-
-bool BoundaryStrategy::checkIfOffsetAlreadyStacked(Point3D &_ptToCheck, std::vector <Point3D> &_offsetVec) const {
-
-    for (int i = 0; i < _offsetVec.size(); ++i) {
-        if (_offsetVec[i].x == _ptToCheck.x && _offsetVec[i].y == _ptToCheck.y && _offsetVec[i].z == _ptToCheck.z)
-            return true;
-    }
-    return false;
-}
-
-double BoundaryStrategy::calculateDistance(Coordinates3D<double> &_pt1, Coordinates3D<double> &_pt2) const {
-    return sqrt((double) (_pt1.x - _pt2.x) * (_pt1.x - _pt2.x) + (_pt1.y - _pt2.y) * (_pt1.y - _pt2.y) +
-                (_pt1.z - _pt2.z) * (_pt1.z - _pt2.z));
-}
-
-bool BoundaryStrategy::checkEuclidianDistance(Coordinates3D<double> &_pt1, Coordinates3D<double> &_pt2,
-                                              float _distance) const {
-    //checks if distance between two points is smaller than _distance
-    //used to eliminate in offsetVec offsets that come from periodic conditions (opposite side of the lattice)
-    return calculateDistance(_pt1, _pt2) < _distance + 0.1;
-
-}
-
-Coordinates3D<double> BoundaryStrategy::HexCoord(const Point3D &_pt) const {
-    //the transformations formulas for hex latice are written in such a way that distance between pixels is set to 1
-
-    if ((_pt.z % 3) == 1) {//odd z e.g. z=1
-        //(-0.5,+sqrt(3)/6)
-        if (_pt.y % 2)
-            return Coordinates3D<double>(_pt.x + 0.5, sqrt(3.0) / 2.0 * (_pt.y + 2.0 / 6.0), _pt.z * sqrt(6.0) / 3.0);
-        else//even
-            return Coordinates3D<double>(_pt.x, sqrt(3.0) / 2.0 * (_pt.y + 2.0 / 6.0), _pt.z * sqrt(6.0) / 3.0);
-
-    } else if ((_pt.z % 3) == 2) { //e.g. z=2
-
-        if (_pt.y % 2)
-            return Coordinates3D<double>(_pt.x + 0.5, sqrt(3.0) / 2.0 * (_pt.y - 2.0 / 6.0), _pt.z * sqrt(6.0) / 3.0);
-        else//even
-            return Coordinates3D<double>(_pt.x, sqrt(3.0) / 2.0 * (_pt.y - 2.0 / 6.0), _pt.z * sqrt(6.0) / 3.0);
-
-    } else {//z divible by 3 - includes z=0
-        if (_pt.y % 2)
-            return Coordinates3D<double>(_pt.x, sqrt(3.0) / 2.0 * _pt.y, _pt.z * sqrt(6.0) / 3.0);
-        else//even
-            return Coordinates3D<double>(_pt.x + 0.5, sqrt(3.0) / 2.0 * _pt.y, _pt.z * sqrt(6.0) / 3.0);
-    }
-
-}
-
-
-void BoundaryStrategy::getOffsetsAndDistances(
-<<<<<<< HEAD
-	Point3D ctPt,
-	float maxDistance,
-	Field3DImpl<char> const& tempField,
-	vector<Point3D> & offsetVecTmp,
-	vector<float> &distanceVecTmp,
-	vector<unsigned int> &neighborOrderIndexVecTmp
-	)const
-{
-
-	Point3D n;
-
-	unsigned int token = 0;
-	double distance = 0;
-	Coordinates3D<double> ctPtTrans, nTrans;
-	Point3D offset;
-	double distanceTrans = 0.0;
-
-	offsetVecTmp.clear();
-	distanceVecTmp.clear();
-	neighborOrderIndexVecTmp.clear();
-
-	if (latticeType == HEXAGONAL_LATTICE) {
-		ctPtTrans = HexCoord(ctPt);
-	}
-	else {
-		ctPtTrans = Coordinates3D<double>(ctPt.x, ctPt.y, ctPt.z);
-	}
-	Log(LOG_TRACE) << "getOffsetsAndDistances";
-	Log(LOG_TRACE) << "ctPt="<<ctPt;
-	Log(LOG_TRACE) << "dim="<<dim;
-	Log(LOG_TRACE) << "tempField.getDim()="<<tempField.getDim();
-
-	Dim3D tmpFieldDim = tempField.getDim();
-
-	while (true) {
-		// calling  getNeighbor via field interface changes checkBounds from false to true... 
-		// calling getNeighbor directly requires does not set checkBounds to true       
-		n = getNeighborCustomDim(ctPt, token, distance, tmpFieldDim, true); // notice that we cannot in general use regular getNeighbor because this fcn assumes that dimension of the thmField are same as the dimensions of simulation field
-																			// n = tempField.getNeighbor(ctPt, token, distance, false); // calling  getNeighbor via field interface changes checkBounds from false to true... 
-																			// n = getNeighbor(ctPt, token, distance, true);
-																			Log(LOG_TRACE) << "distance="<<distance;
-		if (distance > maxDistance*2.0) break; //2.0 factor is to ensure you visit enough neighbors for different kind of lattices
-											   //This factor is purly heuristic and may need to be increased in certain cases
-
-											   //       offset=ctPt-n;
-
-		offset = n - ctPt;
-
-		if (latticeType == HEXAGONAL_LATTICE) {
-			//the transformations formulas for hex latice are written in such a way that distance between pixels is set to 1
-			ctPtTrans = HexCoord(ctPt);
-			nTrans = HexCoord(n);
-			distanceTrans = calculateDistance(ctPtTrans, nTrans);
-
-		}
-		else {
-			ctPtTrans = Coordinates3D<double>(ctPt.x, ctPt.y, ctPt.z);
-			nTrans = Coordinates3D<double>(n.x, n.y, n.z);
-			distanceTrans = distance;
-		}
-
-		if (!checkIfOffsetAlreadyStacked(offset, offsetVecTmp) && distanceTrans<maxDistance + 0.1) {
-			Log(LOG_TRACE) << "distanceTrans="<<distanceTrans<<" offset="<<offset;
-			offsetVecTmp.push_back(offset);
-			distanceVecTmp.push_back(distanceTrans);
-		}
-	}
-
-=======
-        Point3D ctPt,
-        float maxDistance,
-        Field3DImpl<char> const &tempField,
-        vector <Point3D> &offsetVecTmp,
-        vector<float> &distanceVecTmp,
-        vector<unsigned int> &neighborOrderIndexVecTmp
-) const {
-
-    Point3D n;
-
-    unsigned int token = 0;
-    double distance = 0;
-    Coordinates3D<double> ctPtTrans, nTrans;
-    Point3D offset;
-    double distanceTrans = 0.0;
-
-    offsetVecTmp.clear();
-    distanceVecTmp.clear();
-    neighborOrderIndexVecTmp.clear();
-
-    if (latticeType == HEXAGONAL_LATTICE) {
-        ctPtTrans = HexCoord(ctPt);
-    } else {
-        ctPtTrans = Coordinates3D<double>(ctPt.x, ctPt.y, ctPt.z);
-    }
->>>>>>> 6ed90e64
-
-    Dim3D tmpFieldDim = tempField.getDim();
-
-    while (true) {
-        // calling  getNeighbor via field interface changes checkBounds from false to true...
-        // calling getNeighbor directly requires does not set checkBounds to true
-        // notice that we cannot in general use regular getNeighbor because this fcn assumes that dimension
-        // of the thmField are same as the dimensions of simulation field
-        n = getNeighborCustomDim(ctPt, token, distance, tmpFieldDim,
-                                 true);
-        if (distance > maxDistance * 2.0)
-            break; //2.0 factor is to ensure you visit enough neighbors for different kind of lattices
-        //This factor is purely heuristic and may need to be increased in certain cases
-
-        offset = n - ctPt;
-
-        if (latticeType == HEXAGONAL_LATTICE) {
-            //the transformations formulas for hex lattice
-            // are written in such a way that distance between pixels is set to 1
-            ctPtTrans = HexCoord(ctPt);
-            nTrans = HexCoord(n);
-            distanceTrans = calculateDistance(ctPtTrans, nTrans);
-
-        } else {
-            ctPtTrans = Coordinates3D<double>(ctPt.x, ctPt.y, ctPt.z);
-            nTrans = Coordinates3D<double>(n.x, n.y, n.z);
-            distanceTrans = distance;
-        }
-
-        if (!checkIfOffsetAlreadyStacked(offset, offsetVecTmp) && distanceTrans < maxDistance + 0.1) {
-            CC3D_Log(LOG_TRACE) << "distanceTrans="<<distanceTrans<<" offset="<<offset;
-            offsetVecTmp.push_back(offset);
-            distanceVecTmp.push_back(distanceTrans);
-        }
-    }
-
-    //at this point we have all the offsets for the given simulation but they are unsorted.
-    //Sorting  neighbors
-    multimap<float, Point3D> sortingMap;
-    for (int i = 0; i < offsetVecTmp.size(); ++i) {
-        sortingMap.insert(make_pair(distanceVecTmp[i], offsetVecTmp[i]));
-    }
-
-    //clearing offsetVecTmp and distanceVecTmp
-    offsetVecTmp.clear();
-    distanceVecTmp.clear();
-    //Writing sorted  by distance content of offsetVecTmp and distanceVecTmp
-    for (multimap<float, Point3D>::iterator mitr = sortingMap.begin(); mitr != sortingMap.end(); ++mitr) {
-        //       distanceVecTmp.push_back(mitr->first*lmf.lengthMF);
-        distanceVecTmp.push_back(mitr->first);
-        offsetVecTmp.push_back(mitr->second);
-    }
-#ifdef _DEBUG
-<<<<<<< HEAD
-	Log(LOG_DEBUG) << "distanceVecTmp.size()=" << distanceVecTmp.size();
-=======
-    CC3D_Log(LOG_DEBUG) << "distanceVecTmp.size()=" << distanceVecTmp.size();
->>>>>>> 6ed90e64
-#endif
-    //creating a vector indexed by neighbor order  - entries of this vector are the highest indices of offsets for a
-    //given neighbor order
-    float currentDistance = 1.0;
-
-
-    for (int i = 0; i < distanceVecTmp.size(); ++i) {
-        if (currentDistance < distanceVecTmp[i]) {
-            neighborOrderIndexVecTmp.push_back(i - i);
-            currentDistance = distanceVecTmp[i];
-        }
-    }
-
-
-}
-
-
-Point3D
-BoundaryStrategy::getNeighborCustomDim(const Point3D &pt, unsigned int &token, double &distance, const Dim3D &customDim,
-                                       bool checkBounds) const {
-
-    Neighbor n;
-    Point3D p;
-    int x;
-    int y;
-    int z;
-    bool x_bool;
-    bool y_bool;
-    bool z_bool;
-
-    NeighborFinder::destroy();
-
-    while (true) {
-        // Get a neighbor from the NeighborFinder
-        n = NeighborFinder::getInstance()->getNeighbor(token);
-        x = (pt + n.pt).x;
-        y = (pt + n.pt).y;
-        z = (pt + n.pt).z;
-
-        token++;
-
-        if (!checkBounds || isValidCustomDim(pt + n.pt, customDim)) {
-            // Valid Neighbor
-            break;
-        } else {
-            if (regular) {
-                // For each coordinate, if it is not valid, apply condition
-                x_bool = (isValid(x, customDim.x) ? true : strategy_x->applyCondition(x, customDim.x));
-                y_bool = (isValid(y, customDim.y) ? true : strategy_y->applyCondition(y, customDim.y));
-                z_bool = (isValid(z, customDim.z) ? true : strategy_z->applyCondition(z, customDim.z));
-
-                // If all the coordinates of the neighbor are valid then return the
-                // neighbor
-                if (x_bool && y_bool && z_bool) {
-                    break;
-                }
-            }
-        }
-    }
-
-    distance = n.distance;
-    p.x = x;
-    p.y = y;
-    p.z = z;
-
-    return p;
-
-}
-
-
-void BoundaryStrategy::prepareNeighborListsSquare(float _maxDistance) {
-
-    char a = '0';
-    Dim3D dim_test_field;
-
-    if (dim.x == 1 || dim.y == 1 || dim.z == 1) {
-        // we are dealing with 2D case 
-        dim_test_field = dim;
-    } else {
-        // we are dealing with 3D case but we want to make sure that if we set one dimension to 2 we get center point that is truly in the middle of the lattice therefore minimum
-        // dimension in 3D for a test field is set to 3
-        dim_test_field.x = std::max((short) 3, dim.x);
-        dim_test_field.y = std::max((short) 3, dim.y);
-        dim_test_field.z = std::max((short) 3, dim.z);
-    }
-
-    Field3DImpl<char> tempField(dim_test_field, a);
-    int margin = 2 * (int) fabs(_maxDistance) + 1;
-    Point3D ctPt(dim_test_field.x / 2, dim_test_field.y / 2, dim_test_field.z / 2);
-
-    if (3 * _maxDistance > dim_test_field.x && 3 * _maxDistance > dim_test_field.y &&
-        3 * _maxDistance > dim_test_field.z) {
-
-        ostringstream outStr;
-        outStr << "NeighborOrder too large for this lattice. Increase lattice size so that at least two dimensions ";
-        outStr << "are greater than 3*_maxDistance. " << endl;
-        outStr << " Trying to fetch neighbors with _maxDistance =" << _maxDistance << endl;
-        throw CC3DException(outStr.str().c_str());
-    }
-
-    getOffsetsAndDistances(ctPt, _maxDistance, tempField, offsetVec, distanceVec, neighborOrderIndexVec);
-
-#ifdef _DEBUG
-<<<<<<< HEAD
-	for (int i = 0; i < offsetVec.size(); ++i) {
-		Log(LOG_DEBUG) << " This is offset[" << i << "]=" << offsetVec[i] << " distance=" << distanceVec[i];
-	}
-=======
-    for (int i = 0; i < offsetVec.size(); ++i) {
-        CC3D_Log(LOG_DEBUG) << " This is offset[" << i << "]=" << offsetVec[i] << " distance=" << distanceVec[i];
-    }
->>>>>>> 6ed90e64
-#endif
-}
-
-LatticeMultiplicativeFactors BoundaryStrategy::getLatticeMultiplicativeFactors() const {
-    return lmf;
-}
-
-LatticeMultiplicativeFactors
-BoundaryStrategy::generateLatticeMultiplicativeFactors(LatticeType _latticeType, Dim3D dim) {
-    LatticeMultiplicativeFactors lFactors;
-    if (_latticeType == HEXAGONAL_LATTICE) {
-        if (dim.x == 1 || dim.y == 1 ||
-            dim.z == 1) {//2D case for hex lattice // might need to tune it further to account for 1D case
-            //area of hexagon with edge l = 6*sqrt(3)/4 * l^2
-
-            lFactors.volumeMF = 1.0;
-            lFactors.surfaceMF = sqrt(2.0 / (3.0 * sqrt(3.0)));
-            lFactors.lengthMF = lFactors.surfaceMF * sqrt(3.0);
-            return lFactors;
-        } else {//3D case for hex lattice
-            //Volume of rhombic dodecahedron = 16/9 *sqrt(3)*b^3
-            //Surface of rhombic dodecahedron = 9*sqrt(2)*b^2
-            //b - rhomb edge length
-            lFactors.volumeMF = 1.0;
-            lFactors.surfaceMF = 8.0 / 12.0 * sqrt(2.0) * pow(9.0 / (16.0 * sqrt(3.0)), 1.0 / 3.0) *
-                                 pow(9.0 / (16.0 * sqrt(3.0)), 1.0 / 3.0);
-            lFactors.lengthMF = 2.0 * sqrt(2.0 / 3.0) * pow(9.0 / (16.0 * sqrt(3.0)), 1.0 / 3.0);
-            return lFactors;
-        }
-    } else {
-        lFactors.volumeMF = 1.0;
-        lFactors.surfaceMF = 1.0;
-        lFactors.lengthMF = 1.0;
-        return lFactors;
-    }
-}
-
-void BoundaryStrategy::prepareNeighborListsHex(float _maxDistance) {
-#ifdef _DEBUG
-<<<<<<< HEAD
-	Log(LOG_DEBUG) << "INSIDE prepareNeighborListsHex";
-=======
-    CC3D_Log(LOG_DEBUG) << "INSIDE prepareNeighborListsHex";
->>>>>>> 6ed90e64
-#endif
-    //unsigned int maxHexArraySize=(Y_ODD|Z_ODD|X_ODD|Y_EVEN|Z_EVEN|X_EVEN)+1;
-
-    unsigned int maxHexArraySize = 6;
-
-    hexOffsetArray.assign(maxHexArraySize, vector<Point3D>());
-    hexDistanceArray.assign(maxHexArraySize, vector<float>());
-    hexNeighborOrderIndexArray.assign(maxHexArraySize, vector<unsigned int>());
-
-    char a = '0';
-
-    vector <Point3D> offsetVecTmp;
-    vector<float> distanceVecTmp;
-    Dim3D tmpFieldDim;
-
-    tmpFieldDim = dim;
-    if (dim.z != 1 && tmpFieldDim.z <15) {
-        // to generate correct offsets we need to have tmpField which is large enough
-        // for our algorithm in non-flat z dimension
-        tmpFieldDim.z = 15;
-    }
-
-    if (dim.y != 1 && tmpFieldDim.y <10) {
-            // to generate correct offsets we need to have tmpField which is large enough
-            // for our algorithm in non-flat y dimension
-        tmpFieldDim.z = 10;
-    }
-
-    if (dim.x != 1 && tmpFieldDim.x <10) {
-        // to generate coreect offsets we need to have tmpField which is large enoug
-        // for our algorithm in non-flat z dimension
-        tmpFieldDim.x = 10;
-    }
-
-<<<<<<< HEAD
-	Field3DImpl<char> tempField(tmpFieldDim, a);
-	Point3D ctPt(tmpFieldDim.x / 2, tmpFieldDim.y / 2, tmpFieldDim.z / 2);
-	Log(LOG_TRACE) << "_maxDistance="<<_maxDistance;
-=======
-    Field3DImpl<char> tempField(tmpFieldDim, a);
-    Point3D ctPt(tmpFieldDim.x / 2, tmpFieldDim.y / 2, tmpFieldDim.z / 2);
->>>>>>> 6ed90e64
-
-    Point3D ctPtTmp;
-    unsigned int indexHex;
-    //For hex lattice we have four different offset lists
-    //y-even z_even
-
-    ctPtTmp = ctPt;
-
-    //there are 3 layers of z planes which are interlaced therefore we need to consider pt.z%3
-    //indexHexFormula=(pt.z%3)*2+(pt.y%2);
-
-    //indexHex=Y_EVEN|Z_EVEN;
-    indexHex = 0; // e.g. z=21,y=20
-
-    if (dim.z > 1) {//make sure not 2D with z direction flat
-        ctPtTmp.y += ctPtTmp.y % 2; //make it even
-        ctPtTmp.z += 3 - ctPtTmp.z % 3;// make it divisible by 3 in case it is not
-#ifdef _DEBUG
-<<<<<<< HEAD
-		Log(LOG_DEBUG) << "ctPtTmp.y % 2 =" << ctPtTmp.y % 2 << " ctPtTmp.y % 2=" << ctPtTmp.y % 2;
-		Log(LOG_TRACE) << "  WILL USE CENTER POINT="<<ctPtTmp<<"Y_EVEN|Z_EVEN "<<(Y_EVEN|Z_EVEN);
-=======
-        CC3D_Log(LOG_DEBUG) << "ctPtTmp.y % 2 =" << ctPtTmp.y % 2 << " ctPtTmp.y % 2=" << ctPtTmp.y % 2;
-        CC3D_Log(LOG_TRACE) << "  WILL USE CENTER POINT="<<ctPtTmp<<"Y_EVEN|Z_EVEN "<<(Y_EVEN|Z_EVEN);
->>>>>>> 6ed90e64
-#endif
-        getOffsetsAndDistances(ctPtTmp, _maxDistance, tempField, hexOffsetArray[indexHex], hexDistanceArray[indexHex],
-                               hexNeighborOrderIndexArray[indexHex]);
-
-    } else {//2D case
-#ifdef _DEBUG
-<<<<<<< HEAD
-		Log(LOG_DEBUG) << "ctPtTmp.y % 2 =" << ctPtTmp.y % 2;
-=======
-        CC3D_Log(LOG_DEBUG) << "ctPtTmp.y % 2 =" << ctPtTmp.y % 2;
->>>>>>> 6ed90e64
-#endif
-        ctPtTmp.y += ctPtTmp.y % 2; //make it even
-        ctPtTmp.z += 0;// make it divisible by 3 in case it is not
-
-
-
-#ifdef _DEBUG
-<<<<<<< HEAD
-		Log(LOG_DEBUG) << "even even ctPtTmp=" << ctPtTmp;
-=======
-        CC3D_Log(LOG_DEBUG) << "even even ctPtTmp=" << ctPtTmp;
->>>>>>> 6ed90e64
-#endif
-        getOffsetsAndDistances(ctPtTmp, _maxDistance, tempField, hexOffsetArray[indexHex], hexDistanceArray[indexHex],
-                               hexNeighborOrderIndexArray[indexHex]);
-
-    }
-
-    //y-odd z_even
-    ctPtTmp = ctPt;
-    indexHex = 1; //e.g. z=21 y=21
-    //indexHex=Y_ODD|Z_EVEN;
-
-    if (dim.z > 1) {//make sure not 2D with z direction flat
-
-        ctPtTmp.y += (ctPtTmp.y % 2 - 1); //make it odd
-        ctPtTmp.z += 3 - ctPtTmp.z % 3;// make it divisible by 3 in case it is not
-
-#ifdef _DEBUG
-<<<<<<< HEAD
-		Log(LOG_DEBUG) << "ctPtTmp.y % 2 =" << ctPtTmp.y % 2 << " !ctPtTmp.y % 2=" << !(ctPtTmp.y % 2);
-Log(LOG_TRACE) << "  WILL USE CENTER POINT="<<ctPtTmp<<"Y_ODD|Z_EVEN "<<(Y_ODD|Z_EVEN);
-=======
-		CC3D_Log(LOG_DEBUG) << "ctPtTmp.y % 2 =" << ctPtTmp.y % 2 << " !ctPtTmp.y % 2=" << !(ctPtTmp.y % 2);
-CC3D_Log(LOG_TRACE) << "  WILL USE CENTER POINT="<<ctPtTmp<<"Y_ODD|Z_EVEN "<<(Y_ODD|Z_EVEN);
->>>>>>> 6ed90e64
-#endif
-        getOffsetsAndDistances(ctPtTmp, _maxDistance, tempField, hexOffsetArray[indexHex], hexDistanceArray[indexHex],
-                               hexNeighborOrderIndexArray[indexHex]);
-
-    } else {//2D case
-#ifdef _DEBUG
-<<<<<<< HEAD
-		Log(LOG_DEBUG) << "ctPtTmp.y % 2 =" << ctPtTmp.y % 2 << " !ctPtTmp.y % 2=" << !(ctPtTmp.y % 2);
-=======
-        CC3D_Log(LOG_DEBUG) << "ctPtTmp.y % 2 =" << ctPtTmp.y % 2 << " !ctPtTmp.y % 2=" << !(ctPtTmp.y % 2);
->>>>>>> 6ed90e64
-#endif
-
-        ctPtTmp.y += (ctPtTmp.y % 2 - 1); //make it odd
-        ctPtTmp.z += 0;   // make it divisible by 3 in case it is not
-
-#ifdef _DEBUG
-<<<<<<< HEAD
-		Log(LOG_DEBUG) << "odd even ctPtTmp=" << ctPtTmp;
-=======
-        CC3D_Log(LOG_DEBUG) << "odd even ctPtTmp=" << ctPtTmp;
->>>>>>> 6ed90e64
-#endif
-        getOffsetsAndDistances(ctPtTmp, _maxDistance, tempField, hexOffsetArray[indexHex], hexDistanceArray[indexHex],
-                               hexNeighborOrderIndexArray[indexHex]);
-
-    }
-
-    ctPtTmp = ctPt;
-
-
-    indexHex = 2;// e.g. z=22 y=20
-
-    if (dim.z > 1) {//make sure not 2D with z direction flat
-
-        ctPtTmp.y += ctPtTmp.y % 2; //make it even
-
-        ctPtTmp.z += 3 - ctPtTmp.z % 3 - 2;// make it divisible by 3 with z%3=1 in case it is not
-
-        getOffsetsAndDistances(ctPtTmp, _maxDistance, tempField, hexOffsetArray[indexHex], hexDistanceArray[indexHex],
-                               hexNeighborOrderIndexArray[indexHex]);
-
-    } else {//2D case
-        //ignore this case
-    }
-
-    //y-even z_odd
-    ctPtTmp = ctPt;
-
-    indexHex = 3;
-
-
-    if (dim.z > 1) {//make sure not 2D with z direction flat
-
-        ctPtTmp.y += (ctPtTmp.y % 2 - 1); //make it odd
-        ctPtTmp.z += 3 - ctPtTmp.z % 3 - 2;// make it divisible by 3 with z%3=1 in case it is not
-
-
-        getOffsetsAndDistances(ctPtTmp, _maxDistance, tempField, hexOffsetArray[indexHex], hexDistanceArray[indexHex],
-                               hexNeighborOrderIndexArray[indexHex]);
-
-    } else {//2D case
-        //ignore this case
-    }
-
-
-    ctPtTmp = ctPt;
-
-    indexHex = 4;
-
-
-    if (dim.z > 1) {//make sure not 2D with z direction flat
-
-        ctPtTmp.y += ctPtTmp.y % 2; //make it even
-        ctPtTmp.z += 3 - ctPtTmp.z % 3 - 1;// make it divisible by 3 with z%3=2 in case it is not
-
-
-        getOffsetsAndDistances(ctPtTmp, _maxDistance, tempField, hexOffsetArray[indexHex], hexDistanceArray[indexHex],
-                               hexNeighborOrderIndexArray[indexHex]);
-
-    } else {//2D case
-        //ignore this case
-    }
-
-    ctPtTmp = ctPt;
-
-    indexHex = 5;
-
-    if (dim.z > 1) {//make sure not 2D with z direction flat
-
-        ctPtTmp.y += (ctPtTmp.y % 2 - 1); //make it odd
-        ctPtTmp.z += 3 - ctPtTmp.z % 3 - 1;// make it divisible by 3 with z%3=2 in case it is not
-
-        getOffsetsAndDistances(ctPtTmp, _maxDistance, tempField, hexOffsetArray[indexHex], hexDistanceArray[indexHex],
-                               hexNeighborOrderIndexArray[indexHex]);
-
-    } else {//2D case
-        //ignore this case
-    }
-
-    //we will copy arrays 0 and 1 to (2,4) (3,5) respectively for 2D case
-    {
-        maxOffset = 6;
-        if (dim.z == 1) {
-            maxOffset = 6;
-
-            hexOffsetArray[2] = hexOffsetArray[0];
-            hexOffsetArray[4] = hexOffsetArray[0];
-            hexOffsetArray[3] = hexOffsetArray[1];
-            hexOffsetArray[5] = hexOffsetArray[1];
-
-            hexDistanceArray[2] = hexDistanceArray[0];
-            hexDistanceArray[4] = hexDistanceArray[0];
-            hexDistanceArray[3] = hexDistanceArray[1];
-            hexDistanceArray[5] = hexDistanceArray[1];
-
-            hexNeighborOrderIndexArray[2] = hexNeighborOrderIndexArray[0];
-            hexNeighborOrderIndexArray[4] = hexNeighborOrderIndexArray[0];
-            hexNeighborOrderIndexArray[3] = hexNeighborOrderIndexArray[1];
-            hexNeighborOrderIndexArray[5] = hexNeighborOrderIndexArray[1];
-
-        } else {
-            maxOffset = 12;
-        }
-
-    }
-
-
-#ifdef _DEBUG
-
-	indexHex = 0;
-	for (indexHex = 0; indexHex<maxHexArraySize; ++indexHex) {
-<<<<<<< HEAD
-		Log(LOG_DEBUG) << "INDEX HEX=" << indexHex << " hexOffsetArray[indexHex].size()=" << hexOffsetArray[indexHex].size();
-
-		for (int i = 0; i < hexOffsetArray[indexHex].size(); ++i) {
-			Log(LOG_DEBUG) << " This is offset[" << i << "]=" << hexOffsetArray[indexHex][i] << " distance=" << hexDistanceArray[indexHex][i];
-		}
-	}
-=======
-		CC3D_Log(LOG_DEBUG) << "INDEX HEX=" << indexHex << " hexOffsetArray[indexHex].size()=" << hexOffsetArray[indexHex].size();
-
-        for (int i = 0; i < hexOffsetArray[indexHex].size(); ++i) {
-            CC3D_Log(LOG_DEBUG) << " This is offset[" << i << "]=" << hexOffsetArray[indexHex][i] << " distance=" << hexDistanceArray[indexHex][i];
-        }
-    }
->>>>>>> 6ed90e64
-
-
-
-	Neighbor n;
-	Point3D testPt(10, 10, 0);
-	unsigned int idx = 3;
-	n = getNeighborDirect(testPt, idx);
-<<<<<<< HEAD
-	Log(LOG_DEBUG) << "Neighbor=" << n;
-	testPt = Point3D(10, 11, 0);
-	n = getNeighborDirect(testPt, idx);
-	Log(LOG_DEBUG) << "Neighbor=" << n;
-	testPt = Point3D(11, 11, 0);
-	n = getNeighborDirect(testPt, idx);
-	Log(LOG_DEBUG) << "Neighbor=" << n;
-	Log(LOG_DEBUG) << "\n\n\n ****************************Checking Bondary ";
-
-	testPt = Point3D(0, 0, 0);
-	Log(LOG_DEBUG) << "HexCoord(testPt)=" << HexCoord(testPt);
-	for (int i = 0; i<6; ++i) {
-		n = getNeighborDirect(testPt, i);
-		if (n.distance>0) {
-			Log(LOG_DEBUG) << "Neighbor=" << n;
-		}
-		else {
-			Log(LOG_DEBUG) << "************************Not a neighbor= " << n;
-		}
-	}
-	Log(LOG_DEBUG) << "\n\n\n *****************Checkup Boundary";
-
-	testPt = Point3D(0, dim.y - 1, 0);
-	Log(LOG_DEBUG) << "HexCoord(testPt)=" << HexCoord(testPt);
-	for (int i = 0; i<6; ++i) {
-		n = getNeighborDirect(testPt, i);
-		if (n.distance>0) {
-			Log(LOG_DEBUG) << "Neighbor=" << n;
-		}
-		else {
-			Log(LOG_DEBUG) << "*****************Not a neighbor= " << n;
-=======
-	CC3D_Log(LOG_DEBUG) << "Neighbor=" << n;
-    testPt = Point3D(10, 11, 0);
-    n = getNeighborDirect(testPt, idx);
-    CC3D_Log(LOG_DEBUG) << "Neighbor=" << n;
-    testPt = Point3D(11, 11, 0);
-    n = getNeighborDirect(testPt, idx);
-    CC3D_Log(LOG_DEBUG) << "Neighbor=" << n;
-	CC3D_Log(LOG_DEBUG) << " ****************************Checking Bondary ";
-
-    testPt = Point3D(0, 0, 0);
-    CC3D_Log(LOG_DEBUG) << "HexCoord(testPt)=" << HexCoord(testPt);
-    for (int i = 0; i<6; ++i) {
-        n = getNeighborDirect(testPt, i);
-        if (n.distance>0) {
-            CC3D_Log(LOG_DEBUG) << "Neighbor=" << n;
-        }
-        else {
-            CC3D_Log(LOG_DEBUG) << "************************Not a neighbor= " << n;
->>>>>>> 6ed90e64
-		}
-	}
-	CC3D_Log(LOG_DEBUG) << " *****************Checkup Boundary";
-
-    testPt = Point3D(0, dim.y - 1, 0);
-    CC3D_Log(LOG_DEBUG) << "HexCoord(testPt)=" << HexCoord(testPt);
-    for (int i = 0; i<6; ++i) {
-        n = getNeighborDirect(testPt, i);
-        if (n.distance>0) {
-            CC3D_Log(LOG_DEBUG) << "Neighbor=" << n;
-        }
-        else {
-            CC3D_Log(LOG_DEBUG) << "*****************Not a neighbor= " << n;
-        }
-    }
-
-
-<<<<<<< HEAD
-	for (int i = 1; i <= 11; ++i) {
-		unsigned int maxIdx = getMaxNeighborIndexFromNeighborOrder(i);
-		Log(LOG_DEBUG) << "NEIGHBOR ORDER =" << i << " maxIdx=" << maxIdx;
-=======
-    for (int i = 1; i <= 11; ++i) {
-        unsigned int maxIdx = getMaxNeighborIndexFromNeighborOrder(i);
-        CC3D_Log(LOG_DEBUG) << "NEIGHBOR ORDER =" << i << " maxIdx=" << maxIdx;
->>>>>>> 6ed90e64
-
-    }
-
-#endif
-
-}
-
-
-void BoundaryStrategy::prepareNeighborLists(float _maxDistance) {
-<<<<<<< HEAD
-	maxDistance = _maxDistance;
-	Log(LOG_TRACE) << "generateLatticeMultiplicativeFactors";
-
-	lmf = generateLatticeMultiplicativeFactors(latticeType, dim);
-	Log(LOG_TRACE) << "generateLatticeMultiplicativeFactors 1";
-
-	if (latticeType == HEXAGONAL_LATTICE) {
-		Log(LOG_TRACE) << "generateLatticeMultiplicativeFactors 2";
-		
-		prepareNeighborListsHex(_maxDistance);
-		Log(LOG_TRACE) << "generateLatticeMultiplicativeFactors 3";
-=======
-    maxDistance = _maxDistance;
-
-    lmf = generateLatticeMultiplicativeFactors(latticeType, dim);
-
-    if (latticeType == HEXAGONAL_LATTICE) {
-
-        prepareNeighborListsHex(_maxDistance);
-
-    } else {
-        prepareNeighborListsSquare(_maxDistance);
-    }
-
-    return;
->>>>>>> 6ed90e64
-
-}
-
-unsigned int BoundaryStrategy::getMaxNeighborIndexFromNeighborOrderNoGen(unsigned int _neighborOrder) const {
-    //this function returns whatever maxNeighborIndex exist for a given neighbororder. If neighborOrder is higher that maxNeighborOrder
-    //this function DOES NOT generate extra offsets so the maxNeighborOrder may correspond to a smaller neighbor order than in the requested _neighborOrder
-
-    //Now determine max neighbor index from a list of neighbor offsets
-    unsigned int maxNeighborIndex = 0;
-    unsigned int orderCounter = 1;
-
-
-    if (latticeType == HEXAGONAL_LATTICE) {
-        //unsigned int indexHex=Y_EVEN|Z_EVEN;
-        unsigned int indexHex = 0;
-        double currentDepth = hexDistanceArray[indexHex][0];
-
-
-        for (int i = 0; i < hexDistanceArray[indexHex].size(); ++i) {
-
-            ++maxNeighborIndex;
-            if (hexDistanceArray[indexHex][i] > (currentDepth +
-                                                 0.005)) {//0.005 is to account for possible numerical approximations in double or float numbers
-                currentDepth = hexDistanceArray[indexHex][i];
-                ++orderCounter;
-                if (orderCounter > _neighborOrder) {
-                    maxNeighborIndex = i - 1;
-                    return maxNeighborIndex;
-                }
-            }
-        }
-
-        return --maxNeighborIndex;
-
-    } else {
-
-        double currentDepth = distanceVec[0];
-
-        for (int i = 0; i < distanceVec.size(); ++i) {
-            ++maxNeighborIndex;
-            if (distanceVec[i] > (currentDepth + 0.005)) {
-                //0.005 is to account for possible numerical approximations in double or float numbers
-                currentDepth = distanceVec[i];
-                ++orderCounter;
-
-<<<<<<< HEAD
-			++maxNeighborIndex;
-			if (hexDistanceArray[indexHex][i]>(currentDepth + 0.005)) {//0.005 is to account for possible numerical approximations in double or float numbers
-				currentDepth = hexDistanceArray[indexHex][i];
-				++orderCounter;
-				if (orderCounter>_neighborOrder) {
-					maxNeighborIndex = i - 1;
-					return maxNeighborIndex;
-				}
-			}
-		}
-		Log(LOG_TRACE) << "NO GEN LAST RETURN HEX ="<<maxNeighborIndex;
-		return --maxNeighborIndex;
-
-	}
-	else {
-
-		double currentDepth = distanceVec[0];
-		Log(LOG_TRACE) << " distanceVec.size()="<<distanceVec.size()<<" currentDepth="<<currentDepth;
-
-		for (int i = 0; i < distanceVec.size(); ++i) {
-			++maxNeighborIndex;
-			if (distanceVec[i]>(currentDepth + 0.005)) {//0.005 is to account for possible numerical approximations in double or float numbers
-				currentDepth = distanceVec[i];
-				++orderCounter;
-				Log(LOG_TRACE) << "NO GEN currentDepth="<<currentDepth;
-				if (orderCounter>_neighborOrder) {
-					maxNeighborIndex = i - 1;
-
-					return maxNeighborIndex;
-				}
-			}
-		}
-		Log(LOG_TRACE) << "NO GEN LAST RETURN ="<<maxNeighborIndex;
-=======
-                if (orderCounter > _neighborOrder) {
-                    maxNeighborIndex = i - 1;
-
-                    return maxNeighborIndex;
-                }
-            }
-        }
->>>>>>> 6ed90e64
-
-        return --maxNeighborIndex;
-    }
-}
-
-
-unsigned int BoundaryStrategy::getMaxNeighborOrder() {
-
-    //determining max neighborOrder
-    unsigned int maxNeighborOrder = 1;
-    unsigned int previousMaxIdx = 0;
-    unsigned int currentMaxIdx = 0;
-
-
-    while (true) {
-        currentMaxIdx = getMaxNeighborIndexFromNeighborOrderNoGen(maxNeighborOrder);
-
-        if (previousMaxIdx == currentMaxIdx)
-            break;
-
-        previousMaxIdx = currentMaxIdx;
-        ++maxNeighborOrder;
-    }
-
-    return --maxNeighborOrder;
-
-}
-
-//
-void BoundaryStrategy::prepareNeighborListsBasedOnNeighborOrder(unsigned int _neighborOrder) {
-
-<<<<<<< HEAD
-	//    unsigned int maxNeighborOrder=getMaxNeighborOrder();
-	maxNeighborOrder = getMaxNeighborOrder();
-	Log(LOG_TRACE) << "maxNeighborOrder="<<maxNeighborOrder<<" _neighborOrder="<<_neighborOrder;
-
-	while ((maxNeighborOrder - 4)<_neighborOrder) { //making sure there is enough higher order neighbors in the list
-													Log(LOG_TRACE) << "RECALCULATING NEIGHBOR LIST";
-													//       prepareNeighborLists(2.0*maxDistance);
-		prepareNeighborLists(maxDistance + 2.0); // this results in faster generation of neighbors for reasonable neighbor order
-		maxNeighborOrder = getMaxNeighborOrder();
-		Log(LOG_TRACE) << "current maxNeighborOrder="<<maxNeighborOrder;
-	}
-	//    exit(0); 
-}
-=======
-    maxNeighborOrder = getMaxNeighborOrder();
-
-    while ((maxNeighborOrder - 4) < _neighborOrder) {
-        //making sure there is enough higher order neighbors in the list
-        // this results in faster generation of neighbors for reasonable neighbor order
-        prepareNeighborLists(maxDistance + 2.0);
-        maxNeighborOrder = getMaxNeighborOrder();
-    }
->>>>>>> 6ed90e64
-
-}
-
-<<<<<<< HEAD
-//bool BoundaryStrategy::isValidDirect(const Point3D &pt) const{
-	Log(LOG_TRACE) << "xsize="<<checkField.size();
-Log(LOG_TRACE) << "ysize="<<checkField[0].size();
-Log(LOG_TRACE) << "zsize="<<checkField[0][0].size();
-//
-//   if(!checkField[pt.x][pt.y][pt.z])
-//      return true;
-//   else
-//      return false;
-//
-//}
-//
-=======
->>>>>>> 6ed90e64
-unsigned int BoundaryStrategy::getMaxNeighborIndexFromNeighborOrder(unsigned int _neighborOrder) {
-    //this function first checks if there is  enough offsets generated and if not it generates extra offsets and then returns correct neighbor order
-
-
-    //Now determine max neighbor index from a list of neighbor offsets
-    unsigned int maxNeighborIndex = 0;
-    unsigned int orderCounter = 1;
-
-<<<<<<< HEAD
-	//we check if existing max neighbor order is less that requested neighbor order and if so we generate more neighbor offsets 
-	if (maxNeighborOrder<_neighborOrder) {
-		Log(LOG_TRACE) << "BEFORE prepareNeighborListsBasedOnNeighborOrder "<<maxNeighborOrder;
-		prepareNeighborListsBasedOnNeighborOrder(_neighborOrder);
-		Log(LOG_TRACE) << "AFTER prepareNeighborListsBasedOnNeighborOrder "<<maxNeighborOrder;
-	}
-=======
-    //we check if existing max neighbor order is less that requested neighbor order
-    // and if so we generate more neighbor offsets
-    if (maxNeighborOrder < _neighborOrder) {
-        prepareNeighborListsBasedOnNeighborOrder(_neighborOrder);
->>>>>>> 6ed90e64
-
-    }
-
-    return getMaxNeighborIndexFromNeighborOrderNoGen(_neighborOrder);
-
-}
-
-unsigned int BoundaryStrategy::getMaxNeighborIndexFromDepth(float depth) {
-    //Now determine max neighbor index from a list of neighbor offsets
-
-    unsigned int maxNeighborIndex = 0;
-
-    if (latticeType == HEXAGONAL_LATTICE) {
-        //unsigned int indexHex=Y_EVEN|Z_EVEN;
-        unsigned int indexHex = 0;
-
-        for (int i = 0; i < hexDistanceArray[indexHex].size(); ++i) {
-            maxNeighborIndex = i;
-            if (hexDistanceArray[indexHex][i] > depth) {
-                maxNeighborIndex = i - 1;
-                break;
-            }
-        }
-        return maxNeighborIndex;
-
-    } else {
-
-        for (int i = 0; i < distanceVec.size(); ++i) {
-            maxNeighborIndex = i;
-            if (distanceVec[i] > depth) {
-                maxNeighborIndex = i - 1;
-                break;
-            }
-        }
-        return maxNeighborIndex;
-    }
-}
-
-Coordinates3D<double> BoundaryStrategy::calculatePointCoordinates(const Point3D &_pt) const {
-    if (latticeType == HEXAGONAL_LATTICE) {
-        Coordinates3D<double> hexCoord = HexCoord(_pt);
-        return hexCoord;
-    } else {
-        return Coordinates3D<double>(_pt.x, _pt.y, _pt.z);
-    }
-
-<<<<<<< HEAD
-Neighbor BoundaryStrategy::getNeighborDirect(Point3D & pt, unsigned int idx, bool checkBounds, bool calculatePtTrans)const {
-	Neighbor n;
-	//    n.pt=pt+offsetVec[idx];
-	Log(LOG_TRACE) << "gnd pt="<<pt<<" idx="<<idx<<" offsetVec.size()="<<offsetVec.size();
-	unsigned int indexHex;
-
-	if (latticeType == HEXAGONAL_LATTICE) {
-
-		//indexHex=((pt.z%2)<<1)|(pt.y%2);
-		indexHex = (pt.z % 3) * 2 + (pt.y % 2);
-		Log(LOG_TRACE) << "idx="<<idx<<" hexOffsetArray[indexHex][idx]="<<hexOffsetArray[indexHex][idx];
-		n.pt = pt + hexOffsetArray[indexHex][idx];
-		Log(LOG_TRACE) << "point pt="<<pt<<" offset="<<hexOffsetArray[indexHex][idx]<<" indexHex="<<indexHex;
-	}
-	else {
-		n.pt = pt + offsetVec[idx];
-	}
-=======
-}
-
-
-Neighbor
-BoundaryStrategy::getNeighborDirect(Point3D &pt, unsigned int idx, bool checkBounds, bool calculatePtTrans) const {
-    Neighbor n;
-    unsigned int indexHex;
->>>>>>> 6ed90e64
-
-    if (latticeType == HEXAGONAL_LATTICE) {
-        indexHex = (pt.z % 3) * 2 + (pt.y % 2);
-        n.pt = pt + hexOffsetArray[indexHex][idx];
-
-    } else {
-        n.pt = pt + offsetVec[idx];
-    }
-
-    //Here I will add condition  if (flagField[pt] ) ...
-
-    if (!checkBounds || isValid(n.pt)) {
-
-        // Valid Neighbor
-        n.ptTrans = calculatePointCoordinates(n.pt);
-        if (latticeType == HEXAGONAL_LATTICE) {
-            n.distance = hexDistanceArray[indexHex][idx];
-            if (calculatePtTrans)
-                n.ptTrans = HexCoord(n.pt);
-
-        } else {
-            n.distance = distanceVec[idx] * lmf.lengthMF;
-            if (calculatePtTrans)
-                n.ptTrans = Coordinates3D<double>(pt.x, pt.y, pt.z);
-        }
-
-        return n;
-
-    } else {
-
-        if (regular) {
-            bool x_bool;
-            bool y_bool;
-            bool z_bool;
-            int x = n.pt.x;
-            int y = n.pt.y;
-            int z = n.pt.z;
-
-            // For each coordinate, if it is not valid, apply condition
-            x_bool = (isValid(x, dim.x) ? true : strategy_x->applyCondition(x, dim.x));
-            y_bool = (isValid(y, dim.y) ? true : strategy_y->applyCondition(y, dim.y));
-            z_bool = (isValid(z, dim.z) ? true : strategy_z->applyCondition(z, dim.z));
-
-            // If all the coordinates of the neighbor are valid then return the
-            // neighbor
-            if (x_bool && y_bool && z_bool) {
-                n.pt.x = x;
-                n.pt.y = y;
-                n.pt.z = z;
-                n.ptTrans = calculatePointCoordinates(n.pt);
-                if (latticeType == HEXAGONAL_LATTICE) {
-                    n.distance = hexDistanceArray[indexHex][idx];
-                    //                   n.ptTrans=HexCoord(n.pt);
-                } else {
-                    n.distance = distanceVec[idx] * lmf.lengthMF;
-                    //                   n.ptTrans=Coordinates3D<double>(pt.x,pt.y,pt.z);
-                }
-                return n;
-
-            } else {
-                //requesed neighbor does not belong to the lattice
-                n.distance = 0.0;
-                return n;
-            }
-
-        }
-
-    }
-
-}
-
-Point3D BoundaryStrategy::Hex2Cartesian(const Coordinates3D<double> &_coord) const {
-    //this transformation takes coordinates of a point on ahex lattice and returns integer coordinates of cartesian pixel that is nearest given point on hex lattice 
-    //It is the inverse transformation of the one coded in HexCoord 
-    int z_segments = (int) roundf(_coord.z / (sqrt(6.0) / 3.0));
-
-    if ((z_segments % 3) == 1) {
-        int y_segments = (int) roundf(_coord.y / (sqrt(3.0) / 2.0) - 2.0 / 6.0);
-
-        if (y_segments % 2) {
-
-            return Point3D((int) roundf(_coord.x - 0.5), y_segments, z_segments);
-        } else {
-
-            return Point3D((int) roundf(_coord.x), y_segments, z_segments);
-        }
-
-    } else if ((z_segments % 3) == 2) {
-
-        int y_segments = (int) roundf(_coord.y / (sqrt(3.0) / 2.0) + 2.0 / 6.0);
-
-
-        if (y_segments % 2) {
-
-            return Point3D((int) roundf(_coord.x - 0.5), y_segments, z_segments);
-        } else {
-
-            return Point3D((int) roundf(_coord.x), y_segments, z_segments);
-        }
-
-    } else {
-
-        int y_segments = (int) roundf(_coord.y / (sqrt(3.0) / 2.0));
-        if (y_segments % 2) {
-
-            return Point3D((int) roundf(_coord.x), y_segments, z_segments);
-        } else {
-
-            return Point3D((int) roundf(_coord.x - 0.5), y_segments, z_segments);
-        }
-
-
-    }
-<<<<<<< HEAD
-}
-
-
-
-
-/// <summary>
-/// ///////////////////////////////////////////////////////////
-/// </summary>
-
-
-//// Default constructor
-//BoundaryStrategy::BoundaryStrategy(){
-//   
-//   strategy_x = BoundaryFactory::createBoundary(BoundaryFactory::no_flux);
-//   strategy_y = BoundaryFactory::createBoundary(BoundaryFactory::no_flux);
-//   strategy_z = BoundaryFactory::createBoundary(BoundaryFactory::no_flux);
-//   algorithm = AlgorithmFactory::createAlgorithm(AlgorithmFactory::Default,0,0,"None");
-//
-//   regular = true; 
-//   neighborListsInitializedFlag=false;
-//   latticeType=SQUARE_LATTICE;
-//   maxNeighborOrder=0;
-//   //unsigned int maxHexArraySize=(Y_ODD|Z_ODD|X_ODD|Y_EVEN|Z_EVEN|X_EVEN)+1;
-//
-//   unsigned int maxHexArraySize=6;
-//
-//#ifdef _DEBUG
-// Log(LOG_TRACE) << "maxHexArraySize="<<maxHexArraySize;
-//	Log(LOG_TRACE) << "\t\t\t\t\t\t\t CALLING DEFAULT CONSTRUCTOR FOR BOUNDARY STRATEGY";
-//#endif   
-//
-//}
-//
-//
-//// Constructor
-//BoundaryStrategy::BoundaryStrategy(string boundary_x, string boundary_y,
-//                   string boundary_z, string alg, int index, int size, string inputfile,LatticeType latticeType)
-//
-//{
-//
-//   strategy_x = BoundaryFactory::createBoundary(boundary_x);
-//   strategy_y = BoundaryFactory::createBoundary(boundary_y);
-//   strategy_z = BoundaryFactory::createBoundary(boundary_z);
-//   algorithm = AlgorithmFactory::createAlgorithm(alg, index, size, inputfile);
-//   regular = true;
-//   neighborListsInitializedFlag=false;
-//   this->latticeType=latticeType;
-//   maxNeighborOrder=0;
-//   //unsigned int maxHexArraySize=(Y_ODD|Z_ODD|X_ODD|Y_EVEN|Z_EVEN|X_EVEN)+1;
-//   unsigned int maxHexArraySize=6;
-//#ifdef _DEBUG
-//	Log(LOG_TRACE) << "\t\t\t\t\t\t\t CALLING SPECILIZED CONSTRUCTOR FOR BOUNDARY STRATEGY";
-// 	 Log(LOG_TRACE) << "maxHexArraySize="<<maxHexArraySize;
-//
-//#endif
-//
-//}
-//
-//// Destructor
-//BoundaryStrategy::~BoundaryStrategy() {
-//
-//    delete strategy_x;
-//    delete strategy_y;
-//    delete strategy_z;
-//
-//	singleton = 0;
-//
-//}
-//
-//
-//LatticeMultiplicativeFactors BoundaryStrategy::generateLatticeMultiplicativeFactors(LatticeType _latticeType,Dim3D dim){
-//   LatticeMultiplicativeFactors lFactors;
-//   if(_latticeType==HEXAGONAL_LATTICE){
-//      if(dim.x==1 ||dim.y==1 || dim.z==1){//2D case for hex lattice // might need to tune it further to account for 1D case 
-//         //area of hexagon with edge l = 6*sqrt(3)/4 * l^2
-//			
-//         lFactors.volumeMF=1.0;
-//         lFactors.surfaceMF=sqrt(2.0/(3.0*sqrt(3.0)));
-//         lFactors.lengthMF=lFactors.surfaceMF*sqrt(3.0);
-//			return lFactors;
-//      }else{//3D case for hex lattice
-//      //Volume of rhombic dodecahedron = 16/9 *sqrt(3)*b^3
-//      //Surface of rhombic dodecahedron = 9*sqrt(2)*b^2
-//      //b - rhomb edge length
-//         lFactors.volumeMF=1.0;
-//         lFactors.surfaceMF=8.0/12.0*sqrt(2.0)*pow(9.0/(16.0*sqrt(3.0)),1.0/3.0)*pow(9.0/(16.0*sqrt(3.0)),1.0/3.0);
-//         lFactors.lengthMF=2.0*sqrt(2.0/3.0)*pow(9.0/(16.0*sqrt(3.0)),1.0/3.0);
-//         return lFactors;
-//      }
-//   }else{
-//      lFactors.volumeMF=1.0;
-//      lFactors.surfaceMF=1.0;
-//      lFactors.lengthMF=1.0;
-//      return lFactors;
-//   }
-//}
-//
-///*
-// * Check to see if the given point lies inside the field dimensions
-// *
-// * @param pt Point3D
-// *
-// * @return bool 
-// */
-//
-//bool BoundaryStrategy::isValid(const Point3D &pt) const {
-//    
-//    // check to see if the point lies in the dimensions before applying the
-//    // shape algorithm
-//
-////  return (0 <= pt.x && pt.x < dim.x &&
-////                    0 <= pt.y && pt.y < dim.y &&
-////                    0 <= pt.z && pt.z < dim.z );
-//
-// if (0 <= pt.x && pt.x < dim.x &&
-//                   0 <= pt.y && pt.y < dim.y &&
-//                   0 <= pt.z && pt.z < dim.z ) {
-//     return algorithm->inGrid(pt);
-// }
-//
-//     return false;
-//}
-//
-///*
-// * Check to see if the given point lies inside the field dimensions
-// *
-// * @param pt Point3D
-// * @param customDim Dim3D*
-// * @return bool 
-// */
-//
-//bool BoundaryStrategy::isValidCustomDim(const Point3D &pt, const Dim3D & customDim) const
-//{
-//    // check to see if the point lies in the dimensions before applying the
-//    // shape algorithm
-//
-//
-//
-// if (0 <= pt.x && pt.x < customDim.x &&
-//                   0 <= pt.y && pt.y < customDim.y &&
-//                   0 <= pt.z && pt.z < customDim.z ) {
-//     return algorithm->inGrid(pt);
-// }
-//
-//     return false;
-//
-//}
-//
-//
-///*
-// * Check to see if the given coordinate  lies inside the 
-// * max value for that axis
-// *
-// * @param coordinate for a given axis
-// * @param max_value for a that axis 
-// *
-// * @return bool
-// */ 
-//bool BoundaryStrategy::isValid(const int coordinate, const int max_value)const{
-//
-//    return (0 <= coordinate && coordinate < max_value); 
-//}
-//
-///*
-// * Set dimensions
-// *
-// * @param dim Dim3D
-// */
-//void BoundaryStrategy::setDim(const Dim3D theDim) {
-	// Log(LOG_TRACE) << "calling setDim again";
-//    Dim3D oldDim(dim);
-//
-//    dim = theDim;
-//    algorithm->setDim(theDim);
-//    if(! neighborListsInitializedFlag){
-//      prepareNeighborLists();
-//      neighborListsInitializedFlag=true;
-//    }
-//    
-//	if(latticeType==HEXAGONAL_LATTICE){
-//		latticeSizeVector.x=dim.x;
-//		latticeSizeVector.y=dim.y*sqrt(3.0)/2.0;
-//		latticeSizeVector.z=dim.z*sqrt(6.0)/3.0;
-//
-//		latticeSpanVector.x=dim.x-1;
-//		latticeSpanVector.y=(dim.y-1)*sqrt(3.0)/2.0;
-//		latticeSpanVector.z=(dim.z-1)*sqrt(6.0)/3.0;
-//
-//	}else{
-//		latticeSizeVector.x=dim.x;
-//		latticeSizeVector.y=dim.y;
-//		latticeSizeVector.z=dim.z;
-//
-//		latticeSpanVector.x=dim.x-1;
-//		latticeSpanVector.y=dim.y-1;
-//		latticeSpanVector.z=dim.z-1;
-//	}
-//
-////    if(!(oldDim==theDim) && generateCheckField){
-	// 		 Log(LOG_TRACE) << "initializeQuickCheckField fcn call";
-////      initializeQuickCheckField(theDim);
-////    }
-//
-//
-//}
-//
-///*
-// * Set current step
-// *
-// *  @param int currentStep
-// */ 
-// void BoundaryStrategy::setCurrentStep(const int theCurrentStep) {
-//
-//   currentStep = theCurrentStep;
-//   algorithm->setCurrentStep(theCurrentStep);
-//     
-// }
-//
-///*
-// * Set Irregular
-// *
-// */
-// void BoundaryStrategy::setIrregular() {
-//  
-//     regular = false;
-//     
-// }
-//
-///*
-// * Retrieves a neighbor for a given point after applying
-// * boundary conditions as configured
-// *
-// * @param pt Point3D
-// * @param token int
-// * @param distance int
-// * @param checkBounds bool
-// *
-// * @return Point3D Valid Neighbor
-// */
-//Point3D BoundaryStrategy::getNeighbor(const Point3D& pt, unsigned int& token, double& distance, bool checkBounds)const
-//{    
-//	Neighbor n;
-//	Point3D p;
-//	int x;
-//	int y;
-//	int z;
-//	bool x_bool;
-//	bool y_bool;
-//	bool z_bool;
-//
-//	NeighborFinder::destroy();
-//
-//	while(true) 
-//	{
-//		// Get a neighbor from the NeighborFinder 
-//		n = NeighborFinder::getInstance()->getNeighbor(token);
-//		x = (pt + n.pt).x;
-//		y = (pt + n.pt).y;
-//		z = (pt + n.pt).z;
-//
-//		token++;
-//
-//		if(!checkBounds || isValid(pt + n.pt)) 
-//		{
-//			// Valid Neighbor
-//			break;
-//		} 
-//		else 
-//		{
-//			if (regular) 
-//			{
-//				// For each coordinate, if it is not valid, apply condition
-//				x_bool = (isValid(x,dim.x) ? true : strategy_x->applyCondition(x, dim.x));
-//				y_bool = (isValid(y,dim.y) ? true : strategy_y->applyCondition(y, dim.y));
-//				z_bool = (isValid(z,dim.z) ? true : strategy_z->applyCondition(z, dim.z));
-//
-//				// If all the coordinates of the neighbor are valid then return the
-//				// neighbor
-//				if(x_bool && y_bool && z_bool) 
-//				{
-//					break; 
-//				}
-//			} 
-//		}
-//	}
-//
-//	distance = n.distance;
-//	p.x = x;
-//	p.y = y;
-//	p.z = z;
-//
-//	return p;
-//
-//}
-//
-///*
-// * Retrieves a neighbor for a given point after applying
-// * boundary conditions as configured
-// *
-// * @param pt Point3D
-// * @param token int
-// * @param distance int
-// * @param customDim Dim3D
-// * @param checkBounds bool
-// *
-// * @return Point3D Valid Neighbor
-// */
-//// this function returns neighbor but takes extra dim as an argument  menaning we can use it for lattices of size different than simulation dim. used in prepareOffsets functions
-//Point3D BoundaryStrategy::getNeighborCustomDim(const Point3D& pt, unsigned int& token,double& distance, const Dim3D & customDim, bool checkBounds )const
-//{
-//    
-//	Neighbor n;
-//	Point3D p;
-//	int x;
-//	int y;
-//	int z;
-//	bool x_bool;
-//	bool y_bool;
-//	bool z_bool;
-//
-//	NeighborFinder::destroy();
-//
-//	while(true) 
-//	{
-//		// Get a neighbor from the NeighborFinder 
-//		n = NeighborFinder::getInstance()->getNeighbor(token);
-//		x = (pt + n.pt).x;
-//		y = (pt + n.pt).y;
-//		z = (pt + n.pt).z;
-//
-//		token++;
-//
-//		if(!checkBounds || isValidCustomDim(pt + n.pt,customDim))         
-//		{
-//			// Valid Neighbor
-//			break;
-//		} 
-//		else 
-//		{
-//			if (regular) 
-//			{
-//				// For each coordinate, if it is not valid, apply condition
-//				x_bool = (isValid(x,customDim.x) ? true : strategy_x->applyCondition(x, customDim.x));
-//				y_bool = (isValid(y,customDim.y) ? true : strategy_y->applyCondition(y, customDim.y));
-//				z_bool = (isValid(z,customDim.z) ? true : strategy_z->applyCondition(z, customDim.z));
-//
-//				// If all the coordinates of the neighbor are valid then return the
-//				// neighbor
-//				if(x_bool && y_bool && z_bool) 
-//				{
-//					break; 
-//				}
-//			} 
-//		}
-//	}
-//
-//	distance = n.distance;
-//	p.x = x;
-//	p.y = y;
-//	p.z = z;
-//
-//	return p;
-//
-//}
-//
-//
-//int BoundaryStrategy::getNumPixels(int x, int y, int z) const  {
-//
-//    return algorithm->getNumPixels(x, y, z);
-//
-//}
-//
-////returns true if _offset is stacked in _offsetVec
-////false otherwise
-//bool BoundaryStrategy::checkIfOffsetAlreadyStacked(Point3D & _ptToCheck , std::vector<Point3D> & _offsetVec)const{
-//
-//   for(int i = 0 ; i < _offsetVec.size() ; ++i ){
-//      if( _offsetVec[i].x==_ptToCheck.x && _offsetVec[i].y==_ptToCheck.y && _offsetVec[i].z==_ptToCheck.z)
-//         return true;
-//   }
-//   return false;
-//}
-//
-//double BoundaryStrategy::calculateDistance(Coordinates3D<double> & _pt1 , Coordinates3D<double> & _pt2)const{
-//   return sqrt((double)(_pt1.x-_pt2.x)*(_pt1.x-_pt2.x)+(_pt1.y-_pt2.y)*(_pt1.y-_pt2.y)+(_pt1.z-_pt2.z)*(_pt1.z-_pt2.z));
-//}
-//
-//bool BoundaryStrategy::checkEuclidianDistance(Coordinates3D<double> & _pt1,Coordinates3D<double> & _pt2, float _distance)const{
-//   //checks if distance between two points is smaller than _distance
-//   //used to eliminate in offsetVec offsets that come from periodic conditions (opposite side of the lattice)
-//   return calculateDistance(_pt1,_pt2)<_distance+0.1;
-//
-//}
-//
-//
-//
-//
-//bool BoundaryStrategy::precisionCompare(float _x,float _y,float _prec){
-//   return fabs(_x-_y)<_prec;
-//}
-//
-//
-//Coordinates3D<double> BoundaryStrategy::HexCoord(const Point3D & _pt)const{
-//   //the transformations formulas for hex latice are written in such a way that distance between pixels is set to 1
-//   //if(_pt.z%2){//odd z
-//   //   if(_pt.y%2)//odd
-//   //      return Coordinates3D<double>(_pt.x , sqrt(3.0)/2.0*(_pt.y+2.0/3.0), _pt.z*sqrt(6.0)/3.0 );
-//   //   else//#even
-//   //      return Coordinates3D<double>( _pt.x+0.5 ,  sqrt(3.0)/2.0*(_pt.y+2.0/3.0) , _pt.z*sqrt(6.0)/3.0);
-//   //}
-//   //else{
-//   //   if(_pt.y%2)//#odd
-//   //      return Coordinates3D<double>(_pt.x , sqrt(3.0)/2.0*_pt.y, _pt.z*sqrt(6.0)/3.0);
-//   //   else//even
-//   //      return Coordinates3D<double>( _pt.x+0.5 ,  sqrt(3.0)/2.0*_pt.y , _pt.z*sqrt(6.0)/3.0);
-//   //}
-//   
-//   if((_pt.z%3)==1){//odd z e.g. z=1
-//	  //(-0.5,+sqrt(3)/6) 		
-//      if(_pt.y%2)
-//         return Coordinates3D<double>(_pt.x+0.5 , sqrt(3.0)/2.0*(_pt.y+2.0/6.0), _pt.z*sqrt(6.0)/3.0);
-//      else//even
-//         return Coordinates3D<double>( _pt.x ,  sqrt(3.0)/2.0*(_pt.y+2.0/6.0) , _pt.z*sqrt(6.0)/3.0);
-//
-//      //if(_pt.y%2)//odd e.g. y=1
-//      //   return Coordinates3D<double>(_pt.x+0.5 , sqrt(3.0)/2.0*(_pt.y+2.0/3.0), _pt.z*sqrt(6.0)/3.0 );
-//      //else//#even e.g. y=0
-//      //   return Coordinates3D<double>( _pt.x ,  sqrt(3.0)/2.0*(_pt.y-2.0/6.0) , _pt.z*sqrt(6.0)/3.0);
-//
-//   }else if((_pt.z%3)==2){ //e.g. z=2
-//
-//	  //(-0.5,-	sqrt(3)/6)
-//      //if(_pt.y%2)
-//      //   return Coordinates3D<double>(_pt.x-0.5 , sqrt(3.0)/2.0*(_pt.y-2.0/6.0), _pt.z*sqrt(6.0)/3.0);
-//      //else//even
-//      //   return Coordinates3D<double>( _pt.x ,  sqrt(3.0)/2.0*(_pt.y-2.0/6.0) , _pt.z*sqrt(6.0)/3.0);
-//      if(_pt.y%2)
-//         return Coordinates3D<double>(_pt.x+0.5 , sqrt(3.0)/2.0*(_pt.y-2.0/6.0), _pt.z*sqrt(6.0)/3.0);
-//      else//even
-//         return Coordinates3D<double>( _pt.x ,  sqrt(3.0)/2.0*(_pt.y-2.0/6.0) , _pt.z*sqrt(6.0)/3.0);
-//
-//
-//
-//
-//   }
-//   else{//z divible by 3 - includes z=0
-//      if(_pt.y%2)
-//         return Coordinates3D<double>(_pt.x , sqrt(3.0)/2.0*_pt.y, _pt.z*sqrt(6.0)/3.0);
-//      else//even
-//         return Coordinates3D<double>( _pt.x+0.5 ,  sqrt(3.0)/2.0*_pt.y , _pt.z*sqrt(6.0)/3.0);
-//   }
-//
-//}
-//
-//Point3D BoundaryStrategy::Hex2Cartesian(const Coordinates3D<double> & _coord)const{
-//    //this transformation takes coordinates of a point on ahex lattice and returns integer coordinates of cartesian pixel that is nearest given point on hex lattice 
-//    //It is the inverse transformation of the one coded in HexCoord 
-//   int z_segments = (int) roundf( _coord.z/(sqrt(6.0)/3.0) ) ;
-//
-//    if ((z_segments%3) == 1) {    
-//        int y_segments =  (int)roundf ( _coord.y/ (sqrt(3.0)/2.0) -2.0/6.0 ) ;
-//        
-//        if (y_segments%2){
-//          
-//            return Point3D((int)roundf(_coord.x-0.5),y_segments , z_segments);            
-//        }else{
-//          
-//            return Point3D((int)roundf(_coord.x),y_segments , z_segments);            
-//        }
-//         
-//    }else if  ((z_segments%3) == 2){
-//    
-//        int y_segments =  (int)roundf ( _coord.y/ (sqrt(3.0)/2.0) +2.0/6.0 ) ;
-//        
-//    
-//        if (y_segments%2){
-//          
-//            return Point3D( (int)roundf (_coord.x-0.5) ,y_segments , z_segments);            
-//        }else{
-//          
-//            return Point3D((int)roundf(_coord.x),y_segments , z_segments);            
-//        }
-//
-//    }else{    
-//        
-//        int y_segments =  (int)roundf ( _coord.y/ (sqrt(3.0)/2.0) ) ;
-//        if (y_segments%2){
-//          
-//            return Point3D((int)roundf(_coord.x),y_segments , z_segments);            
-//        }else{
-//          
-//            return Point3D((int)roundf(_coord.x-0.5),y_segments , z_segments);            
-//        }
-//        
-//
-//    }   
-//}
-//
-//
-//
-//Coordinates3D<double> BoundaryStrategy::calculatePointCoordinates(const Point3D & _pt)const{
-//   if(latticeType==HEXAGONAL_LATTICE){
-//      Coordinates3D<double> hexCoord=HexCoord(_pt);
-//      //hexCoord.x*=lmf.lengthMF;
-//      //hexCoord.y*=lmf.lengthMF;
-//      //hexCoord.z*=lmf.lengthMF;
-//      return hexCoord;
-//   }else{
-//      return Coordinates3D<double>(_pt.x,_pt.y,_pt.z);
-//   }
-//   
-//}
-//
-//void BoundaryStrategy::prepareNeighborListsHex(float _maxDistance){
-//#ifdef _DEBUG
-// Log(LOG_TRACE) << "INSIDE prepareNeighborListsHex";
-//#endif
-//   //unsigned int maxHexArraySize=(Y_ODD|Z_ODD|X_ODD|Y_EVEN|Z_EVEN|X_EVEN)+1;
-//
-//   unsigned int maxHexArraySize=6;
-//
-//   hexOffsetArray.assign(maxHexArraySize,vector<Point3D>());
-//   hexDistanceArray.assign(maxHexArraySize,vector<float>());
-//   hexNeighborOrderIndexArray.assign(maxHexArraySize,vector<unsigned int>());
-//
-//   char a='0';
-//   
-//   vector<Point3D> offsetVecTmp;
-//   vector<float> distanceVecTmp;
-//   Dim3D tmpFieldDim;
-//   
-//   tmpFieldDim=dim;
-//   if (dim.z !=1 && tmpFieldDim.z<15){ // to generate coorect offsets we need to have tmpField which is large enouigh for our algorithm in non-flad z dimension
-//        tmpFieldDim.z=15;
-//   } 
-//   
-//   if (dim.y !=1 && tmpFieldDim.y<10){  // to generate coorect offsets we need to have tmpField which is large enouigh for our algorithm in non-flad y dimension
-//        tmpFieldDim.z=10;
-//   }
-//   
-//   if (dim.x !=1 && tmpFieldDim.x<10){  // to generate coorect offsets we need to have tmpField which is large enouigh for our algorithm in non-flad z dimension
-//        tmpFieldDim.x=10;
-//   }
-//   
-//   
-//   // Field3DImpl<char> tempField(dim,a);
-//   // Point3D ctPt(dim.x/2,dim.y/2,dim.z/2);
-//   
-//   Field3DImpl<char> tempField(tmpFieldDim,a);
-//   Point3D ctPt(tmpFieldDim.x/2 , tmpFieldDim.y/2 , tmpFieldDim.z/2);   
-// 		Log(LOG_TRACE) << "_maxDistance="<<_maxDistance;
-//      
-//#ifdef _DEBUG
-// 	 Log(LOG_TRACE) << "center point="<<ctPt;
-//#endif
-//   Point3D ctPtTmp;
-//   unsigned int indexHex;
-//   //For hex lattice we have four different offset lists
-//   //y-even z_even
-//   
-//   ctPtTmp=ctPt;
-//   
-//   //there are 3 layers of z planes which are interlaced therefore we need to consider pt.z%3  
-//   //indexHexFormula=(pt.z%3)*2+(pt.y%2);
-//
-//   //indexHex=Y_EVEN|Z_EVEN;
-//   indexHex=0; // e.g. z=21,y=20	
-//	
-//   if(dim.z > 1){//make sure not 2D with z direction flat
-//	  ctPtTmp.y+=ctPtTmp.y % 2; //make it even	
-//	  ctPtTmp.z+=3-ctPtTmp.z % 3;// make it divisible by 3 in case it is not
-//#ifdef _DEBUG
-// 		Log(LOG_TRACE) << "ctPtTmp.y % 2 ="<<ctPtTmp.y % 2 << " ctPtTmp.y % 2="<<ctPtTmp.y % 2;
-// 			Log(LOG_TRACE) << "  WILL USE CENTER POINT="<<ctPtTmp<<"Y_EVEN|Z_EVEN "<<(Y_EVEN|Z_EVEN);
-//#endif
-//      getOffsetsAndDistances(ctPtTmp,_maxDistance,tempField,hexOffsetArray[indexHex],hexDistanceArray[indexHex],hexNeighborOrderIndexArray[indexHex]);
-//
-//   }else{//2D case
-//#ifdef _DEBUG
-// 		Log(LOG_TRACE) << "ctPtTmp.y % 2 ="<<ctPtTmp.y % 2;
-//#endif
-//	  ctPtTmp.y+=ctPtTmp.y % 2; //make it even	
-//	  ctPtTmp.z+=0;// make it divisible by 3 in case it is not
-//
-//
-//
-//#ifdef _DEBUG
-// 		Log(LOG_TRACE) << "even even ctPtTmp="<<ctPtTmp;
-//#endif
-//      getOffsetsAndDistances(ctPtTmp,_maxDistance,tempField,hexOffsetArray[indexHex],hexDistanceArray[indexHex],hexNeighborOrderIndexArray[indexHex]);
-//      
-//   }
-//
-//   //y-odd z_even
-//   ctPtTmp=ctPt;
-//   indexHex=1; //e.g. z=21 y=21
-//   //indexHex=Y_ODD|Z_EVEN;
-//	
-//   if(dim.z > 1){//make sure not 2D with z direction flat
-//
-//	  ctPtTmp.y+=(ctPtTmp.y % 2-1); //make it odd	
-//	  ctPtTmp.z+=3-ctPtTmp.z % 3;// make it divisible by 3 in case it is not
-//
-//
-//	  //if( !(ctPtTmp.y % 2) ){//is even
-//   //      ctPtTmp.y+=1;//make it odd
-//   //   }
-//   //   if( ctPtTmp.z % 3 ) // is odd
-//   //      ctPtTmp.z+=ctPtTmp.z % 3; //make it divisible by 3
-//#ifdef _DEBUG
-// 		Log(LOG_TRACE) << "ctPtTmp.y % 2 ="<<ctPtTmp.y % 2 << " !ctPtTmp.y % 2="<<!(ctPtTmp.y % 2);
-//			Log(LOG_TRACE) << "  WILL USE CENTER POINT="<<ctPtTmp<<"Y_ODD|Z_EVEN "<<(Y_ODD|Z_EVEN);
-//#endif
-//      getOffsetsAndDistances(ctPtTmp,_maxDistance,tempField,hexOffsetArray[indexHex],hexDistanceArray[indexHex],hexNeighborOrderIndexArray[indexHex]);
-//
-//   }else{//2D case
-//#ifdef _DEBUG
-// 		Log(LOG_TRACE) << "ctPtTmp.y % 2 ="<<ctPtTmp.y % 2 << " !ctPtTmp.y % 2="<<!(ctPtTmp.y % 2);
-//#endif
-//
-//	  ctPtTmp.y+=(ctPtTmp.y % 2-1); //make it odd
-//	  ctPtTmp.z+=0;   // make it divisible by 3 in case it is not
-//
-//#ifdef _DEBUG
-// 		Log(LOG_TRACE) << "odd even ctPtTmp="<<ctPtTmp;
-//#endif
-//      getOffsetsAndDistances(ctPtTmp,_maxDistance,tempField,hexOffsetArray[indexHex],hexDistanceArray[indexHex],hexNeighborOrderIndexArray[indexHex]);
-//      
-//   }
-//
-//      
-//   ctPtTmp=ctPt;
-//
-//   
-//   indexHex=2;// e.g. z=22 y=20
-//   
-//   if(dim.z > 1){//make sure not 2D with z direction flat
-//
-//	  ctPtTmp.y+=ctPtTmp.y % 2; //make it even	
-//
-//	  ctPtTmp.z+=3-ctPtTmp.z % 3-2;// make it divisible by 3 with z%3=1 in case it is not
-//
-//      getOffsetsAndDistances(ctPtTmp,_maxDistance,tempField,hexOffsetArray[indexHex],hexDistanceArray[indexHex],hexNeighborOrderIndexArray[indexHex]);
-//
-//   }else{//2D case
-//      //ignore this case      
-//   }
-//
-//      //y-even z_odd
-//   ctPtTmp=ctPt;
-//
-//   indexHex=3;
-//
-//   
-//   
-//   if(dim.z > 1){//make sure not 2D with z direction flat
-//
-//	  ctPtTmp.y+=(ctPtTmp.y % 2-1); //make it odd
-//	  ctPtTmp.z+=3-ctPtTmp.z % 3-2;// make it divisible by 3 with z%3=1 in case it is not
-//
-//
-//      getOffsetsAndDistances(ctPtTmp,_maxDistance,tempField,hexOffsetArray[indexHex],hexDistanceArray[indexHex],hexNeighborOrderIndexArray[indexHex]);
-//
-//   }else{//2D case
-//      //ignore this case      
-//   }
-//
-//
-//   ctPtTmp=ctPt;
-//
-//   indexHex=4;
-//
-//   
-//   
-//   if(dim.z > 1){//make sure not 2D with z direction flat
-//
-//	  ctPtTmp.y+=ctPtTmp.y % 2; //make it even
-//	  ctPtTmp.z+=3-ctPtTmp.z % 3-1;// make it divisible by 3 with z%3=2 in case it is not
-//
-//
-//      getOffsetsAndDistances(ctPtTmp,_maxDistance,tempField,hexOffsetArray[indexHex],hexDistanceArray[indexHex],hexNeighborOrderIndexArray[indexHex]);
-//
-//   }else{//2D case
-//      //ignore this case      
-//   }
-//
-//   ctPtTmp=ctPt;
-//
-//   indexHex=5;
-//      
-//   if(dim.z > 1){//make sure not 2D with z direction flat
-//
-//	  ctPtTmp.y+=(ctPtTmp.y % 2-1); //make it odd
-//	  ctPtTmp.z+=3-ctPtTmp.z % 3-1;// make it divisible by 3 with z%3=2 in case it is not
-//
-//      getOffsetsAndDistances(ctPtTmp,_maxDistance,tempField,hexOffsetArray[indexHex],hexDistanceArray[indexHex],hexNeighborOrderIndexArray[indexHex]);
-//
-//   }else{//2D case
-//      //ignore this case      
-//   }
-//
-//   //we will copy arrays 0 and 1 to (2,4) (3,5) respectively for 2D case
-//   {
-//		maxOffset=6;
-//	   if(dim.z == 1){
-//			maxOffset=6;
-//
-//			hexOffsetArray[2]=hexOffsetArray[0];
-//			hexOffsetArray[4]=hexOffsetArray[0];
-//			hexOffsetArray[3]=hexOffsetArray[1];
-//			hexOffsetArray[5]=hexOffsetArray[1];
-//
-//			hexDistanceArray[2]=hexDistanceArray[0];
-//			hexDistanceArray[4]=hexDistanceArray[0];
-//			hexDistanceArray[3]=hexDistanceArray[1];
-//			hexDistanceArray[5]=hexDistanceArray[1];
-//
-//			hexNeighborOrderIndexArray[2]=hexNeighborOrderIndexArray[0];
-//			hexNeighborOrderIndexArray[4]=hexNeighborOrderIndexArray[0];
-//			hexNeighborOrderIndexArray[3]=hexNeighborOrderIndexArray[1];
-//			hexNeighborOrderIndexArray[5]=hexNeighborOrderIndexArray[1];
-//
-//	   }else{
-//			maxOffset=12;
-//	   }
-//	Log(LOG_TRACE) << " *******************************INDEX 0";
-//	//for(int i = 0 ; i < maxOffset ; ++i){
-	// Log(LOG_TRACE) << "hexOffsetArray[0]["<<i<<"]="<<hexOffsetArray[0][i];
-//	//}
-// 	Log(LOG_TRACE) << " *******************************INDEX 1";
-//	//for(int i = 0 ; i < maxOffset ; ++i){
-	// Log(LOG_TRACE) << "hexOffsetArray[1]["<<i<<"]="<<hexOffsetArray[1][i];
-//	//}
-//	Log(LOG_TRACE) << " *******************************INDEX 2";
-//	//for(int i = 0 ; i < maxOffset ; ++i){
-	// Log(LOG_TRACE) << "hexOffsetArray[2]["<<i<<"]="<<hexOffsetArray[2][i];
-//	//}
-//	Log(LOG_TRACE) << " *******************************INDEX 3";
-//	//for(int i = 0 ; i < maxOffset ; ++i){
-	// Log(LOG_TRACE) << "hexOffsetArray[3]["<<i<<"]="<<hexOffsetArray[3][i];
-//	//}
-//	Log(LOG_TRACE) <<" *******************************INDEX 4";
-//	//for(int i = 0 ; i < maxOffset ; ++i){
-	// Log(LOG_TRACE) <<"hexOffsetArray[4]["<<i<<"]="<<hexOffsetArray[4][i];
-//	//}
-//	Log(LOG_TRACE) << " *******************************INDEX 5";
-//	//for(int i = 0 ; i < maxOffset ; ++i){
-	// Log(LOG_TRACE) << "hexOffsetArray[5]["<<i<<"]="<<hexOffsetArray[5][i];
-//	//}
-//
-//
-//   }
-//
-//
-//#ifdef _DEBUG
-//
-//    indexHex=0;    
-//   for (indexHex=0 ; indexHex<maxHexArraySize; ++indexHex){
-//		Log(LOG_TRACE) << "INDEX HEX="<<indexHex<<" hexOffsetArray[indexHex].size()="<<hexOffsetArray[indexHex].size();
-//      
-//      for( int i = 0 ; i < hexOffsetArray[indexHex].size() ; ++i){
-	// 	Log(LOG_TRACE) << " This is offset["<<i<<"]="<<hexOffsetArray[indexHex][i]<<" distance="<<hexDistanceArray[indexHex][i];
-//      }
-//   }
-//
-//
-//
-//   Neighbor n;
-//   Point3D testPt(10,10,0);
-//   unsigned int idx=3;
-//   n=getNeighborDirect(testPt,idx );
-//	Log(LOG_TRACE) << "Neighbor="<<n;
-//   testPt = Point3D(10,11,0);
-//   n=getNeighborDirect(testPt,idx );
-	// Log(LOG_TRACE) << "Neighbor="<<n;
-//   testPt = Point3D(11,11,0);
-//   n=getNeighborDirect(testPt,idx );
-// 	Log(LOG_TRACE) << "Neighbor="<<n;
-//	Log(LOG_TRACE) << "\n\n\n ****************************Checking Bondary ";
-//   
-//   testPt = Point3D(0,0,0);
-// 	 Log(LOG_TRACE) << "HexCoord(testPt)="<<HexCoord(testPt);
-//   for (int i =0 ;i<6 ; ++i){
-//      n=getNeighborDirect(testPt,i );
-//      if(n.distance>0){
-	// 		Log(LOG_TRACE) << "Neighbor="<<n;
-//      }else{
-	// 		Log(LOG_TRACE) << "************************Not a neighbor= "<<n;
-//      }
-//   }
-//   Log(LOG_TRACE) << "\n\n\n *****************Checkup Boundary";
-//
-//   testPt = Point3D(0,dim.y-1,0);
-// 	 Log(LOG_TRACE) << "HexCoord(testPt)="<<HexCoord(testPt);
-//   for (int i =0 ;i<6 ; ++i){
-//      n=getNeighborDirect(testPt,i );
-//      if(n.distance>0){
-	// 		Log(LOG_TRACE) << "Neighbor="<<n;
-//      }else{
-	// 		Log(LOG_TRACE) << "*****************Not a neighbor= "<<n;
-//      }
-//   }
-//
-//
-//   for (int i =1 ; i<=11 ; ++i){
-//      unsigned int maxIdx=getMaxNeighborIndexFromNeighborOrder(i);
-// 		Log(LOG_TRACE) << "NEIGHBOR ORDER ="<<i<<" maxIdx="<<maxIdx;
-//      
-//   }
-//   
-//#endif
-//
-////    prepareNeighborListsBasedOnNeighborOrder(12);
-//
-//   //exit(0);
-//
-//}
-//
-//
-//void BoundaryStrategy::getOffsetsAndDistances(
-//                                                Point3D ctPt,
-//                                                float maxDistance,
-//                                                Field3DImpl<char> const& tempField,
-//                                                vector<Point3D> & offsetVecTmp,
-//                                                vector<float> &distanceVecTmp,
-//                                                vector<unsigned int> &neighborOrderIndexVecTmp
-//                                                )const
-//{
-//
-//   Point3D n;
-//
-//   unsigned int token = 0;
-//   double distance = 0;
-//   Coordinates3D<double> ctPtTrans, nTrans;
-//   Point3D offset;
-//   double distanceTrans=0.0;
-//
-//   offsetVecTmp.clear();
-//   distanceVecTmp.clear();
-//   neighborOrderIndexVecTmp.clear();
-//
-//   if (latticeType==HEXAGONAL_LATTICE){
-//      ctPtTrans=HexCoord(ctPt);
-//   }else{
-//      ctPtTrans=Coordinates3D<double>(ctPt.x,ctPt.y,ctPt.z);
-//   }
-//   Log(LOG_TRACE) << getOffsetsAndDistances";
-// 		Log(LOG_TRACE) << "ctPt="<<ctPt;
-// 		Log(LOG_TRACE) << "dim="<<dim;
-// 		Log(LOG_TRACE) << "tempField.getDim()="<<tempField.getDim();
-//
-//   Dim3D tmpFieldDim = tempField.getDim();
-//   
-//   while (true) {
-//      // calling  getNeighbor via field interface changes checkBounds from false to true... 
-//      // calling getNeighbor directly requires does not set checkBounds to true       
-//      n=getNeighborCustomDim(ctPt, token, distance,tmpFieldDim, true); // notice that we cannot in general use regular getNeighbor because this fcn assumes that dimension of the thmField are same as the dimensions of simulation field
-//      // n = tempField.getNeighbor(ctPt, token, distance, false); // calling  getNeighbor via field interface changes checkBounds from false to true... 
-//      // n = getNeighbor(ctPt, token, distance, true);
-// 			Log(LOG_TRACE) << "distance="<<distance;
-//      if (distance > maxDistance*2.0) break; //2.0 factor is to ensure you visit enough neighbors for different kind of lattices
-//                                             //This factor is purly heuristic and may need to be increased in certain cases
-//      
-////       offset=ctPt-n;
-//      
-//      offset=n-ctPt;
-//
-//      if (latticeType==HEXAGONAL_LATTICE){
-//         //the transformations formulas for hex latice are written in such a way that distance between pixels is set to 1
-//         ctPtTrans=HexCoord(ctPt);
-//         nTrans=HexCoord(n);
-//         distanceTrans=calculateDistance(ctPtTrans,nTrans);
-//
-//      }else{
-//         ctPtTrans=Coordinates3D<double>(ctPt.x,ctPt.y,ctPt.z);
-//         nTrans=Coordinates3D<double>(n.x,n.y,n.z);
-//         distanceTrans=distance;
-//      }
-//
-//      if ( !checkIfOffsetAlreadyStacked(offset,offsetVecTmp) && distanceTrans<maxDistance+0.1 ){
-	// 			Log(LOG_TRACE) << "distanceTrans="<<distanceTrans<<" offset="<<offset;
-//         offsetVecTmp.push_back(offset);
-//         distanceVecTmp.push_back(distanceTrans);
-//      }
-//   }
-//
-//   
-//   //at this point we have all the offsets for the given simulation but they are unsorted.
-//   //Sorting  neighbors
-//   multimap<float,Point3D> sortingMap;
-//   for( int i = 0 ; i < offsetVecTmp.size() ; ++i){
-//      sortingMap.insert(make_pair(distanceVecTmp[i],offsetVecTmp[i]));
-//   }
-//   //clearing offsetVecTmp and distanceVecTmp
-//   
-//
-//
-//   offsetVecTmp.clear();
-//   distanceVecTmp.clear(); 
-//   //Writing sorted  by distance content of offsetVecTmp and distanceVecTmp
-//   for (multimap<float,Point3D>::iterator mitr = sortingMap.begin() ; mitr != sortingMap.end() ; ++mitr){
-////       distanceVecTmp.push_back(mitr->first*lmf.lengthMF);
-//      distanceVecTmp.push_back(mitr->first);
-//      offsetVecTmp.push_back(mitr->second);
-//   }
-//#ifdef _DEBUG
-// 	 Log(LOG_TRACE) << "distanceVecTmp.size()="<<distanceVecTmp.size();
-//#endif
-//   //creating a vector indexed by neighbor order  - entries of this vector are the highest indices of offsets for a 
-//   //given neighbor order
-//   float currentDistance=1.0;
-//
-//
-//   for( int i = 0 ; i < distanceVecTmp.size() ; ++i){
-//      if(currentDistance<distanceVecTmp[i]){
-//         neighborOrderIndexVecTmp.push_back(i-i);
-//         currentDistance=distanceVecTmp[i];
-//      }
-//   }
-//
-//
-//
-//}
-//
-//void BoundaryStrategy::prepareNeighborListsSquare(float _maxDistance){
-	// Log(LOG_TRACE) << "_maxDistance="<<_maxDistance;
-//
-//   char a='0';
-//   Field3DImpl<char> tempField(dim,a);
-//   int margin=2*fabs(_maxDistance)+1;
-// 		Log(LOG_TRACE) << "margin="<<margin<<" distance="<<_maxDistance;
-//   Point3D ctPt(dim.x/2,dim.y/2,dim.z/2);
-////    if (margin > dim.x/2 && margin > dim.y/2 && margin > dim.z/2){
-//   if (3*_maxDistance > dim.x && 3*_maxDistance > dim.y && 3*_maxDistance> dim.z){
-//     
-//      ostringstream outStr;
-//      outStr<<"NeighborOrder too large for this lattice. Increase lattice size so that at least two dimensions ";
-//      outStr<<"are greater than 3*_maxDistance. "<<endl;
-//      outStr <<" Trying to fetch neighbors with _maxDistance ="<<_maxDistance<<endl;
-//      ASSERT_OR_THROW(outStr.str().c_str(),false);
-//   }
-//   
-//   getOffsetsAndDistances(ctPt,_maxDistance,tempField,offsetVec,distanceVec,neighborOrderIndexVec);
-//
-//#ifdef _DEBUG
-//    for( int i = 0 ; i < offsetVec.size() ; ++i){
-	// Log(LOG_TRACE) << " This is offset["<<i<<"]="<<offsetVec[i]<<" distance="<<distanceVec[i];
-//    }
-//#endif
-//
-//
-////    ctPt=Point3D(0,0,0);
-////    Neighbor neighbor;
-////    int maxNeighborIndex=3;
-////       for(unsigned int nIdx=0 ; nIdx <= maxNeighborIndex ; ++nIdx ){
-////          neighbor=this->getNeighborDirect(const_cast<Point3D&>(ctPt),nIdx);
-////          if(!neighbor.distance){
-////             //if distance is 0 then the neighbor returned is invalid
-// 				 Log(LOG_TRACE) << " GOT DISTANCE SQUARE 0";
-// 				 Log(LOG_TRACE) << "neighbor.pt="<<neighbor.pt<<" offset="<<offsetVec[nIdx];
-////             continue;
-////          }
-// 			  Log(LOG_TRACE) << "neighbor.pt="<<neighbor.pt<<" offset="<<offsetVec[nIdx];
-////       }
-//
-//
-//   
-//
-//
-//
-//}
-//
-//
-//
-//void BoundaryStrategy::prepareNeighborLists(float _maxDistance){
-//   maxDistance=_maxDistance;
-//	Log(LOG_TRACE) << "generateLatticeMultiplicativeFactors";
-//
-//   lmf=generateLatticeMultiplicativeFactors(latticeType,dim);
-//		Log(LOG_TRACE) << "generateLatticeMultiplicativeFactors 1";
-//
-//   if(latticeType==HEXAGONAL_LATTICE){
-//		Log(LOG_TRACE) << "generateLatticeMultiplicativeFactors 2";
-//      prepareNeighborListsHex(_maxDistance);
-// 		Log(LOG_TRACE) << "generateLatticeMultiplicativeFactors 3";
-//      
-//   }else{
-//      prepareNeighborListsSquare(_maxDistance);
-//   }
-//
-////    exit(0);
-//
-////    prepareNeighborListsSquare(_maxDistance);
-//   return ;
-//
-//
-//}
-//
-//unsigned int  BoundaryStrategy::getMaxNeighborOrder(){
-//
-//   //determining max neighborOrder
-//   unsigned int maxNeighborOrder=1;
-//   unsigned int previousMaxIdx=0;
-//   unsigned int currentMaxIdx=0;
-//
-//
-//   while(true){
-//      currentMaxIdx=getMaxNeighborIndexFromNeighborOrderNoGen(maxNeighborOrder);
-//
-//      if(previousMaxIdx==currentMaxIdx)
-//         break;
-//
-//      previousMaxIdx=currentMaxIdx;
-//      ++maxNeighborOrder;
-//   }
-//
-//  return --maxNeighborOrder;
-//
-//}
-//
-//void BoundaryStrategy::prepareNeighborListsBasedOnNeighborOrder(unsigned int _neighborOrder){
-//
-////    unsigned int maxNeighborOrder=getMaxNeighborOrder();
-//   maxNeighborOrder=getMaxNeighborOrder(); 
-// 		Log(LOG_TRACE) << "maxNeighborOrder="<<maxNeighborOrder<<" _neighborOrder="<<_neighborOrder;
-//   while((maxNeighborOrder-4)<_neighborOrder){ //making sure there is enough higher order neighbors in the list
-// 			Log(LOG_TRACE) << "RECALCULATING NEIGHBOR LIST";
-////       prepareNeighborLists(2.0*maxDistance);
-//     prepareNeighborLists(maxDistance+2.0); // this results in faster generation of neighbors for reasonable neighbor order
-//      maxNeighborOrder=getMaxNeighborOrder();
-// 			Log(LOG_TRACE) << "current maxNeighborOrder="<<maxNeighborOrder;
-//   }
-////    exit(0); 
-//}
-//
-//
-////bool BoundaryStrategy::isValidDirect(const Point3D &pt) const{
-	//    Log(LOG_TRACE) << "xsize="<<checkField.size();
-// 		 Log(LOG_TRACE) << "ysize="<<checkField[0].size();
-// 		 Log(LOG_TRACE) << "zsize="<<checkField[0][0].size();
-////
-////   if(!checkField[pt.x][pt.y][pt.z])
-////      return true;
-////   else
-////      return false;
-////
-////}
-//
-//unsigned int BoundaryStrategy::getMaxNeighborIndexFromNeighborOrder(unsigned int _neighborOrder){
-//  //this function first checks if there is  enough offsets generated and if not it generates extra offsets and then returns correct neighbor order
-//  
-//  
-//   //Now determine max neighbor index from a list of neighbor offsets
-//   unsigned int maxNeighborIndex=0;
-//   unsigned int orderCounter=1;
-//   
-//   //we check if existing max neighbor order is less that requested neighbor order and if so we generate more neighbor offsets 
-//   if (maxNeighborOrder<_neighborOrder){
-	// 	 Log(LOG_TRACE) << "BEFORE prepareNeighborListsBasedOnNeighborOrder "<<maxNeighborOrder;
-//    prepareNeighborListsBasedOnNeighborOrder(_neighborOrder);	 
-// 		 Log(LOG_TRACE) << "AFTER prepareNeighborListsBasedOnNeighborOrder "<<maxNeighborOrder;
-//   }
-//   
-//   return getMaxNeighborIndexFromNeighborOrderNoGen(_neighborOrder);
-//   
-//
-//}
-//
-//
-//unsigned int BoundaryStrategy::getMaxNeighborIndexFromNeighborOrderNoGen(unsigned int _neighborOrder) const{
-//  //this function returns whatever maxNeighborIndex exist for a given neighbororder. If neighborOrder is higher that maxNeighborOrder
-//  //this function DOES NOT generate extra offsets so the maxNeighborOrder may correspond to a smaller neighbor order than in the requested _neighborOrder 
-//
-//  //Now determine max neighbor index from a list of neighbor offsets
-//   unsigned int maxNeighborIndex=0;
-//   unsigned int orderCounter=1;
-//   
-//
-//   if(latticeType==HEXAGONAL_LATTICE){
-//      //unsigned int indexHex=Y_EVEN|Z_EVEN;     
-//	  unsigned int indexHex=0;     
-//      double currentDepth=hexDistanceArray[indexHex][0];
-//
-//
-//
-//      
-//      for(int i = 0 ; i < hexDistanceArray[indexHex].size() ; ++i){
-//
-//         ++maxNeighborIndex;
-//         if(hexDistanceArray[indexHex][i]>(currentDepth+0.005)){//0.005 is to account for possible numerical approximations in double or float numbers
-//            currentDepth = hexDistanceArray[indexHex][i];
-//            ++orderCounter;
-//            if(orderCounter>_neighborOrder){
-//               maxNeighborIndex=i-1;
-//               return maxNeighborIndex;
-//            }
-//         }
-//      }
-// 		   Log(LOG_TRACE) << "NO GEN LAST RETURN HEX ="<<maxNeighborIndex;
-//      return --maxNeighborIndex;
-//      
-//   }
-//   else{
-//
-//      double currentDepth=distanceVec[0];
-// 			Log(LOG_TRACE) << " distanceVec.size()="<<distanceVec.size()<<" currentDepth="<<currentDepth;
-//     
-//      for(int i = 0 ; i < distanceVec.size() ; ++i){
-//	++maxNeighborIndex;
-//         if(distanceVec[i]>(currentDepth+0.005)){//0.005 is to account for possible numerical approximations in double or float numbers
-//            currentDepth=distanceVec[i];
-//            ++orderCounter;
-// 			Log(LOG_TRACE) << "NO GEN currentDepth="<<currentDepth;
-//            if(orderCounter>_neighborOrder){
-//               maxNeighborIndex=i-1;
-//	       
-//               return maxNeighborIndex;
-//            }
-//         }
-//      }
-// 			Log(LOG_TRACE) << "NO GEN LAST RETURN ="<<maxNeighborIndex;
-//      
-//      return --maxNeighborIndex;
-//   }
-//}
-//
-//
-//unsigned int BoundaryStrategy::getMaxNeighborIndexFromDepth(float depth){
-//   //Now determine max neighbor index from a list of neighbor offsets
-//
-//   unsigned int maxNeighborIndex=0;
-//
-//   if(latticeType==HEXAGONAL_LATTICE){
-//      //unsigned int indexHex=Y_EVEN|Z_EVEN;
-//      unsigned int indexHex=0;
-//
-//      for(int i = 0 ; i < hexDistanceArray[indexHex].size() ;++i){
-//         maxNeighborIndex=i;
-//         if(hexDistanceArray[indexHex][i]>depth){
-//            maxNeighborIndex=i-1;
-//            break;
-//         }
-//      }
-//      return maxNeighborIndex;
-//
-//   }
-//   else{
-//
-//      for(int i = 0 ; i < distanceVec.size() ;++i){
-//         maxNeighborIndex=i;
-//         if(distanceVec[i]>depth){
-//            maxNeighborIndex=i-1;
-//            break;
-//         }
-//      }
-//      return maxNeighborIndex;
-//   }
-//}
-//
-//
-//
-//Neighbor BoundaryStrategy::getNeighborDirect(Point3D & pt,unsigned int idx, bool checkBounds,bool calculatePtTrans )const {
-//   Neighbor n;
-////    n.pt=pt+offsetVec[idx];
-// 		Log(LOG_TRACE) << "gnd pt="<<pt<<" idx="<<idx<<" offsetVec.size()="<<offsetVec.size();
-//   unsigned int indexHex;
-//
-//   if(latticeType==HEXAGONAL_LATTICE){
-//
-//      //indexHex=((pt.z%2)<<1)|(pt.y%2);
-//	  indexHex=(pt.z%3)*2+(pt.y%2);
-//      	Log(LOG_TRACE) << "idx="<<idx<<" hexOffsetArray[indexHex][idx]="<<hexOffsetArray[indexHex][idx];
-//      n.pt=pt+hexOffsetArray[indexHex][idx];
-// 			Log(LOG_TRACE) << "point pt="<<pt<<" offset="<<hexOffsetArray[indexHex][idx]<<" indexHex="<<indexHex;
-//   }else{
-//      n.pt=pt+offsetVec[idx];
-//   }
-//
-//
-////    if(!isValidDirect(pt)){//here I check whether point, not its neighbor, requires some more checks. If not I return
-////       n.distance=distanceVec[idx];
-////       return n;
-////    }
-//
-//   //Here I will add condition  if (flagField[pt] ) ...
-//
-//   if(!checkBounds || isValid(n.pt)) {
-//          
-//      // Valid Neighbor
-//      n.ptTrans=calculatePointCoordinates(n.pt);
-//      if(latticeType==HEXAGONAL_LATTICE){
-//         n.distance=hexDistanceArray[indexHex][idx];
-//         if (calculatePtTrans)
-//            n.ptTrans=HexCoord(n.pt);
-//
-//      }else{
-//         n.distance= distanceVec[idx]*lmf.lengthMF;
-//         if(calculatePtTrans)
-//             n.ptTrans=Coordinates3D<double>(pt.x,pt.y,pt.z);
-//      }
-//
-//      return n; 
-//
-//      } else {
-//          
-//          if (regular) {
-//            bool x_bool;
-//            bool y_bool;
-//            bool z_bool;
-//            int x=n.pt.x;
-//            int y=n.pt.y;
-//            int z=n.pt.z;
-//    
-//            // For each coordinate, if it is not valid, apply condition
-//            x_bool = (isValid(x,dim.x) ? true : strategy_x->applyCondition(x, dim.x));
-//            y_bool = (isValid(y,dim.y) ? true : strategy_y->applyCondition(y, dim.y));
-//            z_bool = (isValid(z,dim.z) ? true : strategy_z->applyCondition(z, dim.z));
-//          
-//            // If all the coordinates of the neighbor are valid then return the
-//            // neighbor
-//            if(x_bool && y_bool && z_bool) {
-//              n.pt.x=x;
-//              n.pt.y=y;
-//              n.pt.z=z;
-//              n.ptTrans=calculatePointCoordinates(n.pt);
-//              if(latticeType==HEXAGONAL_LATTICE){
-//                  n.distance=hexDistanceArray[indexHex][idx];
-////                   n.ptTrans=HexCoord(n.pt);
-//              }else{
-//                  n.distance= distanceVec[idx]*lmf.lengthMF;
-////                   n.ptTrans=Coordinates3D<double>(pt.x,pt.y,pt.z);
-//              }
-//              return n;
-//
-//            }else{
-//               //requesed neighbor does not belong to the lattice
-//               n.distance=0.0;
-//               return n;
-//            }
-//            
-//          } 
-//          
-//        }
-//
-//
-//}
-//
-//
-////void BoundaryStrategy::initializeQuickCheckField(Dim3D _dim){
-////   //this function will initialize a field of unsigned char with special values:
-////   //if the value is 0 then no checks whether neighbor belongs to the field will be done
-////   // other values indicate that further checks are necessary 
-////   checkField.assign(dim.x, vector<vector< unsigned char > >(dim.y,vector<unsigned char>(dim.z,0)));
-////   Point3D pt;
-////
-////   //Now will check initialize 3D array taking into account whether we have 2D or 3D simulation
-////
-////      for (int x = 0  ; x < dim.x ; ++x)
-////         for (int y = 0  ; y < dim.y ; ++y)
-////            for (int z = 0  ; z < dim.z ; ++z){
-////               //will do case by case initialization - i.e. when field is "flat" in x ,y or z direction
-////               //Although this is not pretty solution I will leave it for now
-////               if(x < maxDistance || fabs((float)dim.x-x)<maxDistance ){
-////                  if(dim.x != 1){//if dim.x is 1 we do not mark this pixel for extra checks
-////                     checkField[x][y][z]=1;
-////                  } 
-////               }
-////               if(y < maxDistance || fabs((float)dim.y-y)<maxDistance ){
-////                  if(dim.y != 1){//if dim.y is 1 we do not mark this pixel for extra checks
-////                     checkField[x][y][z]=1;
-////                  } 
-////               }
-////
-////               if(z < maxDistance || fabs((float)dim.z-z)<maxDistance ){
-////                  if(dim.z != 1){//if dim.y is 1 we do not mark this pixel for extra checks
-////                     checkField[x][y][z]=1;
-////                  } 
-////               }
-////
-////            }
-////
-////}
-
-=======
-}
-
->>>>>>> 6ed90e64
+
+#include <CompuCell3D/Field3D/Point3D.h>
+#include <CompuCell3D/Field3D/Dim3D.h>
+
+#include <CompuCell3D/Field3D/Neighbor.h>
+#include <CompuCell3D/Field3D/NeighborFinder.h>
+#include <map>
+#include <sstream>
+#include <algorithm>
+#include <Utils/Coordinates3D.h>
+
+
+#include "BoundaryStrategy.h"
+//Field3DImpl.h includes boundary Strategy and for this reason has to be listed after #define EXP_STL
+#include <CompuCell3D/Field3D/Field3DImpl.h>
+
+#include "Boundary.h"
+#include "BoundaryFactory.h"
+
+#include "AlgorithmFactory.h"
+#include "Algorithm.h"
+#include <PublicUtilities/CC3DLogger.h>
+
+#define roundf(a) ((fmod(a,1)<0.5)?floor(a):ceil(a))
+
+
+using namespace std;
+using namespace CompuCell3D;
+
+BoundaryStrategy *BoundaryStrategy::singleton;
+
+
+BoundaryStrategy::BoundaryStrategy() {
+    boundaryConditionIndicator.assign(3, 0);
+
+
+    strategy_x = BoundaryFactory::createBoundary(BoundaryFactory::no_flux);
+    strategy_y = BoundaryFactory::createBoundary(BoundaryFactory::no_flux);
+    strategy_z = BoundaryFactory::createBoundary(BoundaryFactory::no_flux);
+    algorithm = AlgorithmFactory::createAlgorithm(AlgorithmFactory::Default, 0, 0, "None");
+
+    regular = true;
+    neighborListsInitializedFlag = false;
+    latticeType = SQUARE_LATTICE;
+    maxNeighborOrder = 0;
+
+    unsigned int maxHexArraySize = 6;
+
+#ifdef _DEBUG
+    CC3D_Log(LOG_DEBUG) << "maxHexArraySize=" << maxHexArraySize;
+	CC3D_Log(LOG_DEBUG) << "\t\t\t\t\t\t\t CALLING DEFAULT CONSTRUCTOR FOR BOUNDARY STRATEGY";
+#endif
+
+}
+
+
+BoundaryStrategy::BoundaryStrategy(string boundary_x, string boundary_y,
+                                   string boundary_z, string alg, int index, int size, string inputfile,
+                                   LatticeType latticeType) {
+
+    boundaryConditionIndicator.assign(3, 0);
+
+    strategy_x = BoundaryFactory::createBoundary(boundary_x);
+    strategy_y = BoundaryFactory::createBoundary(boundary_y);
+    strategy_z = BoundaryFactory::createBoundary(boundary_z);
+
+    boundaryConditionIndicator[0] = boundary_x == "Periodic" ? 1 : 0;
+    boundaryConditionIndicator[1] = boundary_y == "Periodic" ? 1 : 0;
+    boundaryConditionIndicator[2] = boundary_z == "Periodic" ? 1 : 0;
+
+
+    algorithm = AlgorithmFactory::createAlgorithm(alg, index, size, inputfile);
+    regular = true;
+    neighborListsInitializedFlag = false;
+    this->latticeType = latticeType;
+    maxNeighborOrder = 0;
+    //unsigned int maxHexArraySize=(Y_ODD|Z_ODD|X_ODD|Y_EVEN|Z_EVEN|X_EVEN)+1;
+    unsigned int maxHexArraySize = 6;
+#ifdef _DEBUG
+	CC3D_Log(LOG_DEBUG) << "\t\t\t\t\t\t\t CALLING SPECILIZED CONSTRUCTOR FOR BOUNDARY STRATEGY";
+    CC3D_Log(LOG_DEBUG) << "maxHexArraySize=" << maxHexArraySize;
+
+#endif
+
+}
+
+
+BoundaryStrategy::~BoundaryStrategy() {
+    CC3D_Log(LOG_DEBUG) << "strategy_x=" << strategy_x;
+    CC3D_Log(LOG_DEBUG) << "strategy_y=" << strategy_y;
+    CC3D_Log(LOG_DEBUG) << "strategy_z=" << strategy_z;
+    if (strategy_x) {
+        delete strategy_x;
+        strategy_x = NULL;
+    }
+
+    if (strategy_y) {
+        delete strategy_y;
+        strategy_y = NULL;
+    }
+
+    if (strategy_z) {
+        delete strategy_z;
+        strategy_z = NULL;
+    }
+
+}
+
+void BoundaryStrategy::setDim(const Dim3D theDim) {
+
+    Dim3D oldDim(dim);
+
+    dim = theDim;
+    algorithm->setDim(theDim);
+    if (!neighborListsInitializedFlag) {
+        prepareNeighborLists();
+        neighborListsInitializedFlag = true;
+    }
+
+    if (latticeType == HEXAGONAL_LATTICE) {
+        latticeSizeVector.x = dim.x;
+        latticeSizeVector.y = dim.y * sqrt(3.0) / 2.0;
+        latticeSizeVector.z = dim.z * sqrt(6.0) / 3.0;
+
+        latticeSpanVector.x = dim.x - 1;
+        latticeSpanVector.y = (dim.y - 1) * sqrt(3.0) / 2.0;
+        latticeSpanVector.z = (dim.z - 1) * sqrt(6.0) / 3.0;
+
+    } else {
+        latticeSizeVector.x = dim.x;
+        latticeSizeVector.y = dim.y;
+        latticeSizeVector.z = dim.z;
+
+        latticeSpanVector.x = dim.x - 1;
+        latticeSpanVector.y = dim.y - 1;
+        latticeSpanVector.z = dim.z - 1;
+    }
+
+}
+
+const std::vector <Point3D> &BoundaryStrategy::getOffsetVec() const { return offsetVec; }
+
+const std::vector <Point3D> &BoundaryStrategy::getOffsetVec(Point3D &pt) const {
+    if (latticeType == HEXAGONAL_LATTICE) {
+        return hexOffsetArray[(pt.z % 3) * 2 + pt.y % 2];
+    } else {
+        return offsetVec;
+    }
+}
+
+bool BoundaryStrategy::isValid(const int coordinate, const int max_value) const {
+
+    return (0 <= coordinate && coordinate < max_value);
+}
+
+bool BoundaryStrategy::isValidCustomDim(const Point3D &pt, const Dim3D &customDim) const {
+    // check to see if the point lies in the dimensions before applying the
+    // shape algorithm
+
+    if (0 <= pt.x && pt.x < customDim.x &&
+        0 <= pt.y && pt.y < customDim.y &&
+        0 <= pt.z && pt.z < customDim.z) {
+        return algorithm->inGrid(pt);
+    }
+
+    return false;
+
+}
+
+Point3D
+BoundaryStrategy::getNeighbor(const Point3D &pt, unsigned int &token, double &distance, bool checkBounds) const {
+    Neighbor n;
+    Point3D p;
+    int x;
+    int y;
+    int z;
+    bool x_bool;
+    bool y_bool;
+    bool z_bool;
+
+    NeighborFinder::destroy();
+
+    while (true) {
+        // Get a neighbor from the NeighborFinder
+        n = NeighborFinder::getInstance()->getNeighbor(token);
+        x = (pt + n.pt).x;
+        y = (pt + n.pt).y;
+        z = (pt + n.pt).z;
+
+        token++;
+
+        if (!checkBounds || isValid(pt + n.pt)) {
+            // Valid Neighbor
+            break;
+        } else {
+            if (regular) {
+                // For each coordinate, if it is not valid, apply condition
+                x_bool = (isValid(x, dim.x) ? true : strategy_x->applyCondition(x, dim.x));
+                y_bool = (isValid(y, dim.y) ? true : strategy_y->applyCondition(y, dim.y));
+                z_bool = (isValid(z, dim.z) ? true : strategy_z->applyCondition(z, dim.z));
+
+                // If all the coordinates of the neighbor are valid then return the
+                // neighbor
+                if (x_bool && y_bool && z_bool) {
+                    break;
+                }
+            }
+        }
+    }
+
+    distance = n.distance;
+    p.x = x;
+    p.y = y;
+    p.z = z;
+
+    return p;
+
+}
+
+
+bool BoundaryStrategy::isValid(const Point3D &pt) const {
+
+    // check to see if the point lies in the dimensions before applying the
+    // shape algorithm
+
+    if (0 <= pt.x && pt.x < dim.x &&
+        0 <= pt.y && pt.y < dim.y &&
+        0 <= pt.z && pt.z < dim.z) {
+        return algorithm->inGrid(pt);
+    }
+
+    return false;
+}
+
+
+bool BoundaryStrategy::checkIfOffsetAlreadyStacked(Point3D &_ptToCheck, std::vector <Point3D> &_offsetVec) const {
+
+    for (int i = 0; i < _offsetVec.size(); ++i) {
+        if (_offsetVec[i].x == _ptToCheck.x && _offsetVec[i].y == _ptToCheck.y && _offsetVec[i].z == _ptToCheck.z)
+            return true;
+    }
+    return false;
+}
+
+double BoundaryStrategy::calculateDistance(Coordinates3D<double> &_pt1, Coordinates3D<double> &_pt2) const {
+    return sqrt((double) (_pt1.x - _pt2.x) * (_pt1.x - _pt2.x) + (_pt1.y - _pt2.y) * (_pt1.y - _pt2.y) +
+                (_pt1.z - _pt2.z) * (_pt1.z - _pt2.z));
+}
+
+bool BoundaryStrategy::checkEuclidianDistance(Coordinates3D<double> &_pt1, Coordinates3D<double> &_pt2,
+                                              float _distance) const {
+    //checks if distance between two points is smaller than _distance
+    //used to eliminate in offsetVec offsets that come from periodic conditions (opposite side of the lattice)
+    return calculateDistance(_pt1, _pt2) < _distance + 0.1;
+
+}
+
+Coordinates3D<double> BoundaryStrategy::HexCoord(const Point3D &_pt) const {
+    //the transformations formulas for hex latice are written in such a way that distance between pixels is set to 1
+
+    if ((_pt.z % 3) == 1) {//odd z e.g. z=1
+        //(-0.5,+sqrt(3)/6)
+        if (_pt.y % 2)
+            return Coordinates3D<double>(_pt.x + 0.5, sqrt(3.0) / 2.0 * (_pt.y + 2.0 / 6.0), _pt.z * sqrt(6.0) / 3.0);
+        else//even
+            return Coordinates3D<double>(_pt.x, sqrt(3.0) / 2.0 * (_pt.y + 2.0 / 6.0), _pt.z * sqrt(6.0) / 3.0);
+
+    } else if ((_pt.z % 3) == 2) { //e.g. z=2
+
+        if (_pt.y % 2)
+            return Coordinates3D<double>(_pt.x + 0.5, sqrt(3.0) / 2.0 * (_pt.y - 2.0 / 6.0), _pt.z * sqrt(6.0) / 3.0);
+        else//even
+            return Coordinates3D<double>(_pt.x, sqrt(3.0) / 2.0 * (_pt.y - 2.0 / 6.0), _pt.z * sqrt(6.0) / 3.0);
+
+    } else {//z divible by 3 - includes z=0
+        if (_pt.y % 2)
+            return Coordinates3D<double>(_pt.x, sqrt(3.0) / 2.0 * _pt.y, _pt.z * sqrt(6.0) / 3.0);
+        else//even
+            return Coordinates3D<double>(_pt.x + 0.5, sqrt(3.0) / 2.0 * _pt.y, _pt.z * sqrt(6.0) / 3.0);
+    }
+
+}
+
+
+void BoundaryStrategy::getOffsetsAndDistances(
+        Point3D ctPt,
+        float maxDistance,
+        Field3DImpl<char> const &tempField,
+        vector <Point3D> &offsetVecTmp,
+        vector<float> &distanceVecTmp,
+        vector<unsigned int> &neighborOrderIndexVecTmp
+) const {
+
+    Point3D n;
+
+    unsigned int token = 0;
+    double distance = 0;
+    Coordinates3D<double> ctPtTrans, nTrans;
+    Point3D offset;
+    double distanceTrans = 0.0;
+
+    offsetVecTmp.clear();
+    distanceVecTmp.clear();
+    neighborOrderIndexVecTmp.clear();
+
+    if (latticeType == HEXAGONAL_LATTICE) {
+        ctPtTrans = HexCoord(ctPt);
+    } else {
+        ctPtTrans = Coordinates3D<double>(ctPt.x, ctPt.y, ctPt.z);
+    }
+
+    Dim3D tmpFieldDim = tempField.getDim();
+
+    while (true) {
+        // calling  getNeighbor via field interface changes checkBounds from false to true...
+        // calling getNeighbor directly requires does not set checkBounds to true
+        // notice that we cannot in general use regular getNeighbor because this fcn assumes that dimension
+        // of the thmField are same as the dimensions of simulation field
+        n = getNeighborCustomDim(ctPt, token, distance, tmpFieldDim,
+                                 true);
+        if (distance > maxDistance * 2.0)
+            break; //2.0 factor is to ensure you visit enough neighbors for different kind of lattices
+        //This factor is purely heuristic and may need to be increased in certain cases
+
+        offset = n - ctPt;
+
+        if (latticeType == HEXAGONAL_LATTICE) {
+            //the transformations formulas for hex lattice
+            // are written in such a way that distance between pixels is set to 1
+            ctPtTrans = HexCoord(ctPt);
+            nTrans = HexCoord(n);
+            distanceTrans = calculateDistance(ctPtTrans, nTrans);
+
+        } else {
+            ctPtTrans = Coordinates3D<double>(ctPt.x, ctPt.y, ctPt.z);
+            nTrans = Coordinates3D<double>(n.x, n.y, n.z);
+            distanceTrans = distance;
+        }
+
+        if (!checkIfOffsetAlreadyStacked(offset, offsetVecTmp) && distanceTrans < maxDistance + 0.1) {
+            CC3D_Log(LOG_TRACE) << "distanceTrans="<<distanceTrans<<" offset="<<offset;
+            offsetVecTmp.push_back(offset);
+            distanceVecTmp.push_back(distanceTrans);
+        }
+    }
+
+    //at this point we have all the offsets for the given simulation but they are unsorted.
+    //Sorting  neighbors
+    multimap<float, Point3D> sortingMap;
+    for (int i = 0; i < offsetVecTmp.size(); ++i) {
+        sortingMap.insert(make_pair(distanceVecTmp[i], offsetVecTmp[i]));
+    }
+
+    //clearing offsetVecTmp and distanceVecTmp
+    offsetVecTmp.clear();
+    distanceVecTmp.clear();
+    //Writing sorted  by distance content of offsetVecTmp and distanceVecTmp
+    for (multimap<float, Point3D>::iterator mitr = sortingMap.begin(); mitr != sortingMap.end(); ++mitr) {
+        //       distanceVecTmp.push_back(mitr->first*lmf.lengthMF);
+        distanceVecTmp.push_back(mitr->first);
+        offsetVecTmp.push_back(mitr->second);
+    }
+#ifdef _DEBUG
+    CC3D_Log(LOG_DEBUG) << "distanceVecTmp.size()=" << distanceVecTmp.size();
+#endif
+    //creating a vector indexed by neighbor order  - entries of this vector are the highest indices of offsets for a
+    //given neighbor order
+    float currentDistance = 1.0;
+
+
+    for (int i = 0; i < distanceVecTmp.size(); ++i) {
+        if (currentDistance < distanceVecTmp[i]) {
+            neighborOrderIndexVecTmp.push_back(i - i);
+            currentDistance = distanceVecTmp[i];
+        }
+    }
+
+
+}
+
+
+Point3D
+BoundaryStrategy::getNeighborCustomDim(const Point3D &pt, unsigned int &token, double &distance, const Dim3D &customDim,
+                                       bool checkBounds) const {
+
+    Neighbor n;
+    Point3D p;
+    int x;
+    int y;
+    int z;
+    bool x_bool;
+    bool y_bool;
+    bool z_bool;
+
+    NeighborFinder::destroy();
+
+    while (true) {
+        // Get a neighbor from the NeighborFinder
+        n = NeighborFinder::getInstance()->getNeighbor(token);
+        x = (pt + n.pt).x;
+        y = (pt + n.pt).y;
+        z = (pt + n.pt).z;
+
+        token++;
+
+        if (!checkBounds || isValidCustomDim(pt + n.pt, customDim)) {
+            // Valid Neighbor
+            break;
+        } else {
+            if (regular) {
+                // For each coordinate, if it is not valid, apply condition
+                x_bool = (isValid(x, customDim.x) ? true : strategy_x->applyCondition(x, customDim.x));
+                y_bool = (isValid(y, customDim.y) ? true : strategy_y->applyCondition(y, customDim.y));
+                z_bool = (isValid(z, customDim.z) ? true : strategy_z->applyCondition(z, customDim.z));
+
+                // If all the coordinates of the neighbor are valid then return the
+                // neighbor
+                if (x_bool && y_bool && z_bool) {
+                    break;
+                }
+            }
+        }
+    }
+
+    distance = n.distance;
+    p.x = x;
+    p.y = y;
+    p.z = z;
+
+    return p;
+
+}
+
+
+void BoundaryStrategy::prepareNeighborListsSquare(float _maxDistance) {
+
+    char a = '0';
+    Dim3D dim_test_field;
+
+    if (dim.x == 1 || dim.y == 1 || dim.z == 1) {
+        // we are dealing with 2D case 
+        dim_test_field = dim;
+    } else {
+        // we are dealing with 3D case but we want to make sure that if we set one dimension to 2 we get center point that is truly in the middle of the lattice therefore minimum
+        // dimension in 3D for a test field is set to 3
+        dim_test_field.x = std::max((short) 3, dim.x);
+        dim_test_field.y = std::max((short) 3, dim.y);
+        dim_test_field.z = std::max((short) 3, dim.z);
+    }
+
+    Field3DImpl<char> tempField(dim_test_field, a);
+    int margin = 2 * (int) fabs(_maxDistance) + 1;
+    Point3D ctPt(dim_test_field.x / 2, dim_test_field.y / 2, dim_test_field.z / 2);
+
+    if (3 * _maxDistance > dim_test_field.x && 3 * _maxDistance > dim_test_field.y &&
+        3 * _maxDistance > dim_test_field.z) {
+
+        ostringstream outStr;
+        outStr << "NeighborOrder too large for this lattice. Increase lattice size so that at least two dimensions ";
+        outStr << "are greater than 3*_maxDistance. " << endl;
+        outStr << " Trying to fetch neighbors with _maxDistance =" << _maxDistance << endl;
+        throw CC3DException(outStr.str().c_str());
+    }
+
+    getOffsetsAndDistances(ctPt, _maxDistance, tempField, offsetVec, distanceVec, neighborOrderIndexVec);
+
+#ifdef _DEBUG
+    for (int i = 0; i < offsetVec.size(); ++i) {
+        CC3D_Log(LOG_DEBUG) << " This is offset[" << i << "]=" << offsetVec[i] << " distance=" << distanceVec[i];
+    }
+#endif
+}
+
+LatticeMultiplicativeFactors BoundaryStrategy::getLatticeMultiplicativeFactors() const {
+    return lmf;
+}
+
+LatticeMultiplicativeFactors
+BoundaryStrategy::generateLatticeMultiplicativeFactors(LatticeType _latticeType, Dim3D dim) {
+    LatticeMultiplicativeFactors lFactors;
+    if (_latticeType == HEXAGONAL_LATTICE) {
+        if (dim.x == 1 || dim.y == 1 ||
+            dim.z == 1) {//2D case for hex lattice // might need to tune it further to account for 1D case
+            //area of hexagon with edge l = 6*sqrt(3)/4 * l^2
+
+            lFactors.volumeMF = 1.0;
+            lFactors.surfaceMF = sqrt(2.0 / (3.0 * sqrt(3.0)));
+            lFactors.lengthMF = lFactors.surfaceMF * sqrt(3.0);
+            return lFactors;
+        } else {//3D case for hex lattice
+            //Volume of rhombic dodecahedron = 16/9 *sqrt(3)*b^3
+            //Surface of rhombic dodecahedron = 9*sqrt(2)*b^2
+            //b - rhomb edge length
+            lFactors.volumeMF = 1.0;
+            lFactors.surfaceMF = 8.0 / 12.0 * sqrt(2.0) * pow(9.0 / (16.0 * sqrt(3.0)), 1.0 / 3.0) *
+                                 pow(9.0 / (16.0 * sqrt(3.0)), 1.0 / 3.0);
+            lFactors.lengthMF = 2.0 * sqrt(2.0 / 3.0) * pow(9.0 / (16.0 * sqrt(3.0)), 1.0 / 3.0);
+            return lFactors;
+        }
+    } else {
+        lFactors.volumeMF = 1.0;
+        lFactors.surfaceMF = 1.0;
+        lFactors.lengthMF = 1.0;
+        return lFactors;
+    }
+}
+
+void BoundaryStrategy::prepareNeighborListsHex(float _maxDistance) {
+#ifdef _DEBUG
+    CC3D_Log(LOG_DEBUG) << "INSIDE prepareNeighborListsHex";
+#endif
+    //unsigned int maxHexArraySize=(Y_ODD|Z_ODD|X_ODD|Y_EVEN|Z_EVEN|X_EVEN)+1;
+
+    unsigned int maxHexArraySize = 6;
+
+    hexOffsetArray.assign(maxHexArraySize, vector<Point3D>());
+    hexDistanceArray.assign(maxHexArraySize, vector<float>());
+    hexNeighborOrderIndexArray.assign(maxHexArraySize, vector<unsigned int>());
+
+    char a = '0';
+
+    vector <Point3D> offsetVecTmp;
+    vector<float> distanceVecTmp;
+    Dim3D tmpFieldDim;
+
+    tmpFieldDim = dim;
+    if (dim.z != 1 && tmpFieldDim.z <15) {
+        // to generate correct offsets we need to have tmpField which is large enough
+        // for our algorithm in non-flat z dimension
+        tmpFieldDim.z = 15;
+    }
+
+    if (dim.y != 1 && tmpFieldDim.y <10) {
+            // to generate correct offsets we need to have tmpField which is large enough
+            // for our algorithm in non-flat y dimension
+        tmpFieldDim.z = 10;
+    }
+
+    if (dim.x != 1 && tmpFieldDim.x <10) {
+        // to generate coreect offsets we need to have tmpField which is large enoug
+        // for our algorithm in non-flat z dimension
+        tmpFieldDim.x = 10;
+    }
+
+    Field3DImpl<char> tempField(tmpFieldDim, a);
+    Point3D ctPt(tmpFieldDim.x / 2, tmpFieldDim.y / 2, tmpFieldDim.z / 2);
+
+    Point3D ctPtTmp;
+    unsigned int indexHex;
+    //For hex lattice we have four different offset lists
+    //y-even z_even
+
+    ctPtTmp = ctPt;
+
+    //there are 3 layers of z planes which are interlaced therefore we need to consider pt.z%3
+    //indexHexFormula=(pt.z%3)*2+(pt.y%2);
+
+    //indexHex=Y_EVEN|Z_EVEN;
+    indexHex = 0; // e.g. z=21,y=20
+
+    if (dim.z > 1) {//make sure not 2D with z direction flat
+        ctPtTmp.y += ctPtTmp.y % 2; //make it even
+        ctPtTmp.z += 3 - ctPtTmp.z % 3;// make it divisible by 3 in case it is not
+#ifdef _DEBUG
+        CC3D_Log(LOG_DEBUG) << "ctPtTmp.y % 2 =" << ctPtTmp.y % 2 << " ctPtTmp.y % 2=" << ctPtTmp.y % 2;
+        CC3D_Log(LOG_TRACE) << "  WILL USE CENTER POINT="<<ctPtTmp<<"Y_EVEN|Z_EVEN "<<(Y_EVEN|Z_EVEN);
+#endif
+        getOffsetsAndDistances(ctPtTmp, _maxDistance, tempField, hexOffsetArray[indexHex], hexDistanceArray[indexHex],
+                               hexNeighborOrderIndexArray[indexHex]);
+
+    } else {//2D case
+#ifdef _DEBUG
+        CC3D_Log(LOG_DEBUG) << "ctPtTmp.y % 2 =" << ctPtTmp.y % 2;
+#endif
+        ctPtTmp.y += ctPtTmp.y % 2; //make it even
+        ctPtTmp.z += 0;// make it divisible by 3 in case it is not
+
+
+
+#ifdef _DEBUG
+        CC3D_Log(LOG_DEBUG) << "even even ctPtTmp=" << ctPtTmp;
+#endif
+        getOffsetsAndDistances(ctPtTmp, _maxDistance, tempField, hexOffsetArray[indexHex], hexDistanceArray[indexHex],
+                               hexNeighborOrderIndexArray[indexHex]);
+
+    }
+
+    //y-odd z_even
+    ctPtTmp = ctPt;
+    indexHex = 1; //e.g. z=21 y=21
+    //indexHex=Y_ODD|Z_EVEN;
+
+    if (dim.z > 1) {//make sure not 2D with z direction flat
+
+        ctPtTmp.y += (ctPtTmp.y % 2 - 1); //make it odd
+        ctPtTmp.z += 3 - ctPtTmp.z % 3;// make it divisible by 3 in case it is not
+
+#ifdef _DEBUG
+		CC3D_Log(LOG_DEBUG) << "ctPtTmp.y % 2 =" << ctPtTmp.y % 2 << " !ctPtTmp.y % 2=" << !(ctPtTmp.y % 2);
+CC3D_Log(LOG_TRACE) << "  WILL USE CENTER POINT="<<ctPtTmp<<"Y_ODD|Z_EVEN "<<(Y_ODD|Z_EVEN);
+#endif
+        getOffsetsAndDistances(ctPtTmp, _maxDistance, tempField, hexOffsetArray[indexHex], hexDistanceArray[indexHex],
+                               hexNeighborOrderIndexArray[indexHex]);
+
+    } else {//2D case
+#ifdef _DEBUG
+        CC3D_Log(LOG_DEBUG) << "ctPtTmp.y % 2 =" << ctPtTmp.y % 2 << " !ctPtTmp.y % 2=" << !(ctPtTmp.y % 2);
+#endif
+
+        ctPtTmp.y += (ctPtTmp.y % 2 - 1); //make it odd
+        ctPtTmp.z += 0;   // make it divisible by 3 in case it is not
+
+#ifdef _DEBUG
+        CC3D_Log(LOG_DEBUG) << "odd even ctPtTmp=" << ctPtTmp;
+#endif
+        getOffsetsAndDistances(ctPtTmp, _maxDistance, tempField, hexOffsetArray[indexHex], hexDistanceArray[indexHex],
+                               hexNeighborOrderIndexArray[indexHex]);
+
+    }
+
+    ctPtTmp = ctPt;
+
+
+    indexHex = 2;// e.g. z=22 y=20
+
+    if (dim.z > 1) {//make sure not 2D with z direction flat
+
+        ctPtTmp.y += ctPtTmp.y % 2; //make it even
+
+        ctPtTmp.z += 3 - ctPtTmp.z % 3 - 2;// make it divisible by 3 with z%3=1 in case it is not
+
+        getOffsetsAndDistances(ctPtTmp, _maxDistance, tempField, hexOffsetArray[indexHex], hexDistanceArray[indexHex],
+                               hexNeighborOrderIndexArray[indexHex]);
+
+    } else {//2D case
+        //ignore this case
+    }
+
+    //y-even z_odd
+    ctPtTmp = ctPt;
+
+    indexHex = 3;
+
+
+    if (dim.z > 1) {//make sure not 2D with z direction flat
+
+        ctPtTmp.y += (ctPtTmp.y % 2 - 1); //make it odd
+        ctPtTmp.z += 3 - ctPtTmp.z % 3 - 2;// make it divisible by 3 with z%3=1 in case it is not
+
+
+        getOffsetsAndDistances(ctPtTmp, _maxDistance, tempField, hexOffsetArray[indexHex], hexDistanceArray[indexHex],
+                               hexNeighborOrderIndexArray[indexHex]);
+
+    } else {//2D case
+        //ignore this case
+    }
+
+
+    ctPtTmp = ctPt;
+
+    indexHex = 4;
+
+
+    if (dim.z > 1) {//make sure not 2D with z direction flat
+
+        ctPtTmp.y += ctPtTmp.y % 2; //make it even
+        ctPtTmp.z += 3 - ctPtTmp.z % 3 - 1;// make it divisible by 3 with z%3=2 in case it is not
+
+
+        getOffsetsAndDistances(ctPtTmp, _maxDistance, tempField, hexOffsetArray[indexHex], hexDistanceArray[indexHex],
+                               hexNeighborOrderIndexArray[indexHex]);
+
+    } else {//2D case
+        //ignore this case
+    }
+
+    ctPtTmp = ctPt;
+
+    indexHex = 5;
+
+    if (dim.z > 1) {//make sure not 2D with z direction flat
+
+        ctPtTmp.y += (ctPtTmp.y % 2 - 1); //make it odd
+        ctPtTmp.z += 3 - ctPtTmp.z % 3 - 1;// make it divisible by 3 with z%3=2 in case it is not
+
+        getOffsetsAndDistances(ctPtTmp, _maxDistance, tempField, hexOffsetArray[indexHex], hexDistanceArray[indexHex],
+                               hexNeighborOrderIndexArray[indexHex]);
+
+    } else {//2D case
+        //ignore this case
+    }
+
+    //we will copy arrays 0 and 1 to (2,4) (3,5) respectively for 2D case
+    {
+        maxOffset = 6;
+        if (dim.z == 1) {
+            maxOffset = 6;
+
+            hexOffsetArray[2] = hexOffsetArray[0];
+            hexOffsetArray[4] = hexOffsetArray[0];
+            hexOffsetArray[3] = hexOffsetArray[1];
+            hexOffsetArray[5] = hexOffsetArray[1];
+
+            hexDistanceArray[2] = hexDistanceArray[0];
+            hexDistanceArray[4] = hexDistanceArray[0];
+            hexDistanceArray[3] = hexDistanceArray[1];
+            hexDistanceArray[5] = hexDistanceArray[1];
+
+            hexNeighborOrderIndexArray[2] = hexNeighborOrderIndexArray[0];
+            hexNeighborOrderIndexArray[4] = hexNeighborOrderIndexArray[0];
+            hexNeighborOrderIndexArray[3] = hexNeighborOrderIndexArray[1];
+            hexNeighborOrderIndexArray[5] = hexNeighborOrderIndexArray[1];
+
+        } else {
+            maxOffset = 12;
+        }
+
+    }
+
+
+#ifdef _DEBUG
+
+	indexHex = 0;
+	for (indexHex = 0; indexHex<maxHexArraySize; ++indexHex) {
+		CC3D_Log(LOG_DEBUG) << "INDEX HEX=" << indexHex << " hexOffsetArray[indexHex].size()=" << hexOffsetArray[indexHex].size();
+
+        for (int i = 0; i < hexOffsetArray[indexHex].size(); ++i) {
+            CC3D_Log(LOG_DEBUG) << " This is offset[" << i << "]=" << hexOffsetArray[indexHex][i] << " distance=" << hexDistanceArray[indexHex][i];
+        }
+    }
+
+
+
+	Neighbor n;
+	Point3D testPt(10, 10, 0);
+	unsigned int idx = 3;
+	n = getNeighborDirect(testPt, idx);
+	CC3D_Log(LOG_DEBUG) << "Neighbor=" << n;
+    testPt = Point3D(10, 11, 0);
+    n = getNeighborDirect(testPt, idx);
+    CC3D_Log(LOG_DEBUG) << "Neighbor=" << n;
+    testPt = Point3D(11, 11, 0);
+    n = getNeighborDirect(testPt, idx);
+    CC3D_Log(LOG_DEBUG) << "Neighbor=" << n;
+	CC3D_Log(LOG_DEBUG) << " ****************************Checking Bondary ";
+
+    testPt = Point3D(0, 0, 0);
+    CC3D_Log(LOG_DEBUG) << "HexCoord(testPt)=" << HexCoord(testPt);
+    for (int i = 0; i<6; ++i) {
+        n = getNeighborDirect(testPt, i);
+        if (n.distance>0) {
+            CC3D_Log(LOG_DEBUG) << "Neighbor=" << n;
+        }
+        else {
+            CC3D_Log(LOG_DEBUG) << "************************Not a neighbor= " << n;
+		}
+	}
+	CC3D_Log(LOG_DEBUG) << " *****************Checkup Boundary";
+
+    testPt = Point3D(0, dim.y - 1, 0);
+    CC3D_Log(LOG_DEBUG) << "HexCoord(testPt)=" << HexCoord(testPt);
+    for (int i = 0; i<6; ++i) {
+        n = getNeighborDirect(testPt, i);
+        if (n.distance>0) {
+            CC3D_Log(LOG_DEBUG) << "Neighbor=" << n;
+        }
+        else {
+            CC3D_Log(LOG_DEBUG) << "*****************Not a neighbor= " << n;
+        }
+    }
+
+
+    for (int i = 1; i <= 11; ++i) {
+        unsigned int maxIdx = getMaxNeighborIndexFromNeighborOrder(i);
+        CC3D_Log(LOG_DEBUG) << "NEIGHBOR ORDER =" << i << " maxIdx=" << maxIdx;
+
+    }
+
+#endif
+
+}
+
+
+void BoundaryStrategy::prepareNeighborLists(float _maxDistance) {
+    maxDistance = _maxDistance;
+
+    lmf = generateLatticeMultiplicativeFactors(latticeType, dim);
+
+    if (latticeType == HEXAGONAL_LATTICE) {
+
+        prepareNeighborListsHex(_maxDistance);
+
+    } else {
+        prepareNeighborListsSquare(_maxDistance);
+    }
+
+    return;
+
+}
+
+unsigned int BoundaryStrategy::getMaxNeighborIndexFromNeighborOrderNoGen(unsigned int _neighborOrder) const {
+    //this function returns whatever maxNeighborIndex exist for a given neighbororder. If neighborOrder is higher that maxNeighborOrder
+    //this function DOES NOT generate extra offsets so the maxNeighborOrder may correspond to a smaller neighbor order than in the requested _neighborOrder
+
+    //Now determine max neighbor index from a list of neighbor offsets
+    unsigned int maxNeighborIndex = 0;
+    unsigned int orderCounter = 1;
+
+
+    if (latticeType == HEXAGONAL_LATTICE) {
+        //unsigned int indexHex=Y_EVEN|Z_EVEN;
+        unsigned int indexHex = 0;
+        double currentDepth = hexDistanceArray[indexHex][0];
+
+
+        for (int i = 0; i < hexDistanceArray[indexHex].size(); ++i) {
+
+            ++maxNeighborIndex;
+            if (hexDistanceArray[indexHex][i] > (currentDepth +
+                                                 0.005)) {//0.005 is to account for possible numerical approximations in double or float numbers
+                currentDepth = hexDistanceArray[indexHex][i];
+                ++orderCounter;
+                if (orderCounter > _neighborOrder) {
+                    maxNeighborIndex = i - 1;
+                    return maxNeighborIndex;
+                }
+            }
+        }
+
+        return --maxNeighborIndex;
+
+    } else {
+
+        double currentDepth = distanceVec[0];
+
+        for (int i = 0; i < distanceVec.size(); ++i) {
+            ++maxNeighborIndex;
+            if (distanceVec[i] > (currentDepth + 0.005)) {
+                //0.005 is to account for possible numerical approximations in double or float numbers
+                currentDepth = distanceVec[i];
+                ++orderCounter;
+
+                if (orderCounter > _neighborOrder) {
+                    maxNeighborIndex = i - 1;
+
+                    return maxNeighborIndex;
+                }
+            }
+        }
+
+        return --maxNeighborIndex;
+    }
+}
+
+
+unsigned int BoundaryStrategy::getMaxNeighborOrder() {
+
+    //determining max neighborOrder
+    unsigned int maxNeighborOrder = 1;
+    unsigned int previousMaxIdx = 0;
+    unsigned int currentMaxIdx = 0;
+
+
+    while (true) {
+        currentMaxIdx = getMaxNeighborIndexFromNeighborOrderNoGen(maxNeighborOrder);
+
+        if (previousMaxIdx == currentMaxIdx)
+            break;
+
+        previousMaxIdx = currentMaxIdx;
+        ++maxNeighborOrder;
+    }
+
+    return --maxNeighborOrder;
+
+}
+
+//
+void BoundaryStrategy::prepareNeighborListsBasedOnNeighborOrder(unsigned int _neighborOrder) {
+
+    maxNeighborOrder = getMaxNeighborOrder();
+
+    while ((maxNeighborOrder - 4) < _neighborOrder) {
+        //making sure there is enough higher order neighbors in the list
+        // this results in faster generation of neighbors for reasonable neighbor order
+        prepareNeighborLists(maxDistance + 2.0);
+        maxNeighborOrder = getMaxNeighborOrder();
+    }
+
+}
+
+unsigned int BoundaryStrategy::getMaxNeighborIndexFromNeighborOrder(unsigned int _neighborOrder) {
+    //this function first checks if there is  enough offsets generated and if not it generates extra offsets and then returns correct neighbor order
+
+
+    //Now determine max neighbor index from a list of neighbor offsets
+    unsigned int maxNeighborIndex = 0;
+    unsigned int orderCounter = 1;
+
+    //we check if existing max neighbor order is less that requested neighbor order
+    // and if so we generate more neighbor offsets
+    if (maxNeighborOrder < _neighborOrder) {
+        prepareNeighborListsBasedOnNeighborOrder(_neighborOrder);
+
+    }
+
+    return getMaxNeighborIndexFromNeighborOrderNoGen(_neighborOrder);
+
+}
+
+unsigned int BoundaryStrategy::getMaxNeighborIndexFromDepth(float depth) {
+    //Now determine max neighbor index from a list of neighbor offsets
+
+    unsigned int maxNeighborIndex = 0;
+
+    if (latticeType == HEXAGONAL_LATTICE) {
+        //unsigned int indexHex=Y_EVEN|Z_EVEN;
+        unsigned int indexHex = 0;
+
+        for (int i = 0; i < hexDistanceArray[indexHex].size(); ++i) {
+            maxNeighborIndex = i;
+            if (hexDistanceArray[indexHex][i] > depth) {
+                maxNeighborIndex = i - 1;
+                break;
+            }
+        }
+        return maxNeighborIndex;
+
+    } else {
+
+        for (int i = 0; i < distanceVec.size(); ++i) {
+            maxNeighborIndex = i;
+            if (distanceVec[i] > depth) {
+                maxNeighborIndex = i - 1;
+                break;
+            }
+        }
+        return maxNeighborIndex;
+    }
+}
+
+Coordinates3D<double> BoundaryStrategy::calculatePointCoordinates(const Point3D &_pt) const {
+    if (latticeType == HEXAGONAL_LATTICE) {
+        Coordinates3D<double> hexCoord = HexCoord(_pt);
+        return hexCoord;
+    } else {
+        return Coordinates3D<double>(_pt.x, _pt.y, _pt.z);
+    }
+
+}
+
+
+Neighbor
+BoundaryStrategy::getNeighborDirect(Point3D &pt, unsigned int idx, bool checkBounds, bool calculatePtTrans) const {
+    Neighbor n;
+    unsigned int indexHex;
+
+    if (latticeType == HEXAGONAL_LATTICE) {
+        indexHex = (pt.z % 3) * 2 + (pt.y % 2);
+        n.pt = pt + hexOffsetArray[indexHex][idx];
+
+    } else {
+        n.pt = pt + offsetVec[idx];
+    }
+
+    //Here I will add condition  if (flagField[pt] ) ...
+
+    if (!checkBounds || isValid(n.pt)) {
+
+        // Valid Neighbor
+        n.ptTrans = calculatePointCoordinates(n.pt);
+        if (latticeType == HEXAGONAL_LATTICE) {
+            n.distance = hexDistanceArray[indexHex][idx];
+            if (calculatePtTrans)
+                n.ptTrans = HexCoord(n.pt);
+
+        } else {
+            n.distance = distanceVec[idx] * lmf.lengthMF;
+            if (calculatePtTrans)
+                n.ptTrans = Coordinates3D<double>(pt.x, pt.y, pt.z);
+        }
+
+        return n;
+
+    } else {
+
+        if (regular) {
+            bool x_bool;
+            bool y_bool;
+            bool z_bool;
+            int x = n.pt.x;
+            int y = n.pt.y;
+            int z = n.pt.z;
+
+            // For each coordinate, if it is not valid, apply condition
+            x_bool = (isValid(x, dim.x) ? true : strategy_x->applyCondition(x, dim.x));
+            y_bool = (isValid(y, dim.y) ? true : strategy_y->applyCondition(y, dim.y));
+            z_bool = (isValid(z, dim.z) ? true : strategy_z->applyCondition(z, dim.z));
+
+            // If all the coordinates of the neighbor are valid then return the
+            // neighbor
+            if (x_bool && y_bool && z_bool) {
+                n.pt.x = x;
+                n.pt.y = y;
+                n.pt.z = z;
+                n.ptTrans = calculatePointCoordinates(n.pt);
+                if (latticeType == HEXAGONAL_LATTICE) {
+                    n.distance = hexDistanceArray[indexHex][idx];
+                    //                   n.ptTrans=HexCoord(n.pt);
+                } else {
+                    n.distance = distanceVec[idx] * lmf.lengthMF;
+                    //                   n.ptTrans=Coordinates3D<double>(pt.x,pt.y,pt.z);
+                }
+                return n;
+
+            } else {
+                //requesed neighbor does not belong to the lattice
+                n.distance = 0.0;
+                return n;
+            }
+
+        }
+
+    }
+
+}
+
+Point3D BoundaryStrategy::Hex2Cartesian(const Coordinates3D<double> &_coord) const {
+    //this transformation takes coordinates of a point on ahex lattice and returns integer coordinates of cartesian pixel that is nearest given point on hex lattice 
+    //It is the inverse transformation of the one coded in HexCoord 
+    int z_segments = (int) roundf(_coord.z / (sqrt(6.0) / 3.0));
+
+    if ((z_segments % 3) == 1) {
+        int y_segments = (int) roundf(_coord.y / (sqrt(3.0) / 2.0) - 2.0 / 6.0);
+
+        if (y_segments % 2) {
+
+            return Point3D((int) roundf(_coord.x - 0.5), y_segments, z_segments);
+        } else {
+
+            return Point3D((int) roundf(_coord.x), y_segments, z_segments);
+        }
+
+    } else if ((z_segments % 3) == 2) {
+
+        int y_segments = (int) roundf(_coord.y / (sqrt(3.0) / 2.0) + 2.0 / 6.0);
+
+
+        if (y_segments % 2) {
+
+            return Point3D((int) roundf(_coord.x - 0.5), y_segments, z_segments);
+        } else {
+
+            return Point3D((int) roundf(_coord.x), y_segments, z_segments);
+        }
+
+    } else {
+
+        int y_segments = (int) roundf(_coord.y / (sqrt(3.0) / 2.0));
+        if (y_segments % 2) {
+
+            return Point3D((int) roundf(_coord.x), y_segments, z_segments);
+        } else {
+
+            return Point3D((int) roundf(_coord.x - 0.5), y_segments, z_segments);
+        }
+
+
+    }
+}