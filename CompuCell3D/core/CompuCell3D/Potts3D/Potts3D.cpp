--- conflicted
+++ resolved
@@ -1,1674 +1,1617 @@
-/*************************************************************************
-*    CompuCell - A software framework for multimodel simulations of     *
-* biocomplexity problems Copyright (C) 2003 University of Notre Dame,   *
-*                             Indiana                                   *
-*                                                                       *
-* This program is free software; IF YOU AGREE TO CITE USE OF CompuCell  *
-*  IN ALL RELATED RESEARCH PUBLICATIONS according to the terms of the   *
-*  CompuCell GNU General Public License RIDER you can redistribute it   *
-* and/or modify it under the terms of the GNU General Public License as *
-*  published by the Free Software Foundation; either version 2 of the   *
-*         License, or (at your option) any later version.               *
-*                                                                       *
-* This program is distributed in the hope that it will be useful, but `  *
-*      WITHOUT ANY WARRANTY; without even the implied warranty of       *
-*  MERCHANTABILITY or FITNESS FOR A PARTICULAR PURPOSE.  See the GNU    *
-*             General Public License for more details.                  *
-*                                                                       *
-*  You should have received a copy of the GNU General Public License    *
-*     along with this program; if not, write to the Free Software       *
-*      Foundation, Inc., 675 Mass Ave, Cambridge, MA 02139, USA.        *
-*************************************************************************/
-
-
-#include "Cell.h"
-#include "CellTypeMotilityData.h"
-#include "DefaultAcceptanceFunction.h"
-#include "AcceptanceFunction.h"
-#include "StandardFluctuationAmplitudeFunctions.h"
-#include "EnergyFunction.h"
-#include "CellGChangeWatcher.h"
-#include "Stepper.h"
-#include "FixedStepper.h"
-#include "AttributeAdder.h"
-#include <CompuCell3D/Automaton/Automaton.h>
-#include <CompuCell3D/Potts3D/TypeTransition.h>
-#include "EnergyFunctionCalculator.h"
-#include "EnergyFunctionCalculatorStatistics.h"
-#include "EnergyFunctionCalculatorTestDataGeneration.h"
-#include <CompuCell3D/Simulator.h>
-#include <BasicUtils/BasicRandomNumberGenerator.h>
-#include <BasicUtils/BasicPluginInfo.h>
-#include <PublicUtilities/StringUtils.h>
-#include <PublicUtilities/ParallelUtilsOpenMP.h>
-#include <deque>
-#include <sstream>
-#include <algorithm>
-#include <chrono>
-#include "PottsTestData.h"
-
-#include "Potts3D.h"
-
-using namespace CompuCell3D;
-using namespace std;
-
-Potts3D::Potts3D() :
-    connectivityConstraint(0),
-    cellFieldG(0),
-    attrAdder(0),
-    acceptanceFunction(&defaultAcceptanceFunction),
-    customAcceptanceExpressionDefined(false),
-    energy(0),
-    depth(1.0),
-    displayUnitsFlag(true),
-    recentlyCreatedCellId(0),
-    recentlyCreatedClusterId(0),
-    debugOutputFrequency(10),
-    sim(0),
-    automaton(0),
-    temperature(0.0),
-    pUtils(0)
-
-{
-    neighbors.assign(100, Point3D());//statically allocated this buffer maybe will come with something better later
-    frozenTypeVec.assign(0, 0);
-    energyCalculator = new EnergyFunctionCalculator();
-    energyCalculator->setPotts(this);
-    typeTransition = new TypeTransition();
-    metropolisFcnPtr = &Potts3D::metropolisFast;
-    cellInventory.setPotts3DPtr(this);
-    fluctAmplFcn = new MinFluctuationAmplitudeFunction(this);
-}
-
-Potts3D::Potts3D(const Dim3D dim) :
-    connectivityConstraint(0),
-    cellFieldG(0),
-    attrAdder(0),
-    acceptanceFunction(&defaultAcceptanceFunction),
-    energy(0),
-    customAcceptanceExpressionDefined(false),
-    depth(1.0),
-    displayUnitsFlag(true),
-    recentlyCreatedCellId(1),
-    recentlyCreatedClusterId(1),
-    debugOutputFrequency(10),
-    sim(0),
-    automaton(0),
-    temperature(0.0),
-    pUtils(0)
-
-{
-    neighbors.assign(100, Point3D());//statically allocated this buffer maybe will come with something better later
-    frozenTypeVec.assign(0, 0);
-
-    createCellField(dim);
-    energyCalculator = new EnergyFunctionCalculator();
-    energyCalculator->setPotts(this);
-    typeTransition = new TypeTransition();
-    metropolisFcnPtr = &Potts3D::metropolisFast;
-    cellInventory.setPotts3DPtr(this);
-    fluctAmplFcn = new MinFluctuationAmplitudeFunction(this);
-
-}
-
-
-Potts3D::~Potts3D() {
-    if (cellFieldG) delete cellFieldG;
-    if (energyCalculator) delete energyCalculator; energyCalculator = 0;
-    if (typeTransition) delete typeTransition; typeTransition = 0;
-    //   if (attrAdder) delete attrAdder; attrAdder=0;
-    if (fluctAmplFcn) delete fluctAmplFcn;
-}
-
-void Potts3D::createEnergyFunction(std::string _energyFunctionType) {
-    if (_energyFunctionType == "Statistics") {
-        if (energyCalculator) delete energyCalculator; energyCalculator = 0;
-        energyCalculator = new EnergyFunctionCalculatorStatistics();
-        energyCalculator->setPotts(this);
-    }
-    else if (_energyFunctionType == "TestOutputDataGeneration") {
-        if (energyCalculator) delete energyCalculator; energyCalculator = 0;
-        energyCalculator = new EnergyFunctionCalculatorTestDataGeneration();
-        energyCalculator->setPotts(this);
-    }
-}
-
-void Potts3D::clean_cell_field(bool reset_cell_inventory) {
-
-    //cerr << "cellFieldG=" << cellFieldG << endl;
-    if (!cellFieldG) {
-        return;
-    }
-
-    Point3D pt;
-    Dim3D dim_max = cellFieldG->getDim();
-    //cerr << "dim_max=" << dim_max << endl;
-
-    //cleaning cell field
-    for (pt.x = 0; pt.x < dim_max.x; ++pt.x)
-        for (pt.y = 0; pt.y < dim_max.y; ++pt.y)
-            for (pt.z = 0; pt.z < dim_max.z; ++pt.z) {
-                cellFieldG->set(pt, (CellG*)0);
-                // this ensures that last pixel deleted will trigger destruction of the cell
-                for (unsigned int j = 0; j < steppers.size(); j++) {
-                    steppers[j]->step();
-                }
-            }
-
-
-    if (reset_cell_inventory) {
-        recentlyCreatedCellId = 0;
-        recentlyCreatedClusterId = 0;
-    }
-
-}
-
-LatticeType Potts3D::getLatticeType() {
-    return BoundaryStrategy::getInstance()->getLatticeType();
-}
-
-void Potts3D::setDepth(double _depth) {
-    //this function has to be called after initializing bondary strategy and after creating cellFieldG
-    //By default Boundary Strategy will precalculate neighbors up to certain depth (4.0). However if user requests more
-    //depth additional calculations will be requested here
-    depth = _depth;
-    float maxDistance = BoundaryStrategy::getInstance()->getMaxDistance();
-    if (maxDistance < depth) {
-        //in such situation user requests depth that is greater than default maxDistance 
-        BoundaryStrategy::getInstance()->prepareNeighborLists(depth);
-    }
-    Dim3D dim = cellFieldG->getDim();
-    minCoordinates = Point3D(0, 0, 0);
-    maxCoordinates = Point3D(dim.x, dim.y, dim.z);
-
-    //will calculate necesary space for neighbor storage
-    //this may not work for lattice types other than square
-
-    //   Dim3D dim=cellFieldG->getDim();
-    // 
-    //   minCoordinates=Point3D(0,0,0);
-    //   maxCoordinates=Point3D(dim.x,dim.y,dim.z);
-    // 
-    // 
-    //   Point3D middlePt(dim.x/2,dim.y/2,dim.z/2);
-    //   
-    //    unsigned int token = 0;
-    //    int numNeighbors = 0;
-    //    double distance;
-    //    Point3D testPt;
-    //    token =0;
-    //    distance=0;
-    //    
-    //    
-    //       while(true){
-    //       testPt = cellFieldG->getNeighbor(middlePt, token, distance);
-    //       if (distance > depth) break;
-    //    
-    //          numNeighbors++;
-    //       }
-    //    //empty previously allocated container for neighbors
-    //    neighbors.clear();
-    //    neighbors.assign(numNeighbors+1,Point3D());
-
-    maxNeighborIndex = BoundaryStrategy::getInstance()->getMaxNeighborIndexFromDepth(depth);
-    //	cerr << "\t\t\t\t\t setDepth  maxNeighborIndex=" << maxNeighborIndex << endl;
-    neighbors.clear();
-    neighbors.assign(maxNeighborIndex + 1, Point3D());
-
-}
-
-void Potts3D::setNeighborOrder(unsigned int _neighborOrder) {
-    BoundaryStrategy::getInstance()->prepareNeighborListsBasedOnNeighborOrder(_neighborOrder);
-    maxNeighborIndex = BoundaryStrategy::getInstance()->getMaxNeighborIndexFromNeighborOrder(_neighborOrder);
-    //	cerr << "\t\t\t\t\t setNeighborOrder  maxNeighborIndex=" << maxNeighborIndex << endl;
-    Dim3D dim = cellFieldG->getDim();
-    minCoordinates = Point3D(0, 0, 0);
-    maxCoordinates = Point3D(dim.x, dim.y, dim.z);
-
-    neighbors.clear();
-    neighbors.assign(maxNeighborIndex + 1, Point3D());
-
-}
-
-
-void Potts3D::createCellField(const Dim3D dim) {
-
-    ASSERT_OR_THROW("createCellField() cell field G already created!", !cellFieldG);
-    cellFieldG = new WatchableField3D<CellG *>(dim, 0); //added
-
-}
-
-void Potts3D::resizeCellField(const Dim3D dim, Dim3D shiftVec) {
-
-    Dim3D currentDim = cellFieldG->getDim();
-    cellFieldG->resizeAndShift(dim, shiftVec);
-}
-
-
-void Potts3D::registerAttributeAdder(AttributeAdder * _attrAdder) {
-    attrAdder = _attrAdder;
-}
-
-void Potts3D::registerAutomaton(Automaton* autom) { automaton = autom; }
-Automaton* Potts3D::getAutomaton() { return automaton; }
-
-void Potts3D::registerEnergyFunction(EnergyFunction *function) {
-
-    energyCalculator->registerEnergyFunctionWithName(function, function->toString());
-    //    sim->registerSteerableObject(function);
-
-}
-
-void Potts3D::registerEnergyFunctionWithName(EnergyFunction *_function, std::string _functionName) {
-
-    energyCalculator->registerEnergyFunctionWithName(_function, _functionName);
-    //   sim->registerSteerableObject(_function);
-
-}
-
-
-void Potts3D::unregisterEnergyFunction(std::string _functionName) {
-
-    energyCalculator->unregisterEnergyFunction(_functionName);
-    //    sim->unregisterSteerableObject(_functionName);
-    return;
-
-}
-
-double Potts3D::getEnergy() { return energy; }
-
-std::vector<std::string> Potts3D::getEnergyFunctionNames() { return energyCalculator->getEnergyFunctionNames(); }
-
-std::vector<std::vector<double> > Potts3D::getCurrentEnergyChanges() { return energyCalculator->getCurrentEnergyChanges(); }
-
-std::vector<bool> Potts3D::getCurrentFlipResults() { return energyCalculator->getCurrentFlipResults(); }
-
-void Potts3D::registerConnectivityConstraint(EnergyFunction * _connectivityConstraint) {
-    connectivityConstraint = _connectivityConstraint;
-}
-
-EnergyFunction * Potts3D::getConnectivityConstraint() { return connectivityConstraint; }
-
-void Potts3D::setAcceptanceFunctionByName(std::string _acceptanceFunctionName) {
-    if (_acceptanceFunctionName == "FirstOrderExpansion") {
-        acceptanceFunction = &firstOrderExpansionAcceptanceFunction;
-        //          cerr<<"setting FirstOrderExpansion"<<endl;
-    }
-    else {
-        acceptanceFunction = &defaultAcceptanceFunction;
-    }
-
-}
-
-void Potts3D::registerAcceptanceFunction(AcceptanceFunction *function) {
-    ASSERT_OR_THROW("registerAcceptanceFunction() function cannot be NULL!",
-        function);
-
-    acceptanceFunction = function;
-}
-
-
-void  Potts3D::setFluctuationAmplitudeFunctionByName(std::string _fluctuationAmplitudeFunctionName) {
-
-    if (_fluctuationAmplitudeFunctionName == "Min") {
-
-        delete fluctAmplFcn;
-        fluctAmplFcn = new MinFluctuationAmplitudeFunction(this);
-
-    }
-    else if (_fluctuationAmplitudeFunctionName == "Max") {
-
-        delete fluctAmplFcn;
-        fluctAmplFcn = new MaxFluctuationAmplitudeFunction(this);
-
-    }
-    else if (_fluctuationAmplitudeFunctionName == "ArithmeticAverage") {
-
-        delete fluctAmplFcn;
-        fluctAmplFcn = new ArithmeticAverageFluctuationAmplitudeFunction(this);
-
-    }
-}
-
-///BasicClassChange watcher reistration
-void Potts3D::registerCellGChangeWatcher(CellGChangeWatcher *_watcher) {
-    ASSERT_OR_THROW("registerBCGChangeWatcher() _watcher cannot be NULL!", _watcher);
-
-    cellFieldG->addChangeWatcher(_watcher);
-    //    sim->registerSteerableObject(_watcher);
-}
-
-
-void Potts3D::registerClassAccessor(BasicClassAccessorBase *_accessor) {
-    ASSERT_OR_THROW("registerClassAccessor() _accessor cannot be NULL!", _accessor);
-
-    cellFactoryGroup.registerClass(_accessor);
-}
-
-
-void Potts3D::registerStepper(Stepper *stepper) {
-    ASSERT_OR_THROW("registerStepper() stepper cannot be NULL!", stepper);
-
-    steppers.push_back(stepper);
-}
-////////////////////////////////////////////////////////////////////////////////////////////////////////////////////////////////////////
-void Potts3D::registerFixedStepper(FixedStepper *fixedStepper, bool _front) {
-    ASSERT_OR_THROW("registerStepper() fixed stepper cannot be NULL!", fixedStepper);
-    if (_front) {
-        //fixedSteppers is small so using deque as temporary storage to insert at the begining of vector is OK
-        deque<FixedStepper *> tmpDeque(fixedSteppers.begin(), fixedSteppers.end());
-        tmpDeque.push_front(fixedStepper);
-        fixedSteppers = vector<FixedStepper *>(tmpDeque.begin(), tmpDeque.end());
-    }
-    else {
-
-        fixedSteppers.push_back(fixedStepper);
-    }
-}
-
-////////////////////////////////////////////////////////////////////////////////////////////////////////////////////////////////////////
-void Potts3D::unregisterFixedStepper(FixedStepper *_fixedStepper) {
-    ASSERT_OR_THROW("unregisterStepper() fixed stepper cannot be NULL!", _fixedStepper);
-    std::vector<FixedStepper *>::iterator pos;
-    pos = find(fixedSteppers.begin(), fixedSteppers.end(), _fixedStepper);
-    if (pos != fixedSteppers.end()) {
-        fixedSteppers.erase(pos);
-    }
-}
-
-
-////////////////////////////////////////////////////////////////////////////////////////////////////////////////////////////////////////
-CellG * Potts3D::createCellG(const Point3D pt, long _clusterId) {
-    ASSERT_OR_THROW("createCell() cellFieldG Point out of range!", cellFieldG->isValid(pt));
-
-    CellG * cell = createCell(_clusterId);
-
-    cellFieldG->set(pt, cell);
-
-    return cell;
-
-}
-////////////////////////////////////////////////////////////////////////////////////////////////////////////////////////////////////////
-CellG *Potts3D::createCell(long _clusterId) {
-    CellG * cell = new CellG();
-    cell->extraAttribPtr = cellFactoryGroup.create();
-    //always keep incrementing recently created  cell id
-    ++recentlyCreatedCellId;
-    cell->id = recentlyCreatedCellId;
-
-
-    //this means that cells with clusterId<=0 should be placed at the end of PIF file if automatic numbering of clusters is to work for a mix of clustered and non clustered cells	
-
-    if (_clusterId <= 0) { //default behavior if user does not specify cluster id or cluster id is 0
-        ++recentlyCreatedClusterId;
-        cell->clusterId = recentlyCreatedClusterId;
-
-
-    }
-    else if (_clusterId > recentlyCreatedClusterId) { //clusterId specified by user is greater than recentlyCreatedClusterId
-
-        cell->clusterId = _clusterId;
-        // if we get cluster id greater than recentlyCreatedClusterId we set recentlyCreatedClusterId to be _clusterId+1
-        // this way if users add "non-cluster" cells after definition of clustered cell 
-        // the cell->clusterId is guaranteed to be greater than any of the clusterIds specified for clustered cells
-        recentlyCreatedClusterId = _clusterId;
-
-
-    }
-    else { // cluster id is greater than zero but smaller than recentlyCreatedClusterId
-        cell->clusterId = _clusterId;
-    }
-
-    cellInventory.addToInventory(cell);
-
-    if (attrAdder) {
-        attrAdder->addAttribute(cell);
-    }
-    return cell;
-
-}
-
-////////////////////////////////////////////////////////////////////////////////////////////////////////////////////////////////////////
-// this function should be only used from PIF Initializers or when you really understand the way CC3D assigns cell ids
-CellG * Potts3D::createCellGSpecifiedIds(const Point3D pt, long _cellId, long _clusterId) {
-    ASSERT_OR_THROW("createCell() cellFieldG Point out of range!", cellFieldG->isValid(pt));
-    CellG * cell = createCellSpecifiedIds(_cellId, _clusterId);
-    cellFieldG->set(pt, cell);
-    return cell;
-
-}
-////////////////////////////////////////////////////////////////////////////////////////////////////////////////////////////////////////
-// this function should be only used from PIF Initializers or when you really understand the way CC3D assigns cell ids
-CellG *Potts3D::createCellSpecifiedIds(long _cellId, long _clusterId) {
-    CellG * cell = new CellG();
-    cell->extraAttribPtr = cellFactoryGroup.create();
-
-    if (_cellId > recentlyCreatedCellId) {
-        recentlyCreatedCellId = _cellId;
-        cell->id = recentlyCreatedCellId;
-    }
-    else if (!cellInventory.attemptFetchingCellById(_cellId)) {
-        // checking if cell id is available even if ids were used out of order
-        cerr << "out of order cell id  is available" << endl;
-        cell->id = _cellId;
-
-    }
-    else {
-        // override _cellId and use recentlyCreatedCellId as _cellId. 
-        // otherwise we may create a bug where cells initialized from e.g. PIF initializers will have same id as cells created earlier by e.g. uniform initializer
-        // they will have different cluster id but still it creates a problem/. Having a model where cell id and cluster id are always incremented is a safer (but not ideal) bet 
-        ++recentlyCreatedCellId;
-        cell->id = recentlyCreatedCellId;
-    }
-
-    //this means that cells with clusterId<=0 should be placed at the end of PIF file if automatic numbering of clusters is to work for a mix of clustered and non clustered cells
-
-    if (_clusterId <= 0) { //default behavior if user does not specify cluster id or cluster id is 0
-
-        ++recentlyCreatedClusterId;
-        cell->clusterId = recentlyCreatedClusterId;
-
-    }
-    else if (_clusterId > recentlyCreatedClusterId) { //clusterId specified by user is greater than recentlyCreatedClusterId
-
-        cell->clusterId = _clusterId;
-        // if we get cluster id greater than recentlyCreatedClusterId we set recentlyCreatedClusterId to be _clusterId+1
-        // this way if users add "non-cluster" cells after definition of clustered cells	the cell->clusterId is guaranteed to be greater than any of the clusterIds specified for clustered cells
-        recentlyCreatedClusterId = _clusterId;
-
-    }
-    else { // cluster id is greater than zero but smaller than recentlyCreatedClusterId
-        cell->clusterId = _clusterId;
-    }
-
-    cellInventory.addToInventory(cell);
-    if (attrAdder) {
-        attrAdder->addAttribute(cell);
-    }
-    return cell;
-
-}
-////////////////////////////////////////////////////////////////////////////////////////////////////////////////////////////////////////
-void Potts3D::destroyCellG(CellG *cell, bool _removeFromInventory) {
-    if (cell->extraAttribPtr) {
-        cellFactoryGroup.destroy(cell->extraAttribPtr);
-        cell->extraAttribPtr = 0;
-    }
-    if (cell->pyAttrib && attrAdder) {
-        attrAdder->destroyAttribute(cell);
-    }
-    //had to introduce these two cases because in the Cell inventory destructor we deallocate memory of pointers stored int the set
-    //Since this is done during interation over set changing pointer (cell=0) or removing anything from set might corrupt container or invalidate iterators
-    if (_removeFromInventory) {
-        cellInventory.removeFromInventory(cell);
-        delete cell;
-        cell = 0;
-    }
-    else {
-        delete cell;
-    }
-
-}
-
-////////////////////////////////////////////////////////////////////////////////////////////////////////////////////////////////////////
-
-double Potts3D::totalEnergy() {
-    double energy = 0;
-    Dim3D dim = cellFieldG->getDim();
-
-    Point3D pt;
-    for (pt.z = 0; pt.z < dim.z; pt.z++)
-        for (pt.y = 0; pt.y < dim.y; pt.y++)
-            for (pt.x = 0; pt.x < dim.x; pt.x++)
-                for (unsigned int i = 0; i < energyFunctions.size(); i++)
-                    energy += energyFunctions[i]->localEnergy(pt);
-
-    return energy;
-
-}
-
-
-double Potts3D::changeEnergy(Point3D pt, const CellG *newCell,
-    const CellG *oldCell) {
-    double change = 0;
-    for (unsigned int i = 0; i < energyFunctions.size(); i++)
-        change += energyFunctions[i]->changeEnergy(pt, newCell, oldCell);
-
-    return change;
-}
-
-void Potts3D::runSteppers() {
-    for (unsigned int j = 0; j < steppers.size(); j++)
-        steppers[j]->step();
-}
-
-unsigned int Potts3D::metropolis(const unsigned int steps, const double temp) {
-    temperature = temp;
-    return (this->*metropolisFcnPtr)(steps, temp);
-}
-
-unsigned int Potts3D::metropolisList(const unsigned int steps, const double temp) {
-    this->step_output = "";
-
-    ASSERT_OR_THROW("Potts3D: cell field G not initialized", cellFieldG);
-
-    // ParallelUtilsOpenMP * pUtils=sim->getParallelUtils();
-
-
-    ASSERT_OR_THROW("MetropolisList algorithm works only in single processor mode. Please change number of processors to 1", pUtils->getNumberOfWorkNodesPotts() == 1);
-
-    if (customAcceptanceExpressionDefined) {
-        customAcceptanceFunction.initialize(this->sim); //actual initialization will happen only once at MCS=0 all other calls will return without doing anything
-    }
-
-    //here we will allocate Random number generators for each thread. Note that since user may change number of work nodes we have to monitor if the max number of work threads is greater than size of random number generator vector 
-    if (!randNSVec.size() || pUtils->getMaxNumberOfWorkNodesPotts() > randNSVec.size()) { //each thread will have different random number ghenerator
-        randNSVec.assign(pUtils->getMaxNumberOfWorkNodesPotts(), BasicRandomNumberGeneratorNonStatic());
-
-        for (unsigned int i = 0; i <randNSVec.size(); ++i) {
-            if (!sim->ppdCC3DPtr->seed) {
-                srand(std::chrono::high_resolution_clock::now().time_since_epoch().count());
-                unsigned int randomSeed = (unsigned int)rand()*((std::numeric_limits<unsigned int>::max)() - 1);
-                randNSVec[i].setSeed(randomSeed);
-            }
-            else {
-                randNSVec[i].setSeed(sim->ppdCC3DPtr->seed);
-            }
-        }
-    }
-    // Note that since user may change number of work nodes we have to monitor if the max number of work threads is greater than size of flipNeighborVec
-    if (!flipNeighborVec.size() || pUtils->getMaxNumberOfWorkNodesPotts() > flipNeighborVec.size()) {
-        flipNeighborVec.assign(pUtils->getMaxNumberOfWorkNodesPotts(), Point3D());
-    }
-    flips = 0;
-    attemptedEC = 0;
-    BasicRandomNumberGenerator *rand = BasicRandomNumberGenerator::getInstance();
-    ///Dim3D dim = cellField->getDim();
-    Dim3D dim = cellFieldG->getDim();
-    ASSERT_OR_THROW("Potts3D: You must supply an acceptance function!",
-        acceptanceFunction);
-
-    //   numberOfAttempts=steps;
-    numberOfAttempts = (int)(maxCoordinates.x - minCoordinates.x)*(maxCoordinates.y - minCoordinates.y)*(maxCoordinates.z - minCoordinates.z)*sim->getFlip2DimRatio()*sim->getFlip2DimRatio();
-
-    BoundaryStrategy * boundaryStrategy = BoundaryStrategy::getInstance();
-    pUtils->prepareParallelRegionPotts();
-    pUtils->allowNestedParallelRegions(true); //necessary in case we use e.g. PDE solver caller which in turn calls parallel PDE solver
-
-#pragma omp parallel
-    {
-
-        for (unsigned int i = 0; i < numberOfAttempts; i++) {
-
-            currentAttempt = i;
-            //run fixed steppers - they are executed regardless whether spin flip take place or not . Note, regular steopers are executed only after spin flip attepmts takes place 
-            for (unsigned int j = 0; j < fixedSteppers.size(); j++)
-                fixedSteppers[j]->step();
-
-            Point3D pt;
-            // Pick a random point
-            pt.x = rand->getInteger(minCoordinates.x, maxCoordinates.x - 1);
-            pt.y = rand->getInteger(minCoordinates.y, maxCoordinates.y - 1);
-            pt.z = rand->getInteger(minCoordinates.z, maxCoordinates.z - 1);
-
-            ///Cell *cell = cellField->get(pt);
-            CellG *cell = cellFieldG->get(pt);
-
-            if (sizeFrozenTypeVec && cell) {///must also make sure that cell ptr is different 0; Will never freeze medium
-                if (checkIfFrozen(cell->type))
-                    continue;
-            }
-
-            unsigned int token = 0;
-            int numNeighbors = 0;
-            double distance;
-
-            token = 0;
-            distance = 0;
-            while (true) {
-
-                neighbors[numNeighbors] = cellFieldG->getNeighbor(pt, token, distance);
-                if (distance > depth) break;
-
-                if (cellFieldG->get(neighbors[numNeighbors]) != cell)
-                    numNeighbors++;
-
-            }
-
-            // If no boundry neighbors were found start over
-            if (!numNeighbors) continue;
-
-            // Pick a random neighbor
-            Point3D changePixel = neighbors[rand->getInteger(0, numNeighbors - 1)];
-
-
-
-
-            if (sizeFrozenTypeVec && cellFieldG->get(changePixel)) {///must also make sure that cell ptr is different 0; Will never freeze medium
-                if (checkIfFrozen(cellFieldG->get(changePixel)->type))
-                    continue;
-            }
-            ++attemptedEC;
-
-            flipNeighbor = pt;/// change takes place at change pixel  and pt is a neighbor of changePixel
-
-
-            // Calculate change in energy
-
-            double change = energyCalculator->changeEnergy(changePixel, cell, cellFieldG->get(changePixel), i);
-            ///cerr<<"This is change: "<<change<<endl;	
-
-            // Acceptance based on probability
-            double motility = fluctAmplFcn->fluctuationAmplitude(cell, cellFieldG->get(changePixel));
-            //double motility=0.0;
-            //if(cellTypeMotilityVec.size()){
-            //	unsigned int newCellTypeId=(cell ? (unsigned int)cell->type :0);
-            //	unsigned int oldCellTypeId=(cellFieldG->get(changePixel)? (unsigned int)cellFieldG->get(changePixel)->type :0);
-            //	if(newCellTypeId && oldCellTypeId)
-            //		motility=(cellTypeMotilityVec[newCellTypeId]<cellTypeMotilityVec[oldCellTypeId] ? cellTypeMotilityVec[newCellTypeId]:cellTypeMotilityVec[oldCellTypeId]);
-            //	else if(newCellTypeId){
-            //		motility=cellTypeMotilityVec[newCellTypeId];
-            //	}else if (oldCellTypeId){
-            //		motility=cellTypeMotilityVec[oldCellTypeId];
-            //	}else{//should never get here
-            //		motility=0;
-            //	}
-            //}else{
-            //	motility=temp;
-            //}
-            double prob = acceptanceFunction->accept(motility, change);
-
-
-
-            if (prob >= 1 || rand->getRatio() < prob) {
-                // Accept the change
-                energy += change;
-
-<<<<<<< HEAD
-				if (connectivityConstraint && connectivityConstraint->changeEnergy(changePixel, cell, cellFieldG->get(changePixel))) {
-					energyCalculator->setLastFlipAccepted(false);
-				}
-				else {
-					cellFieldG->set(changePixel, flipNeighbor, cell);
-					flips++;
-					energyCalculator->setLastFlipAccepted(true);
-				}
-			}
-			else {
-				energyCalculator->setLastFlipAccepted(false);
-			}
-=======
-                if (connectivityConstraint && connectivityConstraint->changeEnergy(changePixel, cell, cellFieldG->get(changePixel))) {
-                    energyCalculator->setLastFlipAccepted(false);
-                }
-                else {
-                    cellFieldG->set(changePixel, flipNeighbor, cell);
-                    flips++;
-                    energyCalculator->setLastFlipAccepted(true);
-                }
-            }
-            else {
-                energyCalculator->setLastFlipAccepted(false);
-            }
->>>>>>> e45c73e6
-
-
-            // Run steppers
-            for (unsigned int j = 0; j < steppers.size(); j++)
-                steppers[j]->step();
-        }
-    }//#pragma omp parallel 
-    unsigned int currentStep = sim->getStep();
-    if (debugOutputFrequency && !(currentStep % debugOutputFrequency)) {
-        stringstream oss;
-        oss << "Metropolis List" << endl;
-        oss << "Number of Attempted Energy Calculations=" << attemptedEC << endl;
-        cerr << oss.str() << endl;
-        add_step_output(oss.str());
-
-
-
-    }
-    return flips;
-}
-
-Point3D Potts3D::getFlipNeighbor() {
-    return flipNeighborVec[sim->getParallelUtils()->getCurrentWorkNodeNumber()];
-}
-
-void Potts3D::add_step_output(const std::string &s) {
-    this->step_output += s;
-}
-
-std::string Potts3D::get_step_output() {
-    stringstream oss;
-    oss << this->step_output << endl;
-    return oss.str();
-}
-
-
-unsigned int Potts3D::metropolisFast(const unsigned int steps, const double temp) {
-
-    this->step_output = "";
-
-    ASSERT_OR_THROW("Potts3D: cell field G not initialized", cellFieldG);
-    // // // ParallelUtilsOpenMP * pUtils=sim->getParallelUtils();
-
-    if (customAcceptanceExpressionDefined) {
-        customAcceptanceFunction.initialize(this->sim); //actual initialization will happen only once at MCS=0 all other calls will return without doing anything
-    }
-
-    //here we will allocate Random number generators for each thread. Note that since user may change number of work nodes we have to monitor if the max number of work threads is greater than size of random number generator vector 
-    if (!randNSVec.size() || pUtils->getMaxNumberOfWorkNodesPotts() > randNSVec.size()) { //each thread will have different random number ghenerator
-        randNSVec.assign(pUtils->getMaxNumberOfWorkNodesPotts(), BasicRandomNumberGeneratorNonStatic());
-
-        for (unsigned int i = 0; i <randNSVec.size(); ++i) {
-            if (!sim->ppdCC3DPtr->seed) {
-                srand(std::chrono::high_resolution_clock::now().time_since_epoch().count());
-                unsigned int randomSeed = (unsigned int)rand()*((std::numeric_limits<unsigned int>::max)() - 1);
-                randNSVec[i].setSeed(randomSeed);
-            }
-            else {
-                randNSVec[i].setSeed(sim->ppdCC3DPtr->seed);
-            }
-        }
-    }
-
-
-    // Note that since user may change number of work nodes we have to monitor if the max number of work threads is greater than size of flipNeighborVec
-    if (!flipNeighborVec.size() || pUtils->getMaxNumberOfWorkNodesPotts() > flipNeighborVec.size()) {
-        flipNeighborVec.assign(pUtils->getMaxNumberOfWorkNodesPotts(), Point3D());
-    }
-
-    // generating random order in which subgridSections will be handled
-    vector<unsigned int> subgridSectionOrderVec(pUtils->getNumberOfSubgridSectionsPotts());
-    for (int i = 0; i < subgridSectionOrderVec.size(); ++i) {
-        subgridSectionOrderVec[i] = i;
-    }
-    random_shuffle(subgridSectionOrderVec.begin(), subgridSectionOrderVec.end());
-
-    unsigned int maxNumberOfThreads = pUtils->getMaxNumberOfWorkNodesPotts();
-    unsigned int numberOfThreads = pUtils->getNumberOfWorkNodesPotts();
-
-    unsigned int numberOfSections = pUtils->getNumberOfSubgridSectionsPotts();
-
-    //reset current attepmt counter
-    currentAttempt = 0;
-
-    //THESE VARIABLES ARE SHARED
-    flips = 0;
-    attemptedEC = 0;
-    energy = 0.0;
-
-    //THESE WILL BE USED IN SEPARATE THREADS - WE USE VECTORS TO AVOID USING SYNCHRONIZATION EXPLICITELY
-    vector<double> energyVec(maxNumberOfThreads, 0.0);
-    vector<int>	attemptedECVec(maxNumberOfThreads, 0);
-    vector<int> flipsVec(maxNumberOfThreads, 0);
-
-    Dim3D dim = cellFieldG->getDim();
-    ASSERT_OR_THROW("Potts3D: You must supply an acceptance function!", acceptanceFunction);
-
-    //FOR NOW WE WILL IGNORE BOX WATCHER FOR POTTS SECTION IT WILL STILL WORK WITH PDE SOLVERS
-    Dim3D fieldDim = cellFieldG->getDim();
-    numberOfAttempts = (int)fieldDim.x*fieldDim.y*fieldDim.z*sim->getFlip2DimRatio();
-    unsigned int currentStep = sim->getStep();
-    if (debugOutputFrequency && !(currentStep % debugOutputFrequency)) {
-        stringstream oss;
-
-        oss << "Metropolis Fast" << endl;
-        oss << "total number of pixel copy attempts=" << numberOfAttempts << endl;
-        cerr << oss.str() << endl;
-        add_step_output(oss.str());
-
-    }
-
-    pUtils->prepareParallelRegionPotts();
-    pUtils->allowNestedParallelRegions(true); //necessary in case we use e.g. PDE solver caller which in turn calls parallel PDE solver
-    //omp_set_nested(true);
-
-#pragma omp parallel
-    {
-
-        int currentAttemptLocal;
-        int numberOfAttemptsLocal;
-        Point3D flipNeighborLocal;
-
-        unsigned int currentWorkNodeNumber = pUtils->getCurrentWorkNodeNumber();
-
-        BasicRandomNumberGeneratorNonStatic * rand = randNSVec[currentWorkNodeNumber].getInstance();
-        BoundaryStrategy * boundaryStrategy = BoundaryStrategy::getInstance();
-
-        //iterating over subgridSections
-        for (int s = 0; s < subgridSectionOrderVec.size(); ++s) {
-
-            pair<Dim3D, Dim3D> sectionDims = pUtils->getPottsSection(currentWorkNodeNumber, s);
-            numberOfAttemptsLocal = (int)(sectionDims.second.x - sectionDims.first.x)*(sectionDims.second.y - sectionDims.first.y)*(sectionDims.second.z - sectionDims.first.z)*sim->getFlip2DimRatio();
-            // #pragma omp critical
-
-
-            for (unsigned int i = 0; i < numberOfAttemptsLocal; ++i) {
-
-                //////currentAttempt=i;
-                //currentAttemptLocal=i; //this will need to be fixed as this is used in PDE SOLVER CALLER
-                //run fixed steppers - they are executed regardless whether spin flip take place or not . Note, regular stepers are executed only after spin flip attepmts takes place 
-
-                if (fixedSteppers.size()) {
-#pragma omp critical
-                {
-                    //IMPORTANT: fixed steppers cause really bad performance with multiple processor runs. Currently only two of them are supported 
-                    // PDESolverCaller plugin and Secretion plugin. PDESolverCaller is deprecated and Secretion plugin section that mimics functionality of PDE sovler Secretion data section is depreecated as well
-                    // However Secretion plugin can be used to do "per cell" secretion (using python scripting). This will not slow down multicore simulation
-
-                    for (unsigned int j = 0; j < fixedSteppers.size(); j++)
-                        fixedSteppers[j]->step();
-
-                    //to be consistent with serial code currentAttampt has to be increamented after fixedSteppers run
-                    ++currentAttempt;
-
-
-                }
-                }
-
-                Point3D pt;
-
-                // Pick a random point
-                pt.x = rand->getInteger(sectionDims.first.x, sectionDims.second.x - 1);
-                pt.y = rand->getInteger(sectionDims.first.y, sectionDims.second.y - 1);
-                pt.z = rand->getInteger(sectionDims.first.z, sectionDims.second.z - 1);
-
-                CellG *cell = cellFieldG->getQuick(pt);
-
-
-                if (sizeFrozenTypeVec && cell) {///must also make sure that cell ptr is different 0; Will never freeze medium
-                    if (checkIfFrozen(cell->type))
-                        continue;
-                }
-
-                unsigned int directIdx = rand->getInteger(0, maxNeighborIndex);
-
-
-                Neighbor n = boundaryStrategy->getNeighborDirect(pt, directIdx);
-
-                if (!n.distance) {
-                    //if distance is 0 then the neighbor returned is invalid
-                    continue;
-                }
-                Point3D changePixel = n.pt;
-
-                //check if changePixel refers to different cell. 
-                CellG* changePixelCell = cellFieldG->getQuick(changePixel);
-
-                if (changePixelCell == cell) {
-                    //skip the rest of the loop if change pixel points to the same cell as pt
-                    continue;
-                }
-                else {
-                    ;
-
-                }
-
-                if (sizeFrozenTypeVec && changePixelCell) {///must also make sure that cell ptr is different 0; Will never freeze medium
-                    if (checkIfFrozen(changePixelCell->type))
-                        continue;
-                }
-                ++attemptedECVec[currentWorkNodeNumber];
-
-                flipNeighborVec[currentWorkNodeNumber] = pt;
-
-                /// change takes place at change pixel  and pt is a neighbor of changePixel
-                // Calculate change in energy				
-
-                double change = energyCalculator->changeEnergy(changePixel, cell, changePixelCell, i);
-
-                // Acceptance based on probability
-                double motility = fluctAmplFcn->fluctuationAmplitude(cell, changePixelCell);
-
-                double prob = acceptanceFunction->accept(motility, change);
-
-
-                if (numberOfThreads == 1) {
-                    energyCalculator->set_acceptance_probability(prob);
-                }
-
-                if (prob >= 1.0 || rand->getRatio() < prob) {
-                    // Accept the change
-                    if (test_output_generate_flag) {
-
-                        PottsTestData potts_test_data;
-
-                        potts_test_data.changePixel = n.pt;
-                        potts_test_data.changePixelNeighbor = pt;
-                        potts_test_data.motility = motility;
-                        potts_test_data.pixelCopyAccepted = true;
-                        potts_test_data.acceptanceFunctionProbability = prob;
-                        if (connectivityConstraint) {
-                            potts_test_data.using_connectivity = true;
-                            potts_test_data.connectivity_energy = connectivityConstraint->changeEnergy(changePixel, cell, changePixelCell);
-                            if (potts_test_data.connectivity_energy) {
-                                potts_test_data.pixelCopyAccepted = false;
-                            }
-                        }
-
-                        energyCalculator->log_output(potts_test_data);
-                    }
-
-                    energyVec[currentWorkNodeNumber] += change;
-
-                    if (connectivityConstraint && connectivityConstraint->changeEnergy(changePixel, cell, changePixelCell)) {
-                        if (numberOfThreads == 1) {
-                            energyCalculator->setLastFlipAccepted(false);
-                        }
-                    }
-                    else {
-                        
-                        cellFieldG->set(changePixel, flipNeighborVec[currentWorkNodeNumber], cell);
-
-<<<<<<< HEAD
-					if (connectivityConstraint && connectivityConstraint->changeEnergy(changePixel, cell, changePixelCell)) {
-						if (numberOfThreads == 1) {
-							energyCalculator->setLastFlipAccepted(false);
-						}
-					}
-					else {
-						cellFieldG->set(changePixel, flipNeighborVec[currentWorkNodeNumber], cell);
-						flipsVec[currentWorkNodeNumber]++;
-						if (numberOfThreads == 1) {
-							energyCalculator->setLastFlipAccepted(true);
-						}
-					}
-				}
-				else {
-					if (numberOfThreads == 1) {
-						energyCalculator->setLastFlipAccepted(false);
-					}
-				}
-=======
-                        flipsVec[currentWorkNodeNumber]++;
-                        if (numberOfThreads == 1) {
-                            energyCalculator->setLastFlipAccepted(true);
-                        }
-                    }
-                }
-                else {
-                    if (numberOfThreads == 1) {
-                        energyCalculator->setLastFlipAccepted(false);
-                    }
->>>>>>> e45c73e6
-
-                    PottsTestData potts_test_data;
-
-                    potts_test_data.changePixel = n.pt;
-                    potts_test_data.changePixelNeighbor = pt;
-                    potts_test_data.motility = motility;
-                    potts_test_data.pixelCopyAccepted = false;
-                    potts_test_data.acceptanceFunctionProbability = prob;
-                    if (connectivityConstraint) {
-                        potts_test_data.using_connectivity = true;
-                        potts_test_data.connectivity_energy = connectivityConstraint->changeEnergy(changePixel, cell, changePixelCell);
-                        // no need to set potts_test_data.pixelCopyAccepted = false; because it is already set to this value
-                    }
-
-                    energyCalculator->log_output(potts_test_data);
-                }
-
-
-                // Run steppers
-//#pragma omp single 
-                {
-                    for (unsigned int j = 0; j < steppers.size(); j++)
-                        steppers[j]->step();
-                }
-
-            }
-
-#pragma omp barrier
-        }//iteration over subrid sections
-
-#pragma omp critical
-        {
-
-            energy += energyVec[currentWorkNodeNumber];
-            attemptedEC += attemptedECVec[currentWorkNodeNumber];
-            flips += flipsVec[currentWorkNodeNumber];
-
-            //reseting values before processing new slice
-
-            energyVec[currentWorkNodeNumber] = 0.0;
-            attemptedECVec[currentWorkNodeNumber] = 0;
-            flipsVec[currentWorkNodeNumber] = 0;
-
-        }
-
-    } //pragma omp parallel
-
-    if (debugOutputFrequency && !(currentStep % debugOutputFrequency)) {
-        cerr << "Number of Attempted Energy Calculations=" << attemptedEC << endl;
-    }
-
-    return flips;
-
-}
-
-///////////////////////////////////////////////////////////////////////////////////////////////////////////////////////////////////////////
-Point3D Potts3D::randomPickBoundaryPixel(BasicRandomNumberGeneratorNonStatic * rand) {
-
-    size_t vec_size = boundaryPixelVector.size();
-    Point3D pt;
-    int counter = 0;
-    while (true) {
-        ++counter;
-        long boundaryPointIndex = rand->getInteger(0, boundaryPixelSet.size() - 1);
-        if (boundaryPointIndex < vec_size) {
-            pt = boundaryPixelVector[boundaryPointIndex];
-        }
-        else {
-            std::unordered_set<Point3D, Point3DHasher, Point3DComparator>::iterator sitr = justInsertedBoundaryPixelSet.begin();
-            advance(sitr, boundaryPointIndex - vec_size);
-            pt = *sitr;
-
-        }
-        if (justDeletedBoundaryPixelSet.find(pt) != justDeletedBoundaryPixelSet.end()) {
-
-        }
-        else {
-            break;
-        }
-    }
-    if (counter > 5) {
-        cerr << "had to try more than 5 times" << endl;
-    }
-    return pt;
-}
-
-///////////////////////////////////////////////////////////////////////////////////////////////////////////////////////////////////////////
-unsigned int Potts3D::metropolisBoundaryWalker(const unsigned int steps, const double temp) {
-
-    this->step_output = "";
-
-    ASSERT_OR_THROW("BoundaryWalker Algorithm works only in single processor mode. Please change number of processors to 1", pUtils->getNumberOfWorkNodesPotts() == 1);
-
-    ASSERT_OR_THROW("Potts3D: cell field G not initialized", cellFieldG);
-
-    if (customAcceptanceExpressionDefined) {
-        customAcceptanceFunction.initialize(this->sim); //actual initialization will happen only once at MCS=0 all other calls will return without doing anything
-    }
-
-    //here we will allocate Random number generators for each thread. Note that since user may change number of work nodes we have to monitor if the max number of work threads is greater than size of random number generator vector 
-    if (!randNSVec.size() || pUtils->getMaxNumberOfWorkNodesPotts() > randNSVec.size()) { //each thread will have different random number ghenerator
-        randNSVec.assign(pUtils->getMaxNumberOfWorkNodesPotts(), BasicRandomNumberGeneratorNonStatic());
-
-        for (unsigned int i = 0; i <randNSVec.size(); ++i) {
-            if (!sim->ppdCC3DPtr->seed) {
-                srand(std::chrono::high_resolution_clock::now().time_since_epoch().count());
-                unsigned int randomSeed = (unsigned int)rand()*((std::numeric_limits<unsigned int>::max)() - 1);
-                randNSVec[i].setSeed(randomSeed);
-            }
-            else {
-                randNSVec[i].setSeed(sim->ppdCC3DPtr->seed);
-            }
-        }
-    }
-
-    // Note that since user may change number of work nodes we have to monitor if the max number of work threads is greater than size of flipNeighborVec
-    if (!flipNeighborVec.size() || pUtils->getMaxNumberOfWorkNodesPotts() > flipNeighborVec.size()) {
-        flipNeighborVec.assign(pUtils->getMaxNumberOfWorkNodesPotts(), Point3D());
-    }
-
-    // generating random order in which subgridSections will be handled
-    vector<unsigned int> subgridSectionOrderVec(pUtils->getNumberOfSubgridSectionsPotts());
-    for (int i = 0; i < subgridSectionOrderVec.size(); ++i) {
-        subgridSectionOrderVec[i] = i;
-    }
-    random_shuffle(subgridSectionOrderVec.begin(), subgridSectionOrderVec.end());
-
-
-    unsigned int maxNumberOfThreads = pUtils->getMaxNumberOfWorkNodesPotts();
-    unsigned int numberOfThreads = pUtils->getNumberOfWorkNodesPotts();
-
-    unsigned int numberOfSections = pUtils->getNumberOfSubgridSectionsPotts();
-
-    //reset current attepmt counter
-    currentAttempt = 0;
-
-    //THESE VARIABLES ARE SHARED
-    flips = 0;
-    attemptedEC = 0;
-    energy = 0.0;
-
-    //THESE WILL BE USED IN SEPARATE THREADS - WE USE VECTORS TO AVOID USING SYNCHRONIZATION EXPLICITELY
-    vector<double> energyVec(maxNumberOfThreads, 0.0);
-    vector<int>	attemptedECVec(maxNumberOfThreads, 0);
-    vector<int> flipsVec(maxNumberOfThreads, 0);
-
-    Dim3D dim = cellFieldG->getDim();
-    ASSERT_OR_THROW("Potts3D: You must supply an acceptance function!",
-        acceptanceFunction);
-
-    //FOR NOW WE WILL IGNORE BOX WATCHER FOR POTTS SECTION IT WILL STILL WORK WITH PDE SOLVERS
-    Dim3D fieldDim = cellFieldG->getDim();
-    numberOfAttempts = (int)fieldDim.x*fieldDim.y*fieldDim.z*sim->getFlip2DimRatio();
-    unsigned int currentStep = sim->getStep();
-
-
-    pUtils->prepareParallelRegionPotts();
-
-    //necessary in case we use e.g. PDE solver caller which in turn calls parallel PDE solver
-    //omp_set_nested(true);
-    pUtils->allowNestedParallelRegions(true);
-
-    long boundaryPointIndex;
-    long counter = 0;
-    //set<Point3D>::iterator sitr;
-    std::unordered_set<Point3D, Point3DHasher, Point3DComparator>::iterator sitr;
-    vector<Point3D> boundaryPointVector;
-    //boundaryPointVector.assign(boundaryPixelSet.begin(), boundaryPixelSet.end());
-    numberOfAttempts = boundaryPixelSet.size();
-    if (debugOutputFrequency && !(currentStep % debugOutputFrequency)) {
-
-        stringstream oss;
-
-        oss << "Boundary Walker" << endl;
-        oss << "number of pixel copy attempts=" << numberOfAttempts << endl;
-        cerr << oss.str() << endl;
-        add_step_output(oss.str());
-
-    }
-
-#pragma omp parallel
-    {
-
-        int currentAttemptLocal;
-        //int numberOfAttemptsLocal;
-        Point3D flipNeighborLocal;
-
-        unsigned int currentWorkNodeNumber = pUtils->getCurrentWorkNodeNumber();
-
-        BasicRandomNumberGeneratorNonStatic * rand = randNSVec[currentWorkNodeNumber].getInstance();
-        BoundaryStrategy * boundaryStrategy = BoundaryStrategy::getInstance();
-
-        //iterating over subgridSections
-        for (int s = 0; s < subgridSectionOrderVec.size(); ++s) {
-
-            pair<Dim3D, Dim3D> sectionDims = pUtils->getPottsSection(currentWorkNodeNumber, s);
-            //numberOfAttemptsLocal = (int)(sectionDims.second.x - sectionDims.first.x)*(sectionDims.second.y - sectionDims.first.y)*(sectionDims.second.z - sectionDims.first.z)*sim->getFlip2DimRatio();
-
-            // #pragma omp critical
-
-
-            for (unsigned int i = 0; i < numberOfAttempts; ++i) {
-
-
-
-                //////currentAttempt=i;
-                //currentAttemptLocal=i; //this will need to be fixed as this is used in PDE SOLVER CALLER
-                //run fixed steppers - they are executed regardless whether spin flip take place or not . Note, regular stepers are executed only after spin flip attepmts takes place 
-
-                if (fixedSteppers.size()) {
-#pragma omp critical
-                {
-                    //IMPORTANT: fixed steppers cause really bad performance with multiple processor runs. Currently only two of them are supported 
-                    // PDESolverCaller plugin and Secretion plugin. PDESolverCaller is deprecated and Secretion plugin section that mimics functionality of PDE sovler Secretion data section is depreecated as well
-                    // However Secretion plugin can be used to do "per cell" secretion (using python scripting). This will not slow down multicore simulation
-
-                    //cerr<<"pUtils->getCurrentWorkNodeNumber()="<<pUtils->getCurrentWorkNodeNumber()<<" currentAttempt="<<currentAttempt<<endl;
-                    for (unsigned int j = 0; j < fixedSteppers.size(); j++)
-                        fixedSteppers[j]->step();
-
-                    ++currentAttempt; //to be consistent with serial code currentAttampt has to be increamented after fixedSteppers run 
-
-                }
-                }
-
-                Point3D pt;
-
-                //boundaryPointVector.assign(boundaryPixelSet.begin(), boundaryPixelSet.end());
-
-                // Pick a random integer and pick a random point from a boundary
-                pt = randomPickBoundaryPixel(rand);
-
-                //////boundaryPointIndex = rand->getInteger(0, boundaryPixelSet.size() - 1);
-                //////sitr = boundaryPixelSet.begin();
-                //////
-                //////advance(sitr, boundaryPointIndex);
-                //////continue;
-                //////pt = *sitr;
-
-                //pt = boundaryPointVector[boundaryPointIndex];
-
-
-                //boundaryPointVector.assign(boundaryPixelSet.begin(), boundaryPixelSet.end());
-
-                //// Pick a random integer and pick a random point from a boundary
-                //boundaryPointIndex = rand->getInteger(0, boundaryPointVector.size() - 1);
-                //pt = boundaryPointVector[boundaryPointIndex];
-
-                CellG *cell = cellFieldG->getQuick(pt);
-
-                if (sizeFrozenTypeVec && cell) {///must also make sure that cell ptr is different 0; Will never freeze medium
-                    if (checkIfFrozen(cell->type))
-                        continue;
-                }
-
-                unsigned int directIdx = rand->getInteger(0, maxNeighborIndex);
-
-                Neighbor n = boundaryStrategy->getNeighborDirect(pt, directIdx);
-
-                if (!n.distance) {
-                    //if distance is 0 then the neighbor returned is invalid
-                    continue;
-                }
-                Point3D changePixel = n.pt;
-
-                //check if changePixel refers to different cell. 
-                CellG* changePixelCell = cellFieldG->getQuick(changePixel);
-
-                if (changePixelCell == cell) {
-                    continue;//skip the rest of the loop if change pixel points to the same cell as pt
-                }
-
-                if (sizeFrozenTypeVec && changePixelCell) {///must also make sure that cell ptr is different 0; Will never freeze medium
-                    if (checkIfFrozen(changePixelCell->type))
-                        continue;
-                }
-                ++attemptedECVec[currentWorkNodeNumber];
-
-                flipNeighborVec[currentWorkNodeNumber] = pt;
-
-
-                /// change takes place at change pixel  and pt is a neighbor of changePixel
-                // Calculate change in energy
-                double change = energyCalculator->changeEnergy(changePixel, cell, changePixelCell, i);
-
-                // Acceptance based on probability
-                double motility = fluctAmplFcn->fluctuationAmplitude(cell, changePixelCell);
-
-                double prob = acceptanceFunction->accept(motility, change);
-
-
-                if (numberOfThreads == 1) {
-                    energyCalculator->set_acceptance_probability(prob);
-                }
-
-                if (prob >= 1.0 || rand->getRatio() < prob) {
-
-                    // Accept the change
-                    energyVec[currentWorkNodeNumber] += change;
-
-<<<<<<< HEAD
-					if (connectivityConstraint && connectivityConstraint->changeEnergy(changePixel, cell, changePixelCell)) {
-						if (numberOfThreads == 1) {
-							energyCalculator->setLastFlipAccepted(false);
-						}
-					}
-					else {
-						cellFieldG->set(changePixel, flipNeighborVec[currentWorkNodeNumber], cell);
-						flipsVec[currentWorkNodeNumber]++;
-						if (numberOfThreads == 1) {
-							energyCalculator->setLastFlipAccepted(true);
-						}
-					}
-				}
-				else {
-					if (numberOfThreads == 1) {
-						energyCalculator->setLastFlipAccepted(false);
-					}
-				}
-=======
-                    if (connectivityConstraint && connectivityConstraint->changeEnergy(changePixel, cell, changePixelCell)) {
-                        if (numberOfThreads == 1) {
-                            energyCalculator->setLastFlipAccepted(false);
-                        }
-                    }
-                    else {
-                        cellFieldG->set(changePixel, flipNeighborVec[currentWorkNodeNumber], cell);
-                        flipsVec[currentWorkNodeNumber]++;
-                        if (numberOfThreads == 1) {
-                            energyCalculator->setLastFlipAccepted(true);
-                        }
-                    }
-                }
-                else {
-                    if (numberOfThreads == 1) {
-                        energyCalculator->setLastFlipAccepted(false);
-                    }
-                }
->>>>>>> e45c73e6
-
-                // Run steppers
-                //#pragma omp single 
-                {
-                    for (unsigned int j = 0; j < steppers.size(); j++)
-                        steppers[j]->step();
-                }
-            }
-
-#pragma omp barrier
-        }//iteration over subrid sections
-
-#pragma omp critical
-        {
-
-            energy += energyVec[currentWorkNodeNumber];
-            attemptedEC += attemptedECVec[currentWorkNodeNumber];
-            flips += flipsVec[currentWorkNodeNumber];
-
-            //reseting values before processing new slice
-
-            energyVec[currentWorkNodeNumber] = 0.0;
-            attemptedECVec[currentWorkNodeNumber] = 0;
-            flipsVec[currentWorkNodeNumber] = 0;
-        }
-
-    } //pragma omp parallel
-
-    if (debugOutputFrequency && !(currentStep % debugOutputFrequency)) {
-        cerr << "Number of Attempted Energy Calculations=" << attemptedEC << endl;
-    }
-    return flips;
-
-}
-
-unsigned int Potts3D::metropolisTestRun(const unsigned int steps, const double temp) {
-
-    flipNeighborVec.assign(pUtils->getMaxNumberOfWorkNodesPotts(), Point3D());
-    
-    EnergyFunctionCalculatorTestDataGeneration * energy_calculator_tdg = static_cast<EnergyFunctionCalculatorTestDataGeneration *> (energyCalculator);
-    
-
-    //std::string simulation_test_data = simulation_input_dir + "/" + "potts_data_output.csv";
-    std::string simulation_test_data = energy_calculator_tdg->get_input_file_name();
-    
-
-
-    PottsTestData potts_test_data;
-    ifstream infile(simulation_test_data);
-    if (infile) {
-
-        std::vector<PottsTestData> potts_test_data_vector = potts_test_data.deserialize_potts_data_sequence(infile);
-        for (auto i = 0; i < potts_test_data_vector.size(); ++i) {
-            PottsTestData potts_test_data_local = potts_test_data_vector[i];
-
-            Point3D changePixel = potts_test_data_local.changePixel;
-            Point3D changePixelNeighbor = potts_test_data_local.changePixelNeighbor;
-
-            CellG *cell = cellFieldG->getQuick(changePixelNeighbor);
-            CellG* changePixelCell = cellFieldG->getQuick(changePixel);
-            unsigned int currentWorkNodeNumber = 0;
-            flipNeighborVec[currentWorkNodeNumber] = changePixelNeighbor;
-                        
-            double change = energyCalculator->changeEnergy(changePixel, cell, changePixelCell, i);
-
-            // Acceptance based on probability
-            double motility = fluctAmplFcn->fluctuationAmplitude(cell, changePixelCell);
-
-            double prob = acceptanceFunction->accept(motility, change);
-            if (potts_test_data_local.pixelCopyAccepted) {
-                cellFieldG->set(changePixel, changePixelNeighbor, cell);
-            }
-                
-
-            for (unsigned int j = 0; j < steppers.size(); j++) {
-                steppers[j]->step();
-            }
-
-            PottsTestData potts_test_data;
-
-            potts_test_data.changePixel = changePixel;
-            potts_test_data.changePixelNeighbor = changePixelNeighbor;
-            potts_test_data.motility = motility;            
-            potts_test_data.acceptanceFunctionProbability = prob;
-            if (connectivityConstraint) {
-                potts_test_data.using_connectivity = true;
-                potts_test_data.connectivity_energy = connectivityConstraint->changeEnergy(changePixel, cell, changePixelCell);
-            }
-
-            potts_test_data.energyFunctionNameToValueMap = energyCalculator->getEnergyFunctionNameToValueMap();
-
-            potts_test_data_local.compare_potts_data(potts_test_data);
-
-        }
-    }
-
-
-    return 0;
-}
-
-
-void Potts3D::setMetropolisAlgorithm(std::string _algName) {
-
-    string algName = _algName;
-    changeToLower(algName);
-
-    if (algName == "list") {
-        metropolisFcnPtr = &Potts3D::metropolisList;
-    }
-    else if (algName == "fast") {
-        metropolisFcnPtr = &Potts3D::metropolisFast;
-    }
-    else if (algName == "boundarywalker") {
-        metropolisFcnPtr = &Potts3D::metropolisBoundaryWalker;
-    }
-    else if (algName == "testrun") {
-        metropolisFcnPtr = &Potts3D::metropolisTestRun;
-    }
-    else {
-        metropolisFcnPtr = &Potts3D::metropolisFast;
-    }
-
-}
-
-
-//////////////////////////////////////////////////////////////////////////////////////////////////////////////////////////////////////////
-
-void Potts3D::setCellTypeMotilityVec(std::vector<float> & _cellTypeMotilityVec) {
-    cellTypeMotilityVec = _cellTypeMotilityVec;
-}
-//////////////////////////////////////////////////////////////////////////////////////////////////////////////////////////////////////////
-void Potts3D::initializeCellTypeMotility(std::vector<CellTypeMotilityData> & _cellTypeMotilityVector) {
-
-    ASSERT_OR_THROW("AUTOMATON IS NOT INITIALIZED", automaton);
-
-    unsigned int typeIdMax = 0;
-    //finding max typeId
-    for (int i = 0; i < _cellTypeMotilityVector.size(); ++i) {
-        //cerr<<"CHECKING "<<_cellTypeMotilityVector[i].typeName<<endl;
-        unsigned int id = automaton->getTypeId(_cellTypeMotilityVector[i].typeName);
-        if (id > typeIdMax)
-            typeIdMax = id;
-    }
-
-    cellTypeMotilityVec.assign(typeIdMax + 1, 0.0);
-    for (int i = 0; i < _cellTypeMotilityVector.size(); ++i) {
-        unsigned int id = automaton->getTypeId(_cellTypeMotilityVector[i].typeName);
-        cellTypeMotilityVec[id] = _cellTypeMotilityVector[i].motility;
-    }
-
-}
-
-//////////////////////////////////////////////////////////////////////////////////////////////////////////////////////////////////////////
-
-bool Potts3D::checkIfFrozen(unsigned char _type) {
-
-
-
-    for (unsigned int i = 0; i < frozenTypeVec.size(); ++i) {
-        if (frozenTypeVec[i] == _type)
-            return true;
-    }
-    return false;
-
-}
-//////////////////////////////////////////////////////////////////////////////////////////////////////////////////////////////////////////
-void Potts3D::setFrozenTypeVector(std::vector<unsigned char> & _frozenTypeVec) {
-    frozenTypeVec = _frozenTypeVec;
-    sizeFrozenTypeVec = frozenTypeVec.size();
-}
-
-void Potts3D::update(CC3DXMLElement *_xmlData, bool _fullInitFlag) {
-
-    bool fluctAmplGlobalReadFlag = false;
-    if (_xmlData->getFirstElement("FluctuationAmplitude")) {
-        if (!_xmlData->getFirstElement("FluctuationAmplitude")->findElement("FluctuationAmplitudeParameters")) {
-
-            //we do not allow steering for motility specified by type
-            sim->ppdCC3DPtr->temperature = _xmlData->getFirstElement("FluctuationAmplitude")->getDouble();
-            fluctAmplGlobalReadFlag = true;
-        }
-    }
-
-    if (!fluctAmplGlobalReadFlag && _xmlData->getFirstElement("Temperature")) {
-        sim->ppdCC3DPtr->temperature = _xmlData->getFirstElement("Temperature")->getDouble();
-    }
-
-    if (_xmlData->getFirstElement("RandomSeed")) {
-        BasicRandomNumberGenerator *rand = BasicRandomNumberGenerator::getInstance();
-        if (rand->getSeed() != _xmlData->getFirstElement("RandomSeed")->getUInt())
-            rand->setSeed(_xmlData->getFirstElement("RandomSeed")->getUInt());
-    }
-
-    if (_xmlData->getFirstElement("Offset")) {
-        if (_xmlData->getFirstElement("Offset")->getDouble() != 0.)
-            getAcceptanceFunction()->setOffset(_xmlData->getFirstElement("Offset")->getDouble());
-    }
-    if (_xmlData->getFirstElement("KBoltzman")) {
-        if (_xmlData->getFirstElement("KBoltzman")->getDouble() != 1.0)
-            getAcceptanceFunction()->setK(_xmlData->getFirstElement("KBoltzman")->getDouble());
-    }
-    if (_xmlData->getFirstElement("DebugOutputFrequency")) {
-        if (debugOutputFrequency != _xmlData->getFirstElement("DebugOutputFrequency")->getUInt()) {
-            setDebugOutputFrequency(_xmlData->getFirstElement("DebugOutputFrequency")->getUInt() > 0 ? _xmlData->getFirstElement("DebugOutputFrequency")->getUInt() : 0);
-            sim->ppdCC3DPtr->debugOutputFrequency = debugOutputFrequency;
-        }
-    }
-
-    bool depthFlag = false;
-    unsigned int neighborOrder = 1; //safe to request as a default neighbororder 1. BoundaryStrategy will reinitialize neighbor list only if the new neighbor order is greater than the previous one
-    float depth = 0.0;
-    if (_xmlData->getFirstElement("FlipNeighborMaxDistance")) {
-
-        depth = _xmlData->getFirstElement("FlipNeighborMaxDistance")->getDouble();
-        depthFlag = true;
-    }
-
-    if (_xmlData->getFirstElement("NeighborOrder")) {
-
-        neighborOrder = _xmlData->getFirstElement("NeighborOrder")->getUInt();
-        depthFlag = false;
-    }
-
-    if (depthFlag) {
-        setDepth(depth);
-    }
-    else {
-        setNeighborOrder(neighborOrder);
-    }
-
-    //CustomAcceptanceFunction
-    unsigned int currentStep = sim->getStep();
-    if (_xmlData->getFirstElement("CustomAcceptanceFunction")) {
-        if (currentStep > 0) {
-            //we can only update custom acceptance function when simulation has been initialized and we know how many cores are used
-            customAcceptanceFunction.update(_xmlData->getFirstElement("CustomAcceptanceFunction"), true);
-        }
-
-        //first  initialization of the acceptance function will be done in the metropolis function
-        customAcceptanceExpressionDefined = true;
-        customAcceptanceFunction.update(_xmlData->getFirstElement("CustomAcceptanceFunction"), false); //this stores XML information inside ExpressionEvaluationDepot local variables
-        registerAcceptanceFunction(&customAcceptanceFunction);
-    }
-
-
-
-    //Units
-    if (_xmlData->getFirstElement("Units")) {
-        if (_xmlData->getFirstElement("Units")->findAttribute("DoNotDisplayUnits")) {
-            displayUnitsFlag = false;
-        }
-        CC3DXMLElement *unitElemPtr;
-        CC3DXMLElement *unitsPtr = _xmlData->getFirstElement("Units");
-        unitElemPtr = unitsPtr->getFirstElement("MassUnit");
-        if (unitElemPtr) {
-            massUnit = Unit(unitElemPtr->getText());
-        }
-        unitElemPtr = unitsPtr->getFirstElement("LengthUnit");
-        if (unitElemPtr) {
-            lengthUnit = Unit(unitElemPtr->getText());
-        }
-        unitElemPtr = unitsPtr->getFirstElement("TimeUnit");
-        if (unitElemPtr) {
-            timeUnit = Unit(unitElemPtr->getText());
-        }
-
-        if (displayUnitsFlag) {
-            updateUnits(unitsPtr);
-        }
-
-    }
-    else {
-
-        //displaying basic units
-
-        CC3DXMLElement * unitsPtr = _xmlData->attachElement("Units", "");
-        if (displayUnitsFlag) {
-            updateUnits(unitsPtr);
-        }
-
-    }
-
-}
-
-
-void Potts3D::updateUnits(CC3DXMLElement * _unitsPtr) {
-
-
-    ////displaying basic units
-
-    //if (_unitsPtr->getFirstElement("MassUnit")) {
-    //	_unitsPtr->getFirstElement("MassUnit")->updateElementValue(massUnit.toString());
-    //}
-    //else {
-    //	_unitsPtr->attachElement("MassUnit", massUnit.toString());
-    //}
-
-    //if (_unitsPtr->getFirstElement("LengthUnit")) {
-    //	_unitsPtr->getFirstElement("LengthUnit")->updateElementValue(lengthUnit.toString());
-    //}
-    //else {
-    //	_unitsPtr->attachElement("LengthUnit", lengthUnit.toString());
-    //}
-
-    //if (_unitsPtr->getFirstElement("TimeUnit")) {
-    //	_unitsPtr->getFirstElement("TimeUnit")->updateElementValue(timeUnit.toString());
-    //}
-    //else {
-    //	_unitsPtr->attachElement("TimeUnit", timeUnit.toString());
-    //}
-
-    //if (_unitsPtr->getFirstElement("VolumeUnit")) {
-    //	_unitsPtr->getFirstElement("VolumeUnit")->updateElementValue(powerUnit(lengthUnit, 3).toString());
-    //}
-    //else {
-    //	_unitsPtr->attachElement("VolumeUnit", powerUnit(lengthUnit, 3).toString());
-    //}
-
-    //if (_unitsPtr->getFirstElement("SurfaceUnit")) {
-    //	_unitsPtr->getFirstElement("SurfaceUnit")->updateElementValue(powerUnit(lengthUnit, 2).toString());
-    //}
-    //else {
-    //	_unitsPtr->attachElement("SurfaceUnit", powerUnit(lengthUnit, 2).toString());
-    //}
-
-    //energyUnit = massUnit*lengthUnit*lengthUnit / (timeUnit*timeUnit);
-
-    //if (_unitsPtr->getFirstElement("EnergyUnit")) {
-    //	_unitsPtr->getFirstElement("EnergyUnit")->updateElementValue(energyUnit.toString());
-    //}
-    //else {
-    //	_unitsPtr->attachElement("EnergyUnit", energyUnit.toString());
-    //}
-}
-
-std::string Potts3D::steerableName() {
-    return "Potts";
-}
-
+/*************************************************************************
+*    CompuCell - A software framework for multimodel simulations of     *
+* biocomplexity problems Copyright (C) 2003 University of Notre Dame,   *
+*                             Indiana                                   *
+*                                                                       *
+* This program is free software; IF YOU AGREE TO CITE USE OF CompuCell  *
+*  IN ALL RELATED RESEARCH PUBLICATIONS according to the terms of the   *
+*  CompuCell GNU General Public License RIDER you can redistribute it   *
+* and/or modify it under the terms of the GNU General Public License as *
+*  published by the Free Software Foundation; either version 2 of the   *
+*         License, or (at your option) any later version.               *
+*                                                                       *
+* This program is distributed in the hope that it will be useful, but `  *
+*      WITHOUT ANY WARRANTY; without even the implied warranty of       *
+*  MERCHANTABILITY or FITNESS FOR A PARTICULAR PURPOSE.  See the GNU    *
+*             General Public License for more details.                  *
+*                                                                       *
+*  You should have received a copy of the GNU General Public License    *
+*     along with this program; if not, write to the Free Software       *
+*      Foundation, Inc., 675 Mass Ave, Cambridge, MA 02139, USA.        *
+*************************************************************************/
+
+
+#include "Cell.h"
+#include "CellTypeMotilityData.h"
+#include "DefaultAcceptanceFunction.h"
+#include "AcceptanceFunction.h"
+#include "StandardFluctuationAmplitudeFunctions.h"
+#include "EnergyFunction.h"
+#include "CellGChangeWatcher.h"
+#include "Stepper.h"
+#include "FixedStepper.h"
+#include "AttributeAdder.h"
+#include <CompuCell3D/Automaton/Automaton.h>
+#include <CompuCell3D/Potts3D/TypeTransition.h>
+#include "EnergyFunctionCalculator.h"
+#include "EnergyFunctionCalculatorStatistics.h"
+#include "EnergyFunctionCalculatorTestDataGeneration.h"
+#include <CompuCell3D/Simulator.h>
+#include <BasicUtils/BasicRandomNumberGenerator.h>
+#include <BasicUtils/BasicPluginInfo.h>
+#include <PublicUtilities/StringUtils.h>
+#include <PublicUtilities/ParallelUtilsOpenMP.h>
+#include <deque>
+#include <sstream>
+#include <algorithm>
+#include <chrono>
+#include "PottsTestData.h"
+
+#include "Potts3D.h"
+
+using namespace CompuCell3D;
+using namespace std;
+
+Potts3D::Potts3D() :
+    connectivityConstraint(0),
+    cellFieldG(0),
+    attrAdder(0),
+    acceptanceFunction(&defaultAcceptanceFunction),
+    customAcceptanceExpressionDefined(false),
+    energy(0),
+    depth(1.0),
+    displayUnitsFlag(true),
+    recentlyCreatedCellId(0),
+    recentlyCreatedClusterId(0),
+    debugOutputFrequency(10),
+    sim(0),
+    automaton(0),
+    temperature(0.0),
+    pUtils(0)
+
+{
+    neighbors.assign(100, Point3D());//statically allocated this buffer maybe will come with something better later
+    frozenTypeVec.assign(0, 0);
+    energyCalculator = new EnergyFunctionCalculator();
+    energyCalculator->setPotts(this);
+    typeTransition = new TypeTransition();
+    metropolisFcnPtr = &Potts3D::metropolisFast;
+    cellInventory.setPotts3DPtr(this);
+    fluctAmplFcn = new MinFluctuationAmplitudeFunction(this);
+}
+
+Potts3D::Potts3D(const Dim3D dim) :
+    connectivityConstraint(0),
+    cellFieldG(0),
+    attrAdder(0),
+    acceptanceFunction(&defaultAcceptanceFunction),
+    energy(0),
+    customAcceptanceExpressionDefined(false),
+    depth(1.0),
+    displayUnitsFlag(true),
+    recentlyCreatedCellId(1),
+    recentlyCreatedClusterId(1),
+    debugOutputFrequency(10),
+    sim(0),
+    automaton(0),
+    temperature(0.0),
+    pUtils(0)
+
+{
+    neighbors.assign(100, Point3D());//statically allocated this buffer maybe will come with something better later
+    frozenTypeVec.assign(0, 0);
+
+    createCellField(dim);
+    energyCalculator = new EnergyFunctionCalculator();
+    energyCalculator->setPotts(this);
+    typeTransition = new TypeTransition();
+    metropolisFcnPtr = &Potts3D::metropolisFast;
+    cellInventory.setPotts3DPtr(this);
+    fluctAmplFcn = new MinFluctuationAmplitudeFunction(this);
+
+}
+
+
+Potts3D::~Potts3D() {
+    if (cellFieldG) delete cellFieldG;
+    if (energyCalculator) delete energyCalculator; energyCalculator = 0;
+    if (typeTransition) delete typeTransition; typeTransition = 0;
+    //   if (attrAdder) delete attrAdder; attrAdder=0;
+    if (fluctAmplFcn) delete fluctAmplFcn;
+}
+
+void Potts3D::createEnergyFunction(std::string _energyFunctionType) {
+    if (_energyFunctionType == "Statistics") {
+        if (energyCalculator) delete energyCalculator; energyCalculator = 0;
+        energyCalculator = new EnergyFunctionCalculatorStatistics();
+        energyCalculator->setPotts(this);
+    }
+    else if (_energyFunctionType == "TestOutputDataGeneration") {
+        if (energyCalculator) delete energyCalculator; energyCalculator = 0;
+        energyCalculator = new EnergyFunctionCalculatorTestDataGeneration();
+        energyCalculator->setPotts(this);
+    }
+}
+
+void Potts3D::clean_cell_field(bool reset_cell_inventory) {
+
+    //cerr << "cellFieldG=" << cellFieldG << endl;
+    if (!cellFieldG) {
+        return;
+    }
+
+    Point3D pt;
+    Dim3D dim_max = cellFieldG->getDim();
+    //cerr << "dim_max=" << dim_max << endl;
+
+    //cleaning cell field
+    for (pt.x = 0; pt.x < dim_max.x; ++pt.x)
+        for (pt.y = 0; pt.y < dim_max.y; ++pt.y)
+            for (pt.z = 0; pt.z < dim_max.z; ++pt.z) {
+                cellFieldG->set(pt, (CellG*)0);
+                // this ensures that last pixel deleted will trigger destruction of the cell
+                for (unsigned int j = 0; j < steppers.size(); j++) {
+                    steppers[j]->step();
+                }
+            }
+
+
+    if (reset_cell_inventory) {
+        recentlyCreatedCellId = 0;
+        recentlyCreatedClusterId = 0;
+    }
+
+}
+
+LatticeType Potts3D::getLatticeType() {
+    return BoundaryStrategy::getInstance()->getLatticeType();
+}
+
+void Potts3D::setDepth(double _depth) {
+    //this function has to be called after initializing bondary strategy and after creating cellFieldG
+    //By default Boundary Strategy will precalculate neighbors up to certain depth (4.0). However if user requests more
+    //depth additional calculations will be requested here
+    depth = _depth;
+    float maxDistance = BoundaryStrategy::getInstance()->getMaxDistance();
+    if (maxDistance < depth) {
+        //in such situation user requests depth that is greater than default maxDistance 
+        BoundaryStrategy::getInstance()->prepareNeighborLists(depth);
+    }
+    Dim3D dim = cellFieldG->getDim();
+    minCoordinates = Point3D(0, 0, 0);
+    maxCoordinates = Point3D(dim.x, dim.y, dim.z);
+
+    //will calculate necesary space for neighbor storage
+    //this may not work for lattice types other than square
+
+    //   Dim3D dim=cellFieldG->getDim();
+    // 
+    //   minCoordinates=Point3D(0,0,0);
+    //   maxCoordinates=Point3D(dim.x,dim.y,dim.z);
+    // 
+    // 
+    //   Point3D middlePt(dim.x/2,dim.y/2,dim.z/2);
+    //   
+    //    unsigned int token = 0;
+    //    int numNeighbors = 0;
+    //    double distance;
+    //    Point3D testPt;
+    //    token =0;
+    //    distance=0;
+    //    
+    //    
+    //       while(true){
+    //       testPt = cellFieldG->getNeighbor(middlePt, token, distance);
+    //       if (distance > depth) break;
+    //    
+    //          numNeighbors++;
+    //       }
+    //    //empty previously allocated container for neighbors
+    //    neighbors.clear();
+    //    neighbors.assign(numNeighbors+1,Point3D());
+
+    maxNeighborIndex = BoundaryStrategy::getInstance()->getMaxNeighborIndexFromDepth(depth);
+    //	cerr << "\t\t\t\t\t setDepth  maxNeighborIndex=" << maxNeighborIndex << endl;
+    neighbors.clear();
+    neighbors.assign(maxNeighborIndex + 1, Point3D());
+
+}
+
+void Potts3D::setNeighborOrder(unsigned int _neighborOrder) {
+    BoundaryStrategy::getInstance()->prepareNeighborListsBasedOnNeighborOrder(_neighborOrder);
+    maxNeighborIndex = BoundaryStrategy::getInstance()->getMaxNeighborIndexFromNeighborOrder(_neighborOrder);
+    //	cerr << "\t\t\t\t\t setNeighborOrder  maxNeighborIndex=" << maxNeighborIndex << endl;
+    Dim3D dim = cellFieldG->getDim();
+    minCoordinates = Point3D(0, 0, 0);
+    maxCoordinates = Point3D(dim.x, dim.y, dim.z);
+
+    neighbors.clear();
+    neighbors.assign(maxNeighborIndex + 1, Point3D());
+
+}
+
+
+void Potts3D::createCellField(const Dim3D dim) {
+
+    ASSERT_OR_THROW("createCellField() cell field G already created!", !cellFieldG);
+    cellFieldG = new WatchableField3D<CellG *>(dim, 0); //added
+
+}
+
+void Potts3D::resizeCellField(const Dim3D dim, Dim3D shiftVec) {
+
+    Dim3D currentDim = cellFieldG->getDim();
+    cellFieldG->resizeAndShift(dim, shiftVec);
+}
+
+
+void Potts3D::registerAttributeAdder(AttributeAdder * _attrAdder) {
+    attrAdder = _attrAdder;
+}
+
+void Potts3D::registerAutomaton(Automaton* autom) { automaton = autom; }
+Automaton* Potts3D::getAutomaton() { return automaton; }
+
+void Potts3D::registerEnergyFunction(EnergyFunction *function) {
+
+    energyCalculator->registerEnergyFunctionWithName(function, function->toString());
+    //    sim->registerSteerableObject(function);
+
+}
+
+void Potts3D::registerEnergyFunctionWithName(EnergyFunction *_function, std::string _functionName) {
+
+    energyCalculator->registerEnergyFunctionWithName(_function, _functionName);
+    //   sim->registerSteerableObject(_function);
+
+}
+
+
+void Potts3D::unregisterEnergyFunction(std::string _functionName) {
+
+    energyCalculator->unregisterEnergyFunction(_functionName);
+    //    sim->unregisterSteerableObject(_functionName);
+    return;
+
+}
+
+double Potts3D::getEnergy() { return energy; }
+
+std::vector<std::string> Potts3D::getEnergyFunctionNames() { return energyCalculator->getEnergyFunctionNames(); }
+
+std::vector<std::vector<double> > Potts3D::getCurrentEnergyChanges() { return energyCalculator->getCurrentEnergyChanges(); }
+
+std::vector<bool> Potts3D::getCurrentFlipResults() { return energyCalculator->getCurrentFlipResults(); }
+
+void Potts3D::registerConnectivityConstraint(EnergyFunction * _connectivityConstraint) {
+    connectivityConstraint = _connectivityConstraint;
+}
+
+EnergyFunction * Potts3D::getConnectivityConstraint() { return connectivityConstraint; }
+
+void Potts3D::setAcceptanceFunctionByName(std::string _acceptanceFunctionName) {
+    if (_acceptanceFunctionName == "FirstOrderExpansion") {
+        acceptanceFunction = &firstOrderExpansionAcceptanceFunction;
+        //          cerr<<"setting FirstOrderExpansion"<<endl;
+    }
+    else {
+        acceptanceFunction = &defaultAcceptanceFunction;
+    }
+
+}
+
+void Potts3D::registerAcceptanceFunction(AcceptanceFunction *function) {
+    ASSERT_OR_THROW("registerAcceptanceFunction() function cannot be NULL!",
+        function);
+
+    acceptanceFunction = function;
+}
+
+
+void  Potts3D::setFluctuationAmplitudeFunctionByName(std::string _fluctuationAmplitudeFunctionName) {
+
+    if (_fluctuationAmplitudeFunctionName == "Min") {
+
+        delete fluctAmplFcn;
+        fluctAmplFcn = new MinFluctuationAmplitudeFunction(this);
+
+    }
+    else if (_fluctuationAmplitudeFunctionName == "Max") {
+
+        delete fluctAmplFcn;
+        fluctAmplFcn = new MaxFluctuationAmplitudeFunction(this);
+
+    }
+    else if (_fluctuationAmplitudeFunctionName == "ArithmeticAverage") {
+
+        delete fluctAmplFcn;
+        fluctAmplFcn = new ArithmeticAverageFluctuationAmplitudeFunction(this);
+
+    }
+}
+
+///BasicClassChange watcher reistration
+void Potts3D::registerCellGChangeWatcher(CellGChangeWatcher *_watcher) {
+    ASSERT_OR_THROW("registerBCGChangeWatcher() _watcher cannot be NULL!", _watcher);
+
+    cellFieldG->addChangeWatcher(_watcher);
+    //    sim->registerSteerableObject(_watcher);
+}
+
+
+void Potts3D::registerClassAccessor(BasicClassAccessorBase *_accessor) {
+    ASSERT_OR_THROW("registerClassAccessor() _accessor cannot be NULL!", _accessor);
+
+    cellFactoryGroup.registerClass(_accessor);
+}
+
+
+void Potts3D::registerStepper(Stepper *stepper) {
+    ASSERT_OR_THROW("registerStepper() stepper cannot be NULL!", stepper);
+
+    steppers.push_back(stepper);
+}
+////////////////////////////////////////////////////////////////////////////////////////////////////////////////////////////////////////
+void Potts3D::registerFixedStepper(FixedStepper *fixedStepper, bool _front) {
+    ASSERT_OR_THROW("registerStepper() fixed stepper cannot be NULL!", fixedStepper);
+    if (_front) {
+        //fixedSteppers is small so using deque as temporary storage to insert at the begining of vector is OK
+        deque<FixedStepper *> tmpDeque(fixedSteppers.begin(), fixedSteppers.end());
+        tmpDeque.push_front(fixedStepper);
+        fixedSteppers = vector<FixedStepper *>(tmpDeque.begin(), tmpDeque.end());
+    }
+    else {
+
+        fixedSteppers.push_back(fixedStepper);
+    }
+}
+
+////////////////////////////////////////////////////////////////////////////////////////////////////////////////////////////////////////
+void Potts3D::unregisterFixedStepper(FixedStepper *_fixedStepper) {
+    ASSERT_OR_THROW("unregisterStepper() fixed stepper cannot be NULL!", _fixedStepper);
+    std::vector<FixedStepper *>::iterator pos;
+    pos = find(fixedSteppers.begin(), fixedSteppers.end(), _fixedStepper);
+    if (pos != fixedSteppers.end()) {
+        fixedSteppers.erase(pos);
+    }
+}
+
+
+////////////////////////////////////////////////////////////////////////////////////////////////////////////////////////////////////////
+CellG * Potts3D::createCellG(const Point3D pt, long _clusterId) {
+    ASSERT_OR_THROW("createCell() cellFieldG Point out of range!", cellFieldG->isValid(pt));
+
+    CellG * cell = createCell(_clusterId);
+
+    cellFieldG->set(pt, cell);
+
+    return cell;
+
+}
+////////////////////////////////////////////////////////////////////////////////////////////////////////////////////////////////////////
+CellG *Potts3D::createCell(long _clusterId) {
+    CellG * cell = new CellG();
+    cell->extraAttribPtr = cellFactoryGroup.create();
+    //always keep incrementing recently created  cell id
+    ++recentlyCreatedCellId;
+    cell->id = recentlyCreatedCellId;
+
+
+    //this means that cells with clusterId<=0 should be placed at the end of PIF file if automatic numbering of clusters is to work for a mix of clustered and non clustered cells	
+
+    if (_clusterId <= 0) { //default behavior if user does not specify cluster id or cluster id is 0
+        ++recentlyCreatedClusterId;
+        cell->clusterId = recentlyCreatedClusterId;
+
+
+    }
+    else if (_clusterId > recentlyCreatedClusterId) { //clusterId specified by user is greater than recentlyCreatedClusterId
+
+        cell->clusterId = _clusterId;
+        // if we get cluster id greater than recentlyCreatedClusterId we set recentlyCreatedClusterId to be _clusterId+1
+        // this way if users add "non-cluster" cells after definition of clustered cell 
+        // the cell->clusterId is guaranteed to be greater than any of the clusterIds specified for clustered cells
+        recentlyCreatedClusterId = _clusterId;
+
+
+    }
+    else { // cluster id is greater than zero but smaller than recentlyCreatedClusterId
+        cell->clusterId = _clusterId;
+    }
+
+    cellInventory.addToInventory(cell);
+
+    if (attrAdder) {
+        attrAdder->addAttribute(cell);
+    }
+    return cell;
+
+}
+
+////////////////////////////////////////////////////////////////////////////////////////////////////////////////////////////////////////
+// this function should be only used from PIF Initializers or when you really understand the way CC3D assigns cell ids
+CellG * Potts3D::createCellGSpecifiedIds(const Point3D pt, long _cellId, long _clusterId) {
+    ASSERT_OR_THROW("createCell() cellFieldG Point out of range!", cellFieldG->isValid(pt));
+    CellG * cell = createCellSpecifiedIds(_cellId, _clusterId);
+    cellFieldG->set(pt, cell);
+    return cell;
+
+}
+////////////////////////////////////////////////////////////////////////////////////////////////////////////////////////////////////////
+// this function should be only used from PIF Initializers or when you really understand the way CC3D assigns cell ids
+CellG *Potts3D::createCellSpecifiedIds(long _cellId, long _clusterId) {
+    CellG * cell = new CellG();
+    cell->extraAttribPtr = cellFactoryGroup.create();
+
+    if (_cellId > recentlyCreatedCellId) {
+        recentlyCreatedCellId = _cellId;
+        cell->id = recentlyCreatedCellId;
+    }
+    else if (!cellInventory.attemptFetchingCellById(_cellId)) {
+        // checking if cell id is available even if ids were used out of order
+        cerr << "out of order cell id  is available" << endl;
+        cell->id = _cellId;
+
+    }
+    else {
+        // override _cellId and use recentlyCreatedCellId as _cellId. 
+        // otherwise we may create a bug where cells initialized from e.g. PIF initializers will have same id as cells created earlier by e.g. uniform initializer
+        // they will have different cluster id but still it creates a problem/. Having a model where cell id and cluster id are always incremented is a safer (but not ideal) bet 
+        ++recentlyCreatedCellId;
+        cell->id = recentlyCreatedCellId;
+    }
+
+    //this means that cells with clusterId<=0 should be placed at the end of PIF file if automatic numbering of clusters is to work for a mix of clustered and non clustered cells
+
+    if (_clusterId <= 0) { //default behavior if user does not specify cluster id or cluster id is 0
+
+        ++recentlyCreatedClusterId;
+        cell->clusterId = recentlyCreatedClusterId;
+
+    }
+    else if (_clusterId > recentlyCreatedClusterId) { //clusterId specified by user is greater than recentlyCreatedClusterId
+
+        cell->clusterId = _clusterId;
+        // if we get cluster id greater than recentlyCreatedClusterId we set recentlyCreatedClusterId to be _clusterId+1
+        // this way if users add "non-cluster" cells after definition of clustered cells	the cell->clusterId is guaranteed to be greater than any of the clusterIds specified for clustered cells
+        recentlyCreatedClusterId = _clusterId;
+
+    }
+    else { // cluster id is greater than zero but smaller than recentlyCreatedClusterId
+        cell->clusterId = _clusterId;
+    }
+
+    cellInventory.addToInventory(cell);
+    if (attrAdder) {
+        attrAdder->addAttribute(cell);
+    }
+    return cell;
+
+}
+////////////////////////////////////////////////////////////////////////////////////////////////////////////////////////////////////////
+void Potts3D::destroyCellG(CellG *cell, bool _removeFromInventory) {
+    if (cell->extraAttribPtr) {
+        cellFactoryGroup.destroy(cell->extraAttribPtr);
+        cell->extraAttribPtr = 0;
+    }
+    if (cell->pyAttrib && attrAdder) {
+        attrAdder->destroyAttribute(cell);
+    }
+    //had to introduce these two cases because in the Cell inventory destructor we deallocate memory of pointers stored int the set
+    //Since this is done during interation over set changing pointer (cell=0) or removing anything from set might corrupt container or invalidate iterators
+    if (_removeFromInventory) {
+        cellInventory.removeFromInventory(cell);
+        delete cell;
+        cell = 0;
+    }
+    else {
+        delete cell;
+    }
+
+}
+
+////////////////////////////////////////////////////////////////////////////////////////////////////////////////////////////////////////
+
+double Potts3D::totalEnergy() {
+    double energy = 0;
+    Dim3D dim = cellFieldG->getDim();
+
+    Point3D pt;
+    for (pt.z = 0; pt.z < dim.z; pt.z++)
+        for (pt.y = 0; pt.y < dim.y; pt.y++)
+            for (pt.x = 0; pt.x < dim.x; pt.x++)
+                for (unsigned int i = 0; i < energyFunctions.size(); i++)
+                    energy += energyFunctions[i]->localEnergy(pt);
+
+    return energy;
+
+}
+
+
+double Potts3D::changeEnergy(Point3D pt, const CellG *newCell,
+    const CellG *oldCell) {
+    double change = 0;
+    for (unsigned int i = 0; i < energyFunctions.size(); i++)
+        change += energyFunctions[i]->changeEnergy(pt, newCell, oldCell);
+
+    return change;
+}
+
+void Potts3D::runSteppers() {
+    for (unsigned int j = 0; j < steppers.size(); j++)
+        steppers[j]->step();
+}
+
+unsigned int Potts3D::metropolis(const unsigned int steps, const double temp) {
+    temperature = temp;
+    return (this->*metropolisFcnPtr)(steps, temp);
+}
+
+unsigned int Potts3D::metropolisList(const unsigned int steps, const double temp) {
+    this->step_output = "";
+
+    ASSERT_OR_THROW("Potts3D: cell field G not initialized", cellFieldG);
+
+    // ParallelUtilsOpenMP * pUtils=sim->getParallelUtils();
+
+
+    ASSERT_OR_THROW("MetropolisList algorithm works only in single processor mode. Please change number of processors to 1", pUtils->getNumberOfWorkNodesPotts() == 1);
+
+    if (customAcceptanceExpressionDefined) {
+        customAcceptanceFunction.initialize(this->sim); //actual initialization will happen only once at MCS=0 all other calls will return without doing anything
+    }
+
+    //here we will allocate Random number generators for each thread. Note that since user may change number of work nodes we have to monitor if the max number of work threads is greater than size of random number generator vector 
+    if (!randNSVec.size() || pUtils->getMaxNumberOfWorkNodesPotts() > randNSVec.size()) { //each thread will have different random number ghenerator
+        randNSVec.assign(pUtils->getMaxNumberOfWorkNodesPotts(), BasicRandomNumberGeneratorNonStatic());
+
+        for (unsigned int i = 0; i <randNSVec.size(); ++i) {
+            if (!sim->ppdCC3DPtr->seed) {
+                srand(std::chrono::high_resolution_clock::now().time_since_epoch().count());
+                unsigned int randomSeed = (unsigned int)rand()*((std::numeric_limits<unsigned int>::max)() - 1);
+                randNSVec[i].setSeed(randomSeed);
+            }
+            else {
+                randNSVec[i].setSeed(sim->ppdCC3DPtr->seed);
+            }
+        }
+    }
+    // Note that since user may change number of work nodes we have to monitor if the max number of work threads is greater than size of flipNeighborVec
+    if (!flipNeighborVec.size() || pUtils->getMaxNumberOfWorkNodesPotts() > flipNeighborVec.size()) {
+        flipNeighborVec.assign(pUtils->getMaxNumberOfWorkNodesPotts(), Point3D());
+    }
+    flips = 0;
+    attemptedEC = 0;
+    BasicRandomNumberGenerator *rand = BasicRandomNumberGenerator::getInstance();
+    ///Dim3D dim = cellField->getDim();
+    Dim3D dim = cellFieldG->getDim();
+    ASSERT_OR_THROW("Potts3D: You must supply an acceptance function!",
+        acceptanceFunction);
+
+    //   numberOfAttempts=steps;
+    numberOfAttempts = (int)(maxCoordinates.x - minCoordinates.x)*(maxCoordinates.y - minCoordinates.y)*(maxCoordinates.z - minCoordinates.z)*sim->getFlip2DimRatio()*sim->getFlip2DimRatio();
+
+    BoundaryStrategy * boundaryStrategy = BoundaryStrategy::getInstance();
+    pUtils->prepareParallelRegionPotts();
+    pUtils->allowNestedParallelRegions(true); //necessary in case we use e.g. PDE solver caller which in turn calls parallel PDE solver
+
+#pragma omp parallel
+    {
+
+        for (unsigned int i = 0; i < numberOfAttempts; i++) {
+
+            currentAttempt = i;
+            //run fixed steppers - they are executed regardless whether spin flip take place or not . Note, regular steopers are executed only after spin flip attepmts takes place 
+            for (unsigned int j = 0; j < fixedSteppers.size(); j++)
+                fixedSteppers[j]->step();
+
+            Point3D pt;
+            // Pick a random point
+            pt.x = rand->getInteger(minCoordinates.x, maxCoordinates.x - 1);
+            pt.y = rand->getInteger(minCoordinates.y, maxCoordinates.y - 1);
+            pt.z = rand->getInteger(minCoordinates.z, maxCoordinates.z - 1);
+
+            ///Cell *cell = cellField->get(pt);
+            CellG *cell = cellFieldG->get(pt);
+
+            if (sizeFrozenTypeVec && cell) {///must also make sure that cell ptr is different 0; Will never freeze medium
+                if (checkIfFrozen(cell->type))
+                    continue;
+            }
+
+            unsigned int token = 0;
+            int numNeighbors = 0;
+            double distance;
+
+            token = 0;
+            distance = 0;
+            while (true) {
+
+                neighbors[numNeighbors] = cellFieldG->getNeighbor(pt, token, distance);
+                if (distance > depth) break;
+
+                if (cellFieldG->get(neighbors[numNeighbors]) != cell)
+                    numNeighbors++;
+
+            }
+
+            // If no boundry neighbors were found start over
+            if (!numNeighbors) continue;
+
+            // Pick a random neighbor
+            Point3D changePixel = neighbors[rand->getInteger(0, numNeighbors - 1)];
+
+
+
+
+            if (sizeFrozenTypeVec && cellFieldG->get(changePixel)) {///must also make sure that cell ptr is different 0; Will never freeze medium
+                if (checkIfFrozen(cellFieldG->get(changePixel)->type))
+                    continue;
+            }
+            ++attemptedEC;
+
+            flipNeighbor = pt;/// change takes place at change pixel  and pt is a neighbor of changePixel
+
+
+            // Calculate change in energy
+
+            double change = energyCalculator->changeEnergy(changePixel, cell, cellFieldG->get(changePixel), i);
+            ///cerr<<"This is change: "<<change<<endl;	
+
+            // Acceptance based on probability
+            double motility = fluctAmplFcn->fluctuationAmplitude(cell, cellFieldG->get(changePixel));
+            //double motility=0.0;
+            //if(cellTypeMotilityVec.size()){
+            //	unsigned int newCellTypeId=(cell ? (unsigned int)cell->type :0);
+            //	unsigned int oldCellTypeId=(cellFieldG->get(changePixel)? (unsigned int)cellFieldG->get(changePixel)->type :0);
+            //	if(newCellTypeId && oldCellTypeId)
+            //		motility=(cellTypeMotilityVec[newCellTypeId]<cellTypeMotilityVec[oldCellTypeId] ? cellTypeMotilityVec[newCellTypeId]:cellTypeMotilityVec[oldCellTypeId]);
+            //	else if(newCellTypeId){
+            //		motility=cellTypeMotilityVec[newCellTypeId];
+            //	}else if (oldCellTypeId){
+            //		motility=cellTypeMotilityVec[oldCellTypeId];
+            //	}else{//should never get here
+            //		motility=0;
+            //	}
+            //}else{
+            //	motility=temp;
+            //}
+            double prob = acceptanceFunction->accept(motility, change);
+
+
+
+            if (prob >= 1 || rand->getRatio() < prob) {
+                // Accept the change
+                energy += change;
+
+                if (connectivityConstraint && connectivityConstraint->changeEnergy(changePixel, cell, cellFieldG->get(changePixel))) {
+                    energyCalculator->setLastFlipAccepted(false);
+                }
+                else {
+                    cellFieldG->set(changePixel, flipNeighbor, cell);
+                    flips++;
+                    energyCalculator->setLastFlipAccepted(true);
+                }
+            }
+            else {
+                energyCalculator->setLastFlipAccepted(false);
+            }
+
+
+            // Run steppers
+            for (unsigned int j = 0; j < steppers.size(); j++)
+                steppers[j]->step();
+        }
+    }//#pragma omp parallel 
+    unsigned int currentStep = sim->getStep();
+    if (debugOutputFrequency && !(currentStep % debugOutputFrequency)) {
+        stringstream oss;
+        oss << "Metropolis List" << endl;
+        oss << "Number of Attempted Energy Calculations=" << attemptedEC << endl;
+        cerr << oss.str() << endl;
+        add_step_output(oss.str());
+
+
+
+    }
+    return flips;
+}
+
+Point3D Potts3D::getFlipNeighbor() {
+    return flipNeighborVec[sim->getParallelUtils()->getCurrentWorkNodeNumber()];
+}
+
+void Potts3D::add_step_output(const std::string &s) {
+    this->step_output += s;
+}
+
+std::string Potts3D::get_step_output() {
+    stringstream oss;
+    oss << this->step_output << endl;
+    return oss.str();
+}
+
+
+unsigned int Potts3D::metropolisFast(const unsigned int steps, const double temp) {
+
+    this->step_output = "";
+
+    ASSERT_OR_THROW("Potts3D: cell field G not initialized", cellFieldG);
+    // // // ParallelUtilsOpenMP * pUtils=sim->getParallelUtils();
+
+    if (customAcceptanceExpressionDefined) {
+        customAcceptanceFunction.initialize(this->sim); //actual initialization will happen only once at MCS=0 all other calls will return without doing anything
+    }
+
+    //here we will allocate Random number generators for each thread. Note that since user may change number of work nodes we have to monitor if the max number of work threads is greater than size of random number generator vector 
+    if (!randNSVec.size() || pUtils->getMaxNumberOfWorkNodesPotts() > randNSVec.size()) { //each thread will have different random number ghenerator
+        randNSVec.assign(pUtils->getMaxNumberOfWorkNodesPotts(), BasicRandomNumberGeneratorNonStatic());
+
+        for (unsigned int i = 0; i <randNSVec.size(); ++i) {
+            if (!sim->ppdCC3DPtr->seed) {
+                srand(std::chrono::high_resolution_clock::now().time_since_epoch().count());
+                unsigned int randomSeed = (unsigned int)rand()*((std::numeric_limits<unsigned int>::max)() - 1);
+                randNSVec[i].setSeed(randomSeed);
+            }
+            else {
+                randNSVec[i].setSeed(sim->ppdCC3DPtr->seed);
+            }
+        }
+    }
+
+
+    // Note that since user may change number of work nodes we have to monitor if the max number of work threads is greater than size of flipNeighborVec
+    if (!flipNeighborVec.size() || pUtils->getMaxNumberOfWorkNodesPotts() > flipNeighborVec.size()) {
+        flipNeighborVec.assign(pUtils->getMaxNumberOfWorkNodesPotts(), Point3D());
+    }
+
+    // generating random order in which subgridSections will be handled
+    vector<unsigned int> subgridSectionOrderVec(pUtils->getNumberOfSubgridSectionsPotts());
+    for (int i = 0; i < subgridSectionOrderVec.size(); ++i) {
+        subgridSectionOrderVec[i] = i;
+    }
+    random_shuffle(subgridSectionOrderVec.begin(), subgridSectionOrderVec.end());
+
+    unsigned int maxNumberOfThreads = pUtils->getMaxNumberOfWorkNodesPotts();
+    unsigned int numberOfThreads = pUtils->getNumberOfWorkNodesPotts();
+
+    unsigned int numberOfSections = pUtils->getNumberOfSubgridSectionsPotts();
+
+    //reset current attepmt counter
+    currentAttempt = 0;
+
+    //THESE VARIABLES ARE SHARED
+    flips = 0;
+    attemptedEC = 0;
+    energy = 0.0;
+
+    //THESE WILL BE USED IN SEPARATE THREADS - WE USE VECTORS TO AVOID USING SYNCHRONIZATION EXPLICITELY
+    vector<double> energyVec(maxNumberOfThreads, 0.0);
+    vector<int>	attemptedECVec(maxNumberOfThreads, 0);
+    vector<int> flipsVec(maxNumberOfThreads, 0);
+
+    Dim3D dim = cellFieldG->getDim();
+    ASSERT_OR_THROW("Potts3D: You must supply an acceptance function!", acceptanceFunction);
+
+    //FOR NOW WE WILL IGNORE BOX WATCHER FOR POTTS SECTION IT WILL STILL WORK WITH PDE SOLVERS
+    Dim3D fieldDim = cellFieldG->getDim();
+    numberOfAttempts = (int)fieldDim.x*fieldDim.y*fieldDim.z*sim->getFlip2DimRatio();
+    unsigned int currentStep = sim->getStep();
+    if (debugOutputFrequency && !(currentStep % debugOutputFrequency)) {
+        stringstream oss;
+
+        oss << "Metropolis Fast" << endl;
+        oss << "total number of pixel copy attempts=" << numberOfAttempts << endl;
+        cerr << oss.str() << endl;
+        add_step_output(oss.str());
+
+    }
+
+    pUtils->prepareParallelRegionPotts();
+    pUtils->allowNestedParallelRegions(true); //necessary in case we use e.g. PDE solver caller which in turn calls parallel PDE solver
+    //omp_set_nested(true);
+
+#pragma omp parallel
+    {
+
+        int currentAttemptLocal;
+        int numberOfAttemptsLocal;
+        Point3D flipNeighborLocal;
+
+        unsigned int currentWorkNodeNumber = pUtils->getCurrentWorkNodeNumber();
+
+        BasicRandomNumberGeneratorNonStatic * rand = randNSVec[currentWorkNodeNumber].getInstance();
+        BoundaryStrategy * boundaryStrategy = BoundaryStrategy::getInstance();
+
+        //iterating over subgridSections
+        for (int s = 0; s < subgridSectionOrderVec.size(); ++s) {
+
+            pair<Dim3D, Dim3D> sectionDims = pUtils->getPottsSection(currentWorkNodeNumber, s);
+            numberOfAttemptsLocal = (int)(sectionDims.second.x - sectionDims.first.x)*(sectionDims.second.y - sectionDims.first.y)*(sectionDims.second.z - sectionDims.first.z)*sim->getFlip2DimRatio();
+            // #pragma omp critical
+
+
+            for (unsigned int i = 0; i < numberOfAttemptsLocal; ++i) {
+
+                //////currentAttempt=i;
+                //currentAttemptLocal=i; //this will need to be fixed as this is used in PDE SOLVER CALLER
+                //run fixed steppers - they are executed regardless whether spin flip take place or not . Note, regular stepers are executed only after spin flip attepmts takes place 
+
+                if (fixedSteppers.size()) {
+#pragma omp critical
+                {
+                    //IMPORTANT: fixed steppers cause really bad performance with multiple processor runs. Currently only two of them are supported 
+                    // PDESolverCaller plugin and Secretion plugin. PDESolverCaller is deprecated and Secretion plugin section that mimics functionality of PDE sovler Secretion data section is depreecated as well
+                    // However Secretion plugin can be used to do "per cell" secretion (using python scripting). This will not slow down multicore simulation
+
+                    for (unsigned int j = 0; j < fixedSteppers.size(); j++)
+                        fixedSteppers[j]->step();
+
+                    //to be consistent with serial code currentAttampt has to be increamented after fixedSteppers run
+                    ++currentAttempt;
+
+
+                }
+                }
+
+                Point3D pt;
+
+                // Pick a random point
+                pt.x = rand->getInteger(sectionDims.first.x, sectionDims.second.x - 1);
+                pt.y = rand->getInteger(sectionDims.first.y, sectionDims.second.y - 1);
+                pt.z = rand->getInteger(sectionDims.first.z, sectionDims.second.z - 1);
+
+                CellG *cell = cellFieldG->getQuick(pt);
+
+
+                if (sizeFrozenTypeVec && cell) {///must also make sure that cell ptr is different 0; Will never freeze medium
+                    if (checkIfFrozen(cell->type))
+                        continue;
+                }
+
+                unsigned int directIdx = rand->getInteger(0, maxNeighborIndex);
+
+
+                Neighbor n = boundaryStrategy->getNeighborDirect(pt, directIdx);
+
+                if (!n.distance) {
+                    //if distance is 0 then the neighbor returned is invalid
+                    continue;
+                }
+                Point3D changePixel = n.pt;
+
+                //check if changePixel refers to different cell. 
+                CellG* changePixelCell = cellFieldG->getQuick(changePixel);
+
+                if (changePixelCell == cell) {
+                    //skip the rest of the loop if change pixel points to the same cell as pt
+                    continue;
+                }
+                else {
+                    ;
+
+                }
+
+                if (sizeFrozenTypeVec && changePixelCell) {///must also make sure that cell ptr is different 0; Will never freeze medium
+                    if (checkIfFrozen(changePixelCell->type))
+                        continue;
+                }
+                ++attemptedECVec[currentWorkNodeNumber];
+
+                flipNeighborVec[currentWorkNodeNumber] = pt;
+
+                /// change takes place at change pixel  and pt is a neighbor of changePixel
+                // Calculate change in energy				
+
+                double change = energyCalculator->changeEnergy(changePixel, cell, changePixelCell, i);
+
+                // Acceptance based on probability
+                double motility = fluctAmplFcn->fluctuationAmplitude(cell, changePixelCell);
+
+                double prob = acceptanceFunction->accept(motility, change);
+
+
+                if (numberOfThreads == 1) {
+                    energyCalculator->set_acceptance_probability(prob);
+                }
+
+                if (prob >= 1.0 || rand->getRatio() < prob) {
+                    // Accept the change
+                    if (test_output_generate_flag) {
+
+                        PottsTestData potts_test_data;
+
+                        potts_test_data.changePixel = n.pt;
+                        potts_test_data.changePixelNeighbor = pt;
+                        potts_test_data.motility = motility;
+                        potts_test_data.pixelCopyAccepted = true;
+                        potts_test_data.acceptanceFunctionProbability = prob;
+                        if (connectivityConstraint) {
+                            potts_test_data.using_connectivity = true;
+                            potts_test_data.connectivity_energy = connectivityConstraint->changeEnergy(changePixel, cell, changePixelCell);
+                            if (potts_test_data.connectivity_energy) {
+                                potts_test_data.pixelCopyAccepted = false;
+                            }
+                        }
+
+                        energyCalculator->log_output(potts_test_data);
+                    }
+
+                    energyVec[currentWorkNodeNumber] += change;
+
+                    if (connectivityConstraint && connectivityConstraint->changeEnergy(changePixel, cell, changePixelCell)) {
+                        if (numberOfThreads == 1) {
+                            energyCalculator->setLastFlipAccepted(false);
+                        }
+                    }
+                    else {
+                        
+                        cellFieldG->set(changePixel, flipNeighborVec[currentWorkNodeNumber], cell);
+
+                        flipsVec[currentWorkNodeNumber]++;
+                        if (numberOfThreads == 1) {
+                            energyCalculator->setLastFlipAccepted(true);
+                        }
+                    }
+                }
+                else {
+                    if (numberOfThreads == 1) {
+                        energyCalculator->setLastFlipAccepted(false);
+                    }
+
+                    PottsTestData potts_test_data;
+
+                    potts_test_data.changePixel = n.pt;
+                    potts_test_data.changePixelNeighbor = pt;
+                    potts_test_data.motility = motility;
+                    potts_test_data.pixelCopyAccepted = false;
+                    potts_test_data.acceptanceFunctionProbability = prob;
+                    if (connectivityConstraint) {
+                        potts_test_data.using_connectivity = true;
+                        potts_test_data.connectivity_energy = connectivityConstraint->changeEnergy(changePixel, cell, changePixelCell);
+                        // no need to set potts_test_data.pixelCopyAccepted = false; because it is already set to this value
+                    }
+
+                    energyCalculator->log_output(potts_test_data);
+                }
+
+
+                // Run steppers
+//#pragma omp single 
+                {
+                    for (unsigned int j = 0; j < steppers.size(); j++)
+                        steppers[j]->step();
+                }
+
+            }
+
+#pragma omp barrier
+        }//iteration over subrid sections
+
+#pragma omp critical
+        {
+
+            energy += energyVec[currentWorkNodeNumber];
+            attemptedEC += attemptedECVec[currentWorkNodeNumber];
+            flips += flipsVec[currentWorkNodeNumber];
+
+            //reseting values before processing new slice
+
+            energyVec[currentWorkNodeNumber] = 0.0;
+            attemptedECVec[currentWorkNodeNumber] = 0;
+            flipsVec[currentWorkNodeNumber] = 0;
+
+        }
+
+    } //pragma omp parallel
+
+    if (debugOutputFrequency && !(currentStep % debugOutputFrequency)) {
+        cerr << "Number of Attempted Energy Calculations=" << attemptedEC << endl;
+    }
+
+    return flips;
+
+}
+
+///////////////////////////////////////////////////////////////////////////////////////////////////////////////////////////////////////////
+Point3D Potts3D::randomPickBoundaryPixel(BasicRandomNumberGeneratorNonStatic * rand) {
+
+    size_t vec_size = boundaryPixelVector.size();
+    Point3D pt;
+    int counter = 0;
+    while (true) {
+        ++counter;
+        long boundaryPointIndex = rand->getInteger(0, boundaryPixelSet.size() - 1);
+        if (boundaryPointIndex < vec_size) {
+            pt = boundaryPixelVector[boundaryPointIndex];
+        }
+        else {
+            std::unordered_set<Point3D, Point3DHasher, Point3DComparator>::iterator sitr = justInsertedBoundaryPixelSet.begin();
+            advance(sitr, boundaryPointIndex - vec_size);
+            pt = *sitr;
+
+        }
+        if (justDeletedBoundaryPixelSet.find(pt) != justDeletedBoundaryPixelSet.end()) {
+
+        }
+        else {
+            break;
+        }
+    }
+    if (counter > 5) {
+        cerr << "had to try more than 5 times" << endl;
+    }
+    return pt;
+}
+
+///////////////////////////////////////////////////////////////////////////////////////////////////////////////////////////////////////////
+unsigned int Potts3D::metropolisBoundaryWalker(const unsigned int steps, const double temp) {
+
+    this->step_output = "";
+
+    ASSERT_OR_THROW("BoundaryWalker Algorithm works only in single processor mode. Please change number of processors to 1", pUtils->getNumberOfWorkNodesPotts() == 1);
+
+    ASSERT_OR_THROW("Potts3D: cell field G not initialized", cellFieldG);
+
+    if (customAcceptanceExpressionDefined) {
+        customAcceptanceFunction.initialize(this->sim); //actual initialization will happen only once at MCS=0 all other calls will return without doing anything
+    }
+
+    //here we will allocate Random number generators for each thread. Note that since user may change number of work nodes we have to monitor if the max number of work threads is greater than size of random number generator vector 
+    if (!randNSVec.size() || pUtils->getMaxNumberOfWorkNodesPotts() > randNSVec.size()) { //each thread will have different random number ghenerator
+        randNSVec.assign(pUtils->getMaxNumberOfWorkNodesPotts(), BasicRandomNumberGeneratorNonStatic());
+
+        for (unsigned int i = 0; i <randNSVec.size(); ++i) {
+            if (!sim->ppdCC3DPtr->seed) {
+                srand(std::chrono::high_resolution_clock::now().time_since_epoch().count());
+                unsigned int randomSeed = (unsigned int)rand()*((std::numeric_limits<unsigned int>::max)() - 1);
+                randNSVec[i].setSeed(randomSeed);
+            }
+            else {
+                randNSVec[i].setSeed(sim->ppdCC3DPtr->seed);
+            }
+        }
+    }
+
+    // Note that since user may change number of work nodes we have to monitor if the max number of work threads is greater than size of flipNeighborVec
+    if (!flipNeighborVec.size() || pUtils->getMaxNumberOfWorkNodesPotts() > flipNeighborVec.size()) {
+        flipNeighborVec.assign(pUtils->getMaxNumberOfWorkNodesPotts(), Point3D());
+    }
+
+    // generating random order in which subgridSections will be handled
+    vector<unsigned int> subgridSectionOrderVec(pUtils->getNumberOfSubgridSectionsPotts());
+    for (int i = 0; i < subgridSectionOrderVec.size(); ++i) {
+        subgridSectionOrderVec[i] = i;
+    }
+    random_shuffle(subgridSectionOrderVec.begin(), subgridSectionOrderVec.end());
+
+
+    unsigned int maxNumberOfThreads = pUtils->getMaxNumberOfWorkNodesPotts();
+    unsigned int numberOfThreads = pUtils->getNumberOfWorkNodesPotts();
+
+    unsigned int numberOfSections = pUtils->getNumberOfSubgridSectionsPotts();
+
+    //reset current attepmt counter
+    currentAttempt = 0;
+
+    //THESE VARIABLES ARE SHARED
+    flips = 0;
+    attemptedEC = 0;
+    energy = 0.0;
+
+    //THESE WILL BE USED IN SEPARATE THREADS - WE USE VECTORS TO AVOID USING SYNCHRONIZATION EXPLICITELY
+    vector<double> energyVec(maxNumberOfThreads, 0.0);
+    vector<int>	attemptedECVec(maxNumberOfThreads, 0);
+    vector<int> flipsVec(maxNumberOfThreads, 0);
+
+    Dim3D dim = cellFieldG->getDim();
+    ASSERT_OR_THROW("Potts3D: You must supply an acceptance function!",
+        acceptanceFunction);
+
+    //FOR NOW WE WILL IGNORE BOX WATCHER FOR POTTS SECTION IT WILL STILL WORK WITH PDE SOLVERS
+    Dim3D fieldDim = cellFieldG->getDim();
+    numberOfAttempts = (int)fieldDim.x*fieldDim.y*fieldDim.z*sim->getFlip2DimRatio();
+    unsigned int currentStep = sim->getStep();
+
+
+    pUtils->prepareParallelRegionPotts();
+
+    //necessary in case we use e.g. PDE solver caller which in turn calls parallel PDE solver
+    //omp_set_nested(true);
+    pUtils->allowNestedParallelRegions(true);
+
+    long boundaryPointIndex;
+    long counter = 0;
+    //set<Point3D>::iterator sitr;
+    std::unordered_set<Point3D, Point3DHasher, Point3DComparator>::iterator sitr;
+    vector<Point3D> boundaryPointVector;
+    //boundaryPointVector.assign(boundaryPixelSet.begin(), boundaryPixelSet.end());
+    numberOfAttempts = boundaryPixelSet.size();
+    if (debugOutputFrequency && !(currentStep % debugOutputFrequency)) {
+
+        stringstream oss;
+
+        oss << "Boundary Walker" << endl;
+        oss << "number of pixel copy attempts=" << numberOfAttempts << endl;
+        cerr << oss.str() << endl;
+        add_step_output(oss.str());
+
+    }
+
+#pragma omp parallel
+    {
+
+        int currentAttemptLocal;
+        //int numberOfAttemptsLocal;
+        Point3D flipNeighborLocal;
+
+        unsigned int currentWorkNodeNumber = pUtils->getCurrentWorkNodeNumber();
+
+        BasicRandomNumberGeneratorNonStatic * rand = randNSVec[currentWorkNodeNumber].getInstance();
+        BoundaryStrategy * boundaryStrategy = BoundaryStrategy::getInstance();
+
+        //iterating over subgridSections
+        for (int s = 0; s < subgridSectionOrderVec.size(); ++s) {
+
+            pair<Dim3D, Dim3D> sectionDims = pUtils->getPottsSection(currentWorkNodeNumber, s);
+            //numberOfAttemptsLocal = (int)(sectionDims.second.x - sectionDims.first.x)*(sectionDims.second.y - sectionDims.first.y)*(sectionDims.second.z - sectionDims.first.z)*sim->getFlip2DimRatio();
+
+            // #pragma omp critical
+
+
+            for (unsigned int i = 0; i < numberOfAttempts; ++i) {
+
+
+
+                //////currentAttempt=i;
+                //currentAttemptLocal=i; //this will need to be fixed as this is used in PDE SOLVER CALLER
+                //run fixed steppers - they are executed regardless whether spin flip take place or not . Note, regular stepers are executed only after spin flip attepmts takes place 
+
+                if (fixedSteppers.size()) {
+#pragma omp critical
+                {
+                    //IMPORTANT: fixed steppers cause really bad performance with multiple processor runs. Currently only two of them are supported 
+                    // PDESolverCaller plugin and Secretion plugin. PDESolverCaller is deprecated and Secretion plugin section that mimics functionality of PDE sovler Secretion data section is depreecated as well
+                    // However Secretion plugin can be used to do "per cell" secretion (using python scripting). This will not slow down multicore simulation
+
+                    //cerr<<"pUtils->getCurrentWorkNodeNumber()="<<pUtils->getCurrentWorkNodeNumber()<<" currentAttempt="<<currentAttempt<<endl;
+                    for (unsigned int j = 0; j < fixedSteppers.size(); j++)
+                        fixedSteppers[j]->step();
+
+                    ++currentAttempt; //to be consistent with serial code currentAttampt has to be increamented after fixedSteppers run 
+
+                }
+                }
+
+                Point3D pt;
+
+                //boundaryPointVector.assign(boundaryPixelSet.begin(), boundaryPixelSet.end());
+
+                // Pick a random integer and pick a random point from a boundary
+                pt = randomPickBoundaryPixel(rand);
+
+                //////boundaryPointIndex = rand->getInteger(0, boundaryPixelSet.size() - 1);
+                //////sitr = boundaryPixelSet.begin();
+                //////
+                //////advance(sitr, boundaryPointIndex);
+                //////continue;
+                //////pt = *sitr;
+
+                //pt = boundaryPointVector[boundaryPointIndex];
+
+
+                //boundaryPointVector.assign(boundaryPixelSet.begin(), boundaryPixelSet.end());
+
+                //// Pick a random integer and pick a random point from a boundary
+                //boundaryPointIndex = rand->getInteger(0, boundaryPointVector.size() - 1);
+                //pt = boundaryPointVector[boundaryPointIndex];
+
+                CellG *cell = cellFieldG->getQuick(pt);
+
+                if (sizeFrozenTypeVec && cell) {///must also make sure that cell ptr is different 0; Will never freeze medium
+                    if (checkIfFrozen(cell->type))
+                        continue;
+                }
+
+                unsigned int directIdx = rand->getInteger(0, maxNeighborIndex);
+
+                Neighbor n = boundaryStrategy->getNeighborDirect(pt, directIdx);
+
+                if (!n.distance) {
+                    //if distance is 0 then the neighbor returned is invalid
+                    continue;
+                }
+                Point3D changePixel = n.pt;
+
+                //check if changePixel refers to different cell. 
+                CellG* changePixelCell = cellFieldG->getQuick(changePixel);
+
+                if (changePixelCell == cell) {
+                    continue;//skip the rest of the loop if change pixel points to the same cell as pt
+                }
+
+                if (sizeFrozenTypeVec && changePixelCell) {///must also make sure that cell ptr is different 0; Will never freeze medium
+                    if (checkIfFrozen(changePixelCell->type))
+                        continue;
+                }
+                ++attemptedECVec[currentWorkNodeNumber];
+
+                flipNeighborVec[currentWorkNodeNumber] = pt;
+
+
+                /// change takes place at change pixel  and pt is a neighbor of changePixel
+                // Calculate change in energy
+                double change = energyCalculator->changeEnergy(changePixel, cell, changePixelCell, i);
+
+                // Acceptance based on probability
+                double motility = fluctAmplFcn->fluctuationAmplitude(cell, changePixelCell);
+
+                double prob = acceptanceFunction->accept(motility, change);
+
+
+                if (numberOfThreads == 1) {
+                    energyCalculator->set_acceptance_probability(prob);
+                }
+
+                if (prob >= 1.0 || rand->getRatio() < prob) {
+
+                    // Accept the change
+                    energyVec[currentWorkNodeNumber] += change;
+
+                    if (connectivityConstraint && connectivityConstraint->changeEnergy(changePixel, cell, changePixelCell)) {
+                        if (numberOfThreads == 1) {
+                            energyCalculator->setLastFlipAccepted(false);
+                        }
+                    }
+                    else {
+                        cellFieldG->set(changePixel, flipNeighborVec[currentWorkNodeNumber], cell);
+                        flipsVec[currentWorkNodeNumber]++;
+                        if (numberOfThreads == 1) {
+                            energyCalculator->setLastFlipAccepted(true);
+                        }
+                    }
+                }
+                else {
+                    if (numberOfThreads == 1) {
+                        energyCalculator->setLastFlipAccepted(false);
+                    }
+                }
+
+                // Run steppers
+                //#pragma omp single 
+                {
+                    for (unsigned int j = 0; j < steppers.size(); j++)
+                        steppers[j]->step();
+                }
+            }
+
+#pragma omp barrier
+        }//iteration over subrid sections
+
+#pragma omp critical
+        {
+
+            energy += energyVec[currentWorkNodeNumber];
+            attemptedEC += attemptedECVec[currentWorkNodeNumber];
+            flips += flipsVec[currentWorkNodeNumber];
+
+            //reseting values before processing new slice
+
+            energyVec[currentWorkNodeNumber] = 0.0;
+            attemptedECVec[currentWorkNodeNumber] = 0;
+            flipsVec[currentWorkNodeNumber] = 0;
+        }
+
+    } //pragma omp parallel
+
+    if (debugOutputFrequency && !(currentStep % debugOutputFrequency)) {
+        cerr << "Number of Attempted Energy Calculations=" << attemptedEC << endl;
+    }
+    return flips;
+
+}
+
+unsigned int Potts3D::metropolisTestRun(const unsigned int steps, const double temp) {
+
+    flipNeighborVec.assign(pUtils->getMaxNumberOfWorkNodesPotts(), Point3D());
+    
+    EnergyFunctionCalculatorTestDataGeneration * energy_calculator_tdg = static_cast<EnergyFunctionCalculatorTestDataGeneration *> (energyCalculator);
+    
+
+    //std::string simulation_test_data = simulation_input_dir + "/" + "potts_data_output.csv";
+    std::string simulation_test_data = energy_calculator_tdg->get_input_file_name();
+    
+
+
+    PottsTestData potts_test_data;
+    ifstream infile(simulation_test_data);
+    if (infile) {
+
+        std::vector<PottsTestData> potts_test_data_vector = potts_test_data.deserialize_potts_data_sequence(infile);
+        for (auto i = 0; i < potts_test_data_vector.size(); ++i) {
+            PottsTestData potts_test_data_local = potts_test_data_vector[i];
+
+            Point3D changePixel = potts_test_data_local.changePixel;
+            Point3D changePixelNeighbor = potts_test_data_local.changePixelNeighbor;
+
+            CellG *cell = cellFieldG->getQuick(changePixelNeighbor);
+            CellG* changePixelCell = cellFieldG->getQuick(changePixel);
+            unsigned int currentWorkNodeNumber = 0;
+            flipNeighborVec[currentWorkNodeNumber] = changePixelNeighbor;
+                        
+            double change = energyCalculator->changeEnergy(changePixel, cell, changePixelCell, i);
+
+            // Acceptance based on probability
+            double motility = fluctAmplFcn->fluctuationAmplitude(cell, changePixelCell);
+
+            double prob = acceptanceFunction->accept(motility, change);
+            if (potts_test_data_local.pixelCopyAccepted) {
+                cellFieldG->set(changePixel, changePixelNeighbor, cell);
+            }
+                
+
+            for (unsigned int j = 0; j < steppers.size(); j++) {
+                steppers[j]->step();
+            }
+
+            PottsTestData potts_test_data;
+
+            potts_test_data.changePixel = changePixel;
+            potts_test_data.changePixelNeighbor = changePixelNeighbor;
+            potts_test_data.motility = motility;            
+            potts_test_data.acceptanceFunctionProbability = prob;
+            if (connectivityConstraint) {
+                potts_test_data.using_connectivity = true;
+                potts_test_data.connectivity_energy = connectivityConstraint->changeEnergy(changePixel, cell, changePixelCell);
+            }
+
+            potts_test_data.energyFunctionNameToValueMap = energyCalculator->getEnergyFunctionNameToValueMap();
+
+            potts_test_data_local.compare_potts_data(potts_test_data);
+
+        }
+    }
+
+
+    return 0;
+}
+
+
+void Potts3D::setMetropolisAlgorithm(std::string _algName) {
+
+    string algName = _algName;
+    changeToLower(algName);
+
+    if (algName == "list") {
+        metropolisFcnPtr = &Potts3D::metropolisList;
+    }
+    else if (algName == "fast") {
+        metropolisFcnPtr = &Potts3D::metropolisFast;
+    }
+    else if (algName == "boundarywalker") {
+        metropolisFcnPtr = &Potts3D::metropolisBoundaryWalker;
+    }
+    else if (algName == "testrun") {
+        metropolisFcnPtr = &Potts3D::metropolisTestRun;
+    }
+    else {
+        metropolisFcnPtr = &Potts3D::metropolisFast;
+    }
+
+}
+
+
+//////////////////////////////////////////////////////////////////////////////////////////////////////////////////////////////////////////
+
+void Potts3D::setCellTypeMotilityVec(std::vector<float> & _cellTypeMotilityVec) {
+    cellTypeMotilityVec = _cellTypeMotilityVec;
+}
+//////////////////////////////////////////////////////////////////////////////////////////////////////////////////////////////////////////
+void Potts3D::initializeCellTypeMotility(std::vector<CellTypeMotilityData> & _cellTypeMotilityVector) {
+
+    ASSERT_OR_THROW("AUTOMATON IS NOT INITIALIZED", automaton);
+
+    unsigned int typeIdMax = 0;
+    //finding max typeId
+    for (int i = 0; i < _cellTypeMotilityVector.size(); ++i) {
+        //cerr<<"CHECKING "<<_cellTypeMotilityVector[i].typeName<<endl;
+        unsigned int id = automaton->getTypeId(_cellTypeMotilityVector[i].typeName);
+        if (id > typeIdMax)
+            typeIdMax = id;
+    }
+
+    cellTypeMotilityVec.assign(typeIdMax + 1, 0.0);
+    for (int i = 0; i < _cellTypeMotilityVector.size(); ++i) {
+        unsigned int id = automaton->getTypeId(_cellTypeMotilityVector[i].typeName);
+        cellTypeMotilityVec[id] = _cellTypeMotilityVector[i].motility;
+    }
+
+}
+
+//////////////////////////////////////////////////////////////////////////////////////////////////////////////////////////////////////////
+
+bool Potts3D::checkIfFrozen(unsigned char _type) {
+
+
+
+    for (unsigned int i = 0; i < frozenTypeVec.size(); ++i) {
+        if (frozenTypeVec[i] == _type)
+            return true;
+    }
+    return false;
+
+}
+//////////////////////////////////////////////////////////////////////////////////////////////////////////////////////////////////////////
+void Potts3D::setFrozenTypeVector(std::vector<unsigned char> & _frozenTypeVec) {
+    frozenTypeVec = _frozenTypeVec;
+    sizeFrozenTypeVec = frozenTypeVec.size();
+}
+
+void Potts3D::update(CC3DXMLElement *_xmlData, bool _fullInitFlag) {
+
+    bool fluctAmplGlobalReadFlag = false;
+    if (_xmlData->getFirstElement("FluctuationAmplitude")) {
+        if (!_xmlData->getFirstElement("FluctuationAmplitude")->findElement("FluctuationAmplitudeParameters")) {
+
+            //we do not allow steering for motility specified by type
+            sim->ppdCC3DPtr->temperature = _xmlData->getFirstElement("FluctuationAmplitude")->getDouble();
+            fluctAmplGlobalReadFlag = true;
+        }
+    }
+
+    if (!fluctAmplGlobalReadFlag && _xmlData->getFirstElement("Temperature")) {
+        sim->ppdCC3DPtr->temperature = _xmlData->getFirstElement("Temperature")->getDouble();
+    }
+
+    if (_xmlData->getFirstElement("RandomSeed")) {
+        BasicRandomNumberGenerator *rand = BasicRandomNumberGenerator::getInstance();
+        if (rand->getSeed() != _xmlData->getFirstElement("RandomSeed")->getUInt())
+            rand->setSeed(_xmlData->getFirstElement("RandomSeed")->getUInt());
+    }
+
+    if (_xmlData->getFirstElement("Offset")) {
+        if (_xmlData->getFirstElement("Offset")->getDouble() != 0.)
+            getAcceptanceFunction()->setOffset(_xmlData->getFirstElement("Offset")->getDouble());
+    }
+    if (_xmlData->getFirstElement("KBoltzman")) {
+        if (_xmlData->getFirstElement("KBoltzman")->getDouble() != 1.0)
+            getAcceptanceFunction()->setK(_xmlData->getFirstElement("KBoltzman")->getDouble());
+    }
+    if (_xmlData->getFirstElement("DebugOutputFrequency")) {
+        if (debugOutputFrequency != _xmlData->getFirstElement("DebugOutputFrequency")->getUInt()) {
+            setDebugOutputFrequency(_xmlData->getFirstElement("DebugOutputFrequency")->getUInt() > 0 ? _xmlData->getFirstElement("DebugOutputFrequency")->getUInt() : 0);
+            sim->ppdCC3DPtr->debugOutputFrequency = debugOutputFrequency;
+        }
+    }
+
+    bool depthFlag = false;
+    unsigned int neighborOrder = 1; //safe to request as a default neighbororder 1. BoundaryStrategy will reinitialize neighbor list only if the new neighbor order is greater than the previous one
+    float depth = 0.0;
+    if (_xmlData->getFirstElement("FlipNeighborMaxDistance")) {
+
+        depth = _xmlData->getFirstElement("FlipNeighborMaxDistance")->getDouble();
+        depthFlag = true;
+    }
+
+    if (_xmlData->getFirstElement("NeighborOrder")) {
+
+        neighborOrder = _xmlData->getFirstElement("NeighborOrder")->getUInt();
+        depthFlag = false;
+    }
+
+    if (depthFlag) {
+        setDepth(depth);
+    }
+    else {
+        setNeighborOrder(neighborOrder);
+    }
+
+    //CustomAcceptanceFunction
+    unsigned int currentStep = sim->getStep();
+    if (_xmlData->getFirstElement("CustomAcceptanceFunction")) {
+        if (currentStep > 0) {
+            //we can only update custom acceptance function when simulation has been initialized and we know how many cores are used
+            customAcceptanceFunction.update(_xmlData->getFirstElement("CustomAcceptanceFunction"), true);
+        }
+
+        //first  initialization of the acceptance function will be done in the metropolis function
+        customAcceptanceExpressionDefined = true;
+        customAcceptanceFunction.update(_xmlData->getFirstElement("CustomAcceptanceFunction"), false); //this stores XML information inside ExpressionEvaluationDepot local variables
+        registerAcceptanceFunction(&customAcceptanceFunction);
+    }
+
+
+
+    //Units
+    if (_xmlData->getFirstElement("Units")) {
+        if (_xmlData->getFirstElement("Units")->findAttribute("DoNotDisplayUnits")) {
+            displayUnitsFlag = false;
+        }
+        CC3DXMLElement *unitElemPtr;
+        CC3DXMLElement *unitsPtr = _xmlData->getFirstElement("Units");
+        unitElemPtr = unitsPtr->getFirstElement("MassUnit");
+        if (unitElemPtr) {
+            massUnit = Unit(unitElemPtr->getText());
+        }
+        unitElemPtr = unitsPtr->getFirstElement("LengthUnit");
+        if (unitElemPtr) {
+            lengthUnit = Unit(unitElemPtr->getText());
+        }
+        unitElemPtr = unitsPtr->getFirstElement("TimeUnit");
+        if (unitElemPtr) {
+            timeUnit = Unit(unitElemPtr->getText());
+        }
+
+        if (displayUnitsFlag) {
+            updateUnits(unitsPtr);
+        }
+
+    }
+    else {
+
+        //displaying basic units
+
+        CC3DXMLElement * unitsPtr = _xmlData->attachElement("Units", "");
+        if (displayUnitsFlag) {
+            updateUnits(unitsPtr);
+        }
+
+    }
+
+}
+
+
+void Potts3D::updateUnits(CC3DXMLElement * _unitsPtr) {
+
+
+    ////displaying basic units
+
+    //if (_unitsPtr->getFirstElement("MassUnit")) {
+    //	_unitsPtr->getFirstElement("MassUnit")->updateElementValue(massUnit.toString());
+    //}
+    //else {
+    //	_unitsPtr->attachElement("MassUnit", massUnit.toString());
+    //}
+
+    //if (_unitsPtr->getFirstElement("LengthUnit")) {
+    //	_unitsPtr->getFirstElement("LengthUnit")->updateElementValue(lengthUnit.toString());
+    //}
+    //else {
+    //	_unitsPtr->attachElement("LengthUnit", lengthUnit.toString());
+    //}
+
+    //if (_unitsPtr->getFirstElement("TimeUnit")) {
+    //	_unitsPtr->getFirstElement("TimeUnit")->updateElementValue(timeUnit.toString());
+    //}
+    //else {
+    //	_unitsPtr->attachElement("TimeUnit", timeUnit.toString());
+    //}
+
+    //if (_unitsPtr->getFirstElement("VolumeUnit")) {
+    //	_unitsPtr->getFirstElement("VolumeUnit")->updateElementValue(powerUnit(lengthUnit, 3).toString());
+    //}
+    //else {
+    //	_unitsPtr->attachElement("VolumeUnit", powerUnit(lengthUnit, 3).toString());
+    //}
+
+    //if (_unitsPtr->getFirstElement("SurfaceUnit")) {
+    //	_unitsPtr->getFirstElement("SurfaceUnit")->updateElementValue(powerUnit(lengthUnit, 2).toString());
+    //}
+    //else {
+    //	_unitsPtr->attachElement("SurfaceUnit", powerUnit(lengthUnit, 2).toString());
+    //}
+
+    //energyUnit = massUnit*lengthUnit*lengthUnit / (timeUnit*timeUnit);
+
+    //if (_unitsPtr->getFirstElement("EnergyUnit")) {
+    //	_unitsPtr->getFirstElement("EnergyUnit")->updateElementValue(energyUnit.toString());
+    //}
+    //else {
+    //	_unitsPtr->attachElement("EnergyUnit", energyUnit.toString());
+    //}
+}
+
+std::string Potts3D::steerableName() {
+    return "Potts";
+}
+