--- conflicted
+++ resolved
@@ -5,35 +5,16 @@
 using namespace CompuCell3D;
 using namespace std;
 
-<<<<<<< HEAD
-double CustomAcceptanceFunction::accept(const double temp, const double change){
-	Log(LOG_TRACE) << "pUtils="<<pUtils;
-	int currentWorkNodeNumber=pUtils->getCurrentWorkNodeNumber();	
-	ExpressionEvaluator & ev=eed[currentWorkNodeNumber];
-	double acceptance=0.0;
-	Log(LOG_TRACE) << "size="<<eed.size();
-	Log(LOG_TRACE) << "temp="<<temp;
-	Log(LOG_TRACE) << "change="<<change;
-=======
 double CustomAcceptanceFunction::accept(const double temp, const double change) {
 
     int currentWorkNodeNumber = pUtils->getCurrentWorkNodeNumber();
     ExpressionEvaluator &ev = eed[currentWorkNodeNumber];
     double acceptance = 0.0;
->>>>>>> 6ed90e64
 
     ev[0] = temp;
     ev[1] = change;
 
-<<<<<<< HEAD
-	ev[0]=temp;
-	ev[1]=change;
-	
-	acceptance=ev.eval();
-	Log(LOG_TRACE) << "acceptance="<<acceptance;
-=======
     acceptance = ev.eval();
->>>>>>> 6ed90e64
 
     return acceptance;
 }
