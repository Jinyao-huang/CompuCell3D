--- conflicted
+++ resolved
@@ -4,15 +4,11 @@
 #include <iomanip>
 #include <limits>
 #include <cmath>
-<<<<<<< HEAD
-#include<core/CompuCell3D/CC3DLogger.h>
-=======
 
 #include <CompuCell3D/CC3DExceptions.h>
 #include <PublicUtilities/StringUtils.h>
 #include <PublicUtilities/CC3DLogger.h>
 
->>>>>>> 6ed90e64
 
 using namespace CompuCell3D;
 using namespace std;
@@ -169,19 +165,7 @@
 
 }
 
-<<<<<<< HEAD
-bool PottsTestData::compare_potts_data(PottsTestData & potts_data_to_compare) {
-    
-    double tol = 1e-6;
-    ASSERT_OR_THROW("change pixel is different ", changePixel == potts_data_to_compare.changePixel);
-    ASSERT_OR_THROW("change pixel neighbor is different ", changePixelNeighbor == potts_data_to_compare.changePixelNeighbor);    
-    ASSERT_OR_THROW("using_connectivity is different ", using_connectivity == potts_data_to_compare.using_connectivity);
-
-    ASSERT_OR_THROW("connectivity_energy is different ", connectivity_energy == potts_data_to_compare.connectivity_energy);
-    // Log(LOG_DEBUG) << "pt=" << potts_data_to_compare.changePixel << " neighbor=" << potts_data_to_compare.changePixelNeighbor;
-=======
 bool PottsTestData::compare_potts_data(PottsTestData &potts_data_to_compare) {
->>>>>>> 6ed90e64
 
     double tol = 1e-6;
     if (changePixel != potts_data_to_compare.changePixel) throw CC3DException("change pixel is different ");
@@ -197,19 +181,11 @@
         if (mitr_computed != potts_data_to_compare.energyFunctionNameToValueMap.end()) {
 
             double difference_value = abs_difference(kv.second, mitr_computed->second);
-<<<<<<< HEAD
-            // Log(LOG_DEBUG) << "comparison energy: "<< kv.first << " recorded=" << kv.second << " computed=" << mitr_computed->second;
-
-            if (difference_value > tol) {
-                Log(LOG_DEBUG) <<  "detected a difference in " << kv.first << " recorded=" << kv.second << " computed=" << mitr_computed->second;
-                Log(LOG_DEBUG) << "difference_value=" << difference_value;
-=======
 
             if (difference_value > tol) {
                 CC3D_Log(LOG_DEBUG) <<  "detected a difference in " << kv.first << " recorded=" << kv.second << " computed="
                      << mitr_computed->second;
                 CC3D_Log(LOG_DEBUG) << "difference_value=" << difference_value;
->>>>>>> 6ed90e64
 
                 throw CC3DException(string(kv.first) + " energy term different ");
             }
