--- conflicted
+++ resolved
@@ -22,50 +22,36 @@
 
 endif(NOT ${CMAKE_SYSTEM_NAME} STREQUAL Windows OR MINGW)
 
-SET(LIBS 
-  ${GOMP_LIB} 
-  cc3d::Boundary 
-  cc3d::BasicUtils 
-  cc3d::Field3D 
-  cc3d::PublicUtilities 
-  cc3d::Units 
+SET(LIBS
+  ${GOMP_LIB}
+  cc3d::Boundary
+  cc3d::Field3D
+  cc3d::PublicUtilities
+  cc3d::Units
   cc3d::ExpressionEvaluator
 )
 
 if(${CMAKE_SYSTEM_NAME} STREQUAL Windows)
 
-<<<<<<< HEAD
-  ADD_STATIC_LIBRARY(Potts3D ${SRCS} 
-    LINK_LIBRARIES 
-    ${LIBS} 
-    EXTRA_COMPILER_FLAGS 
+  ADD_STATIC_LIBRARY(Potts3D ${SRCS}
+    LINK_LIBRARIES
+    ${LIBS}
+    EXTRA_COMPILER_FLAGS
     ${OpenMP_CXX_FLAGS}
   )
-=======
-  ADD_STATIC_LIBRARY(Potts3D ${SRCS} LINK_LIBRARIES 
-  BoundaryShared
-  ${GOMP_LIB}  Field3DStatic PublicUtilitiesStatic UnitsStatic ExpressionEvaluatorShared EXTRA_COMPILER_FLAGS ${OpenMP_CXX_FLAGS})
->>>>>>> 9160bb9d
 
 else(${CMAKE_SYSTEM_NAME} STREQUAL Windows)
 
   ADD_SHARED_LIBRARY(Potts3D ${SRCS} 
-<<<<<<< HEAD
-    LINK_LIBRARIES 
-    ${LIBS} 
-    EXTRA_COMPILER_FLAGS 
+    LINK_LIBRARIES
+    ${LIBS}
+    EXTRA_COMPILER_FLAGS
     ${OpenMP_CXX_FLAGS}
   )
-=======
-  LINK_LIBRARIES 
-  gomp BoundaryShared Field3DShared PublicUtilitiesShared UnitsShared ExpressionEvaluatorShared
-  EXTRA_COMPILER_FLAGS 
-  ${OpenMP_CXX_FLAGS})
->>>>>>> 9160bb9d
 
 endif(${CMAKE_SYSTEM_NAME} STREQUAL Windows)
 
-TARGET_INCLUDE_DIRECTORIES(${Potts3DLib} PUBLIC 
+TARGET_INCLUDE_DIRECTORIES(${Potts3DLib} PUBLIC
   $<BUILD_INTERFACE:${COMPUCELL3D_SOURCE_DIR}/core>
   $<INSTALL_INTERFACE:${CMAKE_INSTALL_PREFIX}/${COMPUCELL3D_INSTALL_INCLUDE_DIR}>
 )
