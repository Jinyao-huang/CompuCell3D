//-------------------------------------------------------------------
//-------------------------------------------------------------------
//
// Cleaver - A MultiMaterial Tetrahedral Mesher
// -- BCC Lattice
//
// Author: Jonathan Bronson (bronson@sci.utah.edu)
//
//-------------------------------------------------------------------
//-------------------------------------------------------------------
//
//  Copyright (C) 2011, 2012, Jonathan Bronson
//  Scientific Computing  &  Imaging Institute
//  University of Utah
//
//  Permission is  hereby  granted, free  of charge, to any person
//  obtaining a copy of this software and associated documentation
//  files  ( the "Software" ),  to  deal in  the  Software without
//  restriction, including  without limitation the rights to  use,
//  copy, modify,  merge, publish, distribute, sublicense,  and/or
//  sell copies of the Software, and to permit persons to whom the
//  Software is  furnished  to do  so,  subject  to  the following
//  conditions:
//
//  The above  copyright notice  and  this permission notice shall
//  be included  in  all copies  or  substantial  portions  of the
//  Software.
//
//  THE SOFTWARE IS  PROVIDED  "AS IS",  WITHOUT  WARRANTY  OF ANY
//  KIND,  EXPRESS OR IMPLIED, INCLUDING  BUT NOT  LIMITED  TO THE
//  WARRANTIES   OF  MERCHANTABILITY,  FITNESS  FOR  A  PARTICULAR
//  PURPOSE AND NONINFRINGEMENT. IN NO EVENT  SHALL THE AUTHORS OR
//  COPYRIGHT HOLDERS  BE  LIABLE FOR  ANY CLAIM, DAMAGES OR OTHER
//  LIABILITY, WHETHER IN AN ACTION OF CONTRACT, TORT OR OTHERWISE,
//  ARISING FROM, OUT OF OR IN CONNECTION WITH THE SOFTWARE OR THE
//  USE OR OTHER DEALINGS IN THE SOFTWARE.
//-------------------------------------------------------------------
//-------------------------------------------------------------------


#include <cstdlib>
#include <cmath>
#include <fstream>
#include "BCCLattice3D.h"
#include "GeneralizedStencilTable.h"
#include "TetMesh.h"
#include "Volume.h"
#include "ScalarField.h"
<<<<<<< HEAD
#include<core/CompuCell3D/CC3DLogger.h>
=======
#include <PublicUtilities/CC3DLogger.h>
>>>>>>> 6ed90e64

using namespace std;
using namespace Cleaver;


int BCCLattice3D::MaxNumTets = 24;

//======================================================
// Adjacent Triangle Lookup Tables
// Index by Edge ID
// Lookup Gives 26 ctree Quadrant + Face ID  [Oct][Face]
// CORRECTNESS : VERFIED through visualization 9/30/11
//======================================================             // Dual Edges
const int dualLongEdgeFaceGroup[6][4] = {{FLUF ,FLUB, FLLF ,FLLB},   // -CL
                                         {FRUF, FRUB, FRLF, FRLB},   // -CR
                                         {FUFL, FUFR, FUBL, FUBR},   // -CU
                                         {FDFL, FDFR, FDBL, FDBR},   // -CD
                                         {FFUL, FFUR, FFLL, FFLR},   // -CF
                                         {FBUL, FBUR, FBLL, FBLR}};  // -CB

                                               // Top edges
const int primalLongEdgeFaceGroup[12][4][2] = {{{CC,FUL},{CL,FUR},{CU,FLL},{UL,FLR}},   // -UL
                                               {{CC,FUR},{CR,FUL},{CU,FLR},{UR,FLL}},   // -UR
                                               {{CC,FUF},{CF,FUB},{CU,FLF},{UF,FLB}},   // -UF
                                               {{CC,FUB},{CB,FUF},{CU,FLB},{UB,FLF}},   // -UB
                                               // Bottom Face Edges
                                               {{CC,FLL},{CL,FLR},{CD,FUL},{LL,FUR}},    // -LL
                                               {{CC,FLR},{CR,FLL},{CD,FUR},{LR,FUL}},    // -LR
                                               {{CC,FLF},{CF,FLB},{CD,FUF},{LF,FUB}},    // -LF
                                               {{CC,FLB},{CB,FLF},{CD,FUB},{LB,FUF}},    // -LB
                                               // Four Column Edges
                                               {{CC,FFL},{CL,FFR},{CF,FBL},{FL,FBR}},     // FL
                                               {{CC,FFR},{CR,FFL},{CF,FBR},{FR,FBL}},     // FR
                                               {{CC,FBL},{CL,FBR},{CB,FFL},{BL,FFR}},     // BL
                                               {{CC,FBR},{CR,FBL},{CB,FFR},{BR,FFL}}};    // BR



const int shortEdgeFaceGroup[8][6] = {{FUL,FUF,FFL,FFUL,FLUF,FUFL},   // DULF
                                      {FUL,FUB,FBL,FBUL,FLUB,FUBL},   // DULB
                                      {FUR,FUF,FFR,FFUR,FRUF,FUFR},   // DURF
                                      {FUR,FUB,FBR,FBUR,FRUB,FUBR},   // DURB

                                      {FLL,FLF,FFL,FFLL,FLLF,FDFL},   // DLLF
                                      {FLL,FLB,FBL,FBLL,FLLB,FDBL},   // DLLB
                                      {FLR,FLF,FFR,FFLR,FRLF,FDFR},   // DLRF
                                      {FLR,FLB,FBR,FBLR,FRLB,FDBR}};  // DLRB


//======================================================
// Adjacent Tet Lookup Tables
// Index by Edge ID
// Lookup Gives 26 ctree Quadrant + Tet ID  [Oct][Tet]
// CORRECTNESS : VERIFIED through Visualization 9/30/11
//======================================================
const int dualLongEdgeTetGroup[8][6] = {{TLU, TLL, TLF, TLB},            // CL
                                        {TRU, TRL, TRF, TRB},            // CR
                                        {TUF, TUB, TUL, TUR},            // CU
                                        {TDF, TDB, TDL, TDR},            // CD
                                        {TFT, TFB, TFL, TFR},            // CF
                                        {TBT, TBB, TBL, TBR}};           // CB

                                               // Top edges
const int primalLongEdgeTetGroup[12][4][2] =  {{{CC,TLU},{CC,TUL},{CL,TUR},{CU,TLL}},   // -UL
                                               {{CC,TRU},{CC,TUR},{CR,TUL},{CU,TRL}},   // -UR
                                               {{CC,TFT},{CC,TUF},{CF,TUB},{CU,TFB}},   // -UF
                                               {{CC,TBT},{CC,TUB},{CB,TUF},{CU,TBB}},   // -UB
                                               // Bottom Face Edges
                                               {{CC,TLL},{CC,TDL},{CL,TDR},{CD,TLU}},   // -LL
                                               {{CC,TRL},{CC,TDR},{CR,TDL},{CD,TRU}},   // -LR
                                               {{CC,TFB},{CC,TDF},{CF,TDB},{CD,TFT}},   // -LF
                                               {{CC,TBB},{CC,TDB},{CB,TDF},{CD,TBT}},   // -LB
                                               // Four Column Edges
                                               {{CC,TLF},{CC,TFL},{FL,TBR},{FL,TRB}},   // FL
                                               {{CC,TRF},{CC,TFR},{FR,TBL},{FR,TLB}},   // FR
                                               {{CC,TLB},{CC,TBL},{BL,TFR},{BL,TRF}},   // BL
                                               {{CC,TRB},{CC,TBR},{BR,TFL},{BR,TLF}}};  // BR

const int shortEdgeTetGroup[8][6] = {{TUL,TUF,TLU,TLF,TFL,TFT},   // DULF
                                     {TUL,TUB,TLU,TLB,TBL,TBT},   // DULB
                                     {TUR,TUF,TRU,TRF,TFR,TFT},   // DURF
                                     {TUR,TUB,TRU,TRB,TBR,TBT},   // DURB
                                     {TDL,TDF,TLL,TLF,TFL,TFB},   // DLLF
                                     {TDL,TDB,TLL,TLB,TBL,TBB},   // DLLB
                                     {TDR,TDF,TRL,TRF,TFR,TFB},   // DLRF
                                     {TDR,TDB,TRL,TRB,TBR,TBB}};  // DLRB

//========================================================
// Vertices of Face, Lookup Table
//   Index by face ID
//   Lookup Gives 3 Octree Quadrant + Vert ID [Oct][Vert]
// CORRECTNESS : VERIFIED through Visualization  9/28/11
//========================================================
const int faceVertexGroup[36][3][2] =
{
                                     // Triangle Faces Touching Upper Lattice Edges
    {{CC,C},{CC,ULF},{CC,ULB}},   // FUL
    {{CC,C},{CC,URF},{CC,URB}},   // FUR
    {{CC,C},{CC,ULF},{CC,URF}},   // FUF
    {{CC,C},{CC,ULB},{CC,URB}},   // FUB
                                    // Triangle Faces Touching Lower Lattice Edges
    {{CC,C},{CC,LLF},{CC,LLB}},   //FLL
    {{CC,C},{CC,LRF},{CC,LRB}},   //FLR
    {{CC,C},{CC,LLF},{CC,LRF}},   //FLF
    {{CC,C},{CC,LLB},{CC,LRB}},   //FLB
                                    // Triangle Faces Touching Four Column Edges
    {{CC,C},{CC,LLF},{CC,ULF}},   //FFL
    {{CC,C},{CC,LRF},{CC,URF}},   //FFR
    {{CC,C},{CC,LLB},{CC,ULB}},   //FBL
    {{CC,C},{CC,LRB},{CC,URB}},   //FBR,
                                    // Triangle Faces Cutting through Left  Face
    {{CC,C},{CC,ULF},{CL,C}},   //FLUF
    {{CC,C},{CC,ULB},{CL,C}},   //FLUB
    {{CC,C},{CC,LLF},{CL,C}},   //FLLF
    {{CC,C},{CC,LLB},{CL,C}},   //FLLB,
                                    // Triangle Faces Cutting through Right Face
    {{CC,C},{CC,URF},{CR,C}},   //FRUF
    {{CC,C},{CC,URB},{CR,C}},   //FRUB
    {{CC,C},{CC,LRF},{CR,C}},   //FRLF
    {{CC,C},{CC,LRB},{CR,C}},   //FRLB
                                    // Triangle Faces Cutting through Front Face
    {{CC,C},{CC,ULF},{CF,C}},   //FFUL
    {{CC,C},{CC,URF},{CF,C}},   //FFUR
    {{CC,C},{CC,LLF},{CF,C}},   //FFLL
    {{CC,C},{CC,LRF},{CF,C}},   //FFLR,
                                    // Triangle Faces Cutting through Back  Face
    {{CC,C},{CC,ULB},{CB,C}},   //FBUL
    {{CC,C},{CC,URB},{CB,C}},   //FBUR
    {{CC,C},{CC,LLB},{CB,C}},   //FBLL
    {{CC,C},{CC,LRB},{CB,C}},   //FBLR,
                                    // Triangle Faces Cutting through Upper Face
    {{CC,C},{CC,ULF},{CU,C}},   //FUFL
    {{CC,C},{CC,URF},{CU,C}},   //FUFR
    {{CC,C},{CC,ULB},{CU,C}},   //FUBL
    {{CC,C},{CC,URB},{CU,C}},   //FUBR,
                                    // Triangle Faces Cutting through Lower Face
    {{CC,C},{CC,LLF},{CD,C}},   //FDFL
    {{CC,C},{CC,LRF},{CD,C}},   //FDFR
    {{CC,C},{CC,LLB},{CD,C}},   //FDBL
    {{CC,C},{CC,LRB},{CD,C}}    //FDBR};
};

//========================================================
// Edges of Face, Lookup Table
//   Index by face ID
//   Lookup Gives 3 Octree Quadrant + Vert ID [Oct][Edge]
// CORRECTNESS : VERIFIED through Visualization  9/28/11
//========================================================
const int faceEdgeGroup[36][3][2] =
{
    // Triangle Faces Touching Upper Lattice Edges
   {{CC,UL},{CC,DULF},{CC,DULB}},   // FUL
   {{CC,UR},{CC,DURF},{CC,DURB}},   // FUR
   {{CC,UF},{CC,DULF},{CC,DURF}},   // FUF
   {{CC,UB},{CC,DULB},{CC,DURB}},   // FUB
                                    // Triangle Faces Touching Lower Lattice Edges
   {{CC,LL},{CC,DLLF},{CC,DLLB}},   //FLL
   {{CC,LR},{CC,DLRF},{CC,DLRB}},   //FLR
   {{CC,LF},{CC,DLLF},{CC,DLRF}},   //FLF
   {{CC,LB},{CC,DLLB},{CC,DLRB}},   //FLB
                                   // Triangle Faces Touching Four Column Edges
   {{CC,FL},{CC,DLLF},{CC,DULF}},   //FFL
   {{CC,FR},{CC,DLRF},{CC,DURF}},   //FFR
   {{CC,BL},{CC,DLLB},{CC,DULB}},   //FBL
   {{CC,BR},{CC,DLRB},{CC,DURB}},   //FBR,
                                   // Triangle Faces Cutting through Left  Face
   {{CC,CL},{CC,DULF},{CL,DURF}},   //FLUF
   {{CC,CL},{CC,DULB},{CL,DURB}},   //FLUB
   {{CC,CL},{CC,DLLF},{CL,DLRF}},   //FLLF
   {{CC,CL},{CC,DLLB},{CL,DLRB}},   //FLLB,
                                   // Triangle Faces Cutting through Right Face
   {{CC,CR},{CC,DURF},{CR,DULF}},   //FRUF
   {{CC,CR},{CC,DURB},{CR,DULB}},   //FRUB
   {{CC,CR},{CC,DLRF},{CR,DLLF}},   //FRLF
   {{CC,CR},{CC,DLRB},{CR,DLLB}},   //FRLB
                                   // Triangle Faces Cutting through Front Face
   {{CC,CF},{CC,DULF},{CF,DULB}},   //FFUL
   {{CC,CF},{CC,DURF},{CF,DURB}},   //FFUR
   {{CC,CF},{CC,DLLF},{CF,DLLB}},   //FFLL
   {{CC,CF},{CC,DLRF},{CF,DLRB}},   //FFLR,
                                   // Triangle Faces Cutting through Back  Face
   {{CC,CB},{CC,DULB},{CB,DULF}},   //FBUL
   {{CC,CB},{CC,DURB},{CB,DURF}},   //FBUR
   {{CC,CB},{CC,DLLB},{CB,DLLF}},   //FBLL
   {{CC,CB},{CC,DLRB},{CB,DLRF}},   //FBLR,
                                   // Triangle Faces Cutting through Upper Face
   {{CC,CU},{CC,DULF},{CU,DLLF}},   //FUFL
   {{CC,CU},{CC,DURF},{CU,DLRF}},   //FUFR
   {{CC,CU},{CC,DULB},{CU,DLLB}},   //FUBL
   {{CC,CU},{CC,DURB},{CU,DLRB}},   //FUBR,
                                   // Triangle Faces Cutting through Lower Face
   {{CC,CD},{CC,DLLF},{CD,DULF}},   //FDFL
   {{CC,CD},{CC,DLRF},{CD,DURF}},   //FDFR
   {{CC,CD},{CC,DLLB},{CD,DULB}},   //FDBL
   {{CC,CD},{CC,DLRB},{CD,DURB}}    //FDBR};
};

//======================================================
// Adjacent Tetrahedra Lookup Table
// Index by face ID
// Lookup Gives 2 adjacent Tet IDs  [Tet]
// CORRECTNESS : Verified Visually  9/30/11
//======================================================    // Triangle Faces Touching Upper Lattice Edges
const int faceTetGroup[36][2] = {{TLU,TUL},                 // FUL
                                 {TRU,TUR},                 // FUR
                                 {TFT,TUF},                 // FUF
                                 {TBT,TUB},                 // FUB
                                 /*..*/                     // Triangle Faces Touching Lower Lattice Edges
                                 {TLL,TDL},                 // FLL
                                 {TRL,TDR},                 // FLR
                                 {TFB,TDF},                 // FLF
                                 {TBB,TDB},                 // FLB
                                 /*..*/                     // Triangle Faces Touching Four Column Edges
                                 {TLF,TFL},                 // FFL
                                 {TRF,TFR},                 // FFR
                                 {TLB,TBL},                 // FBL
                                 {TRB,TBR},                 // FBR
                                 /*..*/                     // Triangle Faces Cutting through Left  Face
                                 {TLU,TLF},                 // FLUF
                                 {TLU,TLB},                 // FLUB
                                 {TLL,TLF},                 // FLLF
                                 {TLL,TLB},                 // FLLB
                                 /*..*/                     // Triangle Faces Cutting through Right Face
                                 {TRU,TRF},                 // FRUF
                                 {TRU,TRB},                 // FRUB
                                 {TRL,TRF},                 // FRLF
                                 {TRL,TRB},                 // FRLB,
                                 /*..*/                     // Triangle Faces Cutting through Front Face
                                 {TFT,TFL},                 // FFUL
                                 {TFT,TFR},                 // FFUR
                                 {TFB,TFL},                 // FFLL
                                 {TFB,TFR},                 // FFLR
                                 /*..*/                     // Triangle Faces Cutting through Back  Face
                                 {TBT,TBL},                 // FBUL
                                 {TBT,TBR},                 // FBUR
                                 {TBB,TBL},                 // FBLL
                                 {TBB,TBR},                 // FBLR
                                 /*..*/                     // Triangle Faces Cutting through Upper Face
                                 {TUF,TUL},                 // FUFL
                                 {TUF,TUR},                 // FUFR
                                 {TUB,TUL},                 // FUBL
                                 {TUB,TUR},                 // FUBR
                                 /*..*/                     // Triangle Faces Cutting through Bottom Face
                                 {TDF,TDL},                 // FDFL
                                 {TDF,TDR},                 // FDFR
                                 {TDB,TDL},                 // FDBL
                                 {TDB,TDR}};                // FDBR

//=================================================
//  Neighbor Cell Lookup Table
//    Index by Edge ID gives array which is
//    indexed by Oct Cell. Value is triplet
//    giving offsets from Cell owning input Vertex
//=================================================
const int edgeCellGroup[27][3] =
{
    // DULF        DULB        DURF        DURB
    {-1,+1,-1}, {-1,+1,+1}, {+1,+1,-1}, {+1,+1,+1},
    // DLLF        DLLB        DLRF        DLRB
    {-1,-1,-1}, {-1,-1,+1}, {+1,-1,-1}, {+1,-1,+1},
    //  CL          CR          CU,         CD          CF          CB
    {-1, 0, 0}, {+1, 0, 0}, { 0,+1, 0}, { 0,-1, 0}, { 0, 0,-1}, { 0, 0,+1},
    //  UL          UR          UF          UB
    {-1,+1, 0}, {+1,+1, 0}, { 0,+1,-1}, { 0,+1,+1},
    //  LL          LR          LF          LB
    {-1,-1, 0}, {+1,-1, 0}, { 0,-1,-1}, { 0,-1,+1},
    //  FL          FR          BL          BR          CC
    {-1, 0,-1}, {+1, 0,-1}, {-1, 0,+1}, {+1, 0,+1}, { 0, 0, 0}};

//=================================================
//  Neighbor Cell Lookup Table
//    Index by Vertex ID gives array which is
//    indexed by Oct Cell. Value is triplet
//    giving offsets from Cell owning input Vertex
//=================================================
const int vertexCellGroup[8][8][3] = {
    // ULFCell ,   ULBCell ,   URFCell ,   URBCell ,   LLFCell ,   LLBCell ,   LRFCell ,   LRBCell
    {{-1,+1,-1}, {-1,+1, 0}, { 0,+1,-1}, { 0,+1, 0}, {-1, 0,-1}, {-1, 0, 0}, { 0, 0,-1}, { 0, 0, 0}},  // ULF Vertex
    {{-1,+1, 0}, {-1,+1,+1}, { 0,+1, 0}, { 0,+1,+1}, {-1, 0, 0}, {-1, 0,+1}, { 0, 0, 0}, { 0, 0,+1}},  // ULB Vertex
    {{ 0,+1,-1}, { 0,+1, 0}, {+1,+1,-1}, {+1,+1, 0}, { 0, 0,-1}, { 0, 0, 0}, {+1, 0,-1}, {+1, 0, 0}},  // URF Vertex
    {{ 0,+1, 0}, { 0,+1,+1}, {+1,+1, 0}, {+1,+1,+1}, { 0, 0, 0}, { 0, 0,+1}, {+1, 0, 0}, {+1, 0,+1}},  // URB Vertex
    {{-1, 0,-1}, {-1, 0, 0}, { 0, 0,-1}, { 0, 0, 0}, {-1,-1,-1}, {-1,-1, 0}, { 0,-1,-1}, { 0,-1, 0}},  // LLF Vertex
    {{-1, 0, 0}, {-1, 0,+1}, { 0, 0, 0}, { 0, 0,+1}, {-1,-1, 0}, {-1,-1,+1}, { 0,-1, 0}, { 0,-1,+1}},  // LLB Vertex
    {{ 0, 0,-1}, { 0, 0, 0}, {+1, 0,-1}, {+1, 0, 0}, { 0,-1,-1}, { 0,-1, 0}, {+1,-1,-1}, {+1,-1, 0}},  // LRF Vertex
    {{ 0, 0, 0}, { 0, 0,+1}, {+1, 0, 0}, {+1, 0,+1}, { 0,-1, 0}, { 0,-1,+1}, {+1,-1, 0}, {+1,-1,+1}}   // LRB Vertex
};


//========================================================
// Adjacent Edge Lookup Table
//   Index by vertex ID
//   Lookup Gives 14 Octree Quadrant + Edge ID [Oct][Edge]
//   6 Primal Edges (x,y,z) followed by 8 Diagonals
// CORRECTNESS : VERIFIED through Visualization  9/30/11
//========================================================
const int vertexEdgeGroup[14][2] = {{URB,LF},{URB,FL},{URB,LL},
                                    {LLF,UB},{LLF,UR},{LLF,BR},
                                    {LRB,DULF},{LRF,DULB},{LLB,DURF},{LLF,DURB},
                                    {URB,DLLF},{URF,DLLB},{ULB,DLRF},{ULF,DLRB}};

//===========================================================
// Adjacent Triangle Lookup Table
//   Index by vertex ID
//   Lookup Gives 36 Octree Quadrant + Triple ID [Oct][Trip]
// CORRECTNESS : VERFIED through visualization 9/30/11
//===========================================================
const int vertexFaceGroup[36][2] = {{ULF,FBLR},{URB,FFLL},{ULF,FRLB},{URB,FLLF},// Touching Upper Edges
                                    {LLF,FBUR},{LRB,FFUL},{LLF,FRUB},{LRB,FLUF},// Touching Lower Edges
                                    {LLF,FUBR},{LRF,FUBL},{LLB,FUFR},{LRB,FUFL},// Touching 4 Columns
                                    {ULF,FLB},{ULB,FLF},{LLF,FUB},{LLB,FUF},    // Left Face
                                    {URF,FLB},{URB,FLF},{LRF,FUB},{LRB,FUF},    // Right Face
                                    {ULF,FLR},{URF,FLL},{LLF,FUR},{LRF,FUL},    // Front Face
                                    {ULB,FLR},{URB,FLL},{LLB,FUR},{LRB,FUL},    // Back Face
                                    {ULF,FBR},{URF,FBL},{ULB,FFR},{URB,FFL},    // Upper Face
                                    {LLF,FBR},{LRF,FBL},{LLB,FFR},{LRB,FFL}};   // Lower Face


//===========================================================
// Adjacent Triangle's Vertex Lookup Table (For Primals)
//   Index by vertex ID
//   Lookup Gives 36 Octree Quadrant + Vertex ID  pairs.
//   of the form [Oct][Vertex], [Oct][Vertex]
//   Third value is vertex at origin of octants.
//===========================================================
const int primalVertexFaceGroupVertices[36][6] = {{ULF,C,ULB,C},{URF,C,URB,C},{ULF,C,URF,C},{ULB,C,URB,C},// Touching Upper Edges
                                                  {LLF,C,LLB,C},{LRF,C,LRB,C},{LLF,C,LRF,C},{LLB,C,LRB,C},// Touching Lower Edges
                                                  {LLF,C,ULF,C},{LRF,C,URF,C},{LLB,C,ULB,C},{LRB,C,URB,C},// Touching 4 Columns
                                                  {ULF,C,ULF,LLB},{ULB,C,ULB,LLF},{LLF,C,LLF,ULB},{LLB,C,LLB,ULF},    // Left Face
                                                  {URF,C,URF,LRB},{URB,C,URB,LRF},{LRF,C,LRF,URB},{LRB,C,LRB,URF},    // Right Face
                                                  {ULF,C,ULF,LRF},{URF,C,URF,LLF},{LLF,C,LLF,URF},{LRF,C,LRF,ULF},    // Front Face  (TODO: Double Check This One)
                                                  {ULB,C,ULB,LRB},{URB,C,URB,LLB},{LLB,C,LLB,URB},{LRB,C,LRB,ULB},    // Back Face
                                                  {ULF,C,ULF,URB},{URF,C,URF,ULB},{ULB,C,ULB,URF},{URB,C,URB,ULF},    // Upper Face
                                                  {LLF,C,LLF,LRB},{LRF,C,LRF,LLB},{LLB,C,LLB,LRF},{LRB,C,LRB,LLF}};   // Lower Face

//===========================================================
// Adjacent Triangle's Vertex Lookup Table (For Duals)
//   Index by vertex ID
//   Lookup Gives 36 Octree Quadrant + Vertex ID  pairs.
//   of the form [Oct][Vertex], [Oct][Vertex]
//   Third value is vertex at origin of octants.
//===========================================================
const int dualVertexFaceGroupVertices[36][6] = {{CENTER, ULF, CENTER, ULB}, {CENTER, URF, CENTER, URB}, {CENTER, ULF, CENTER, URF}, {CENTER, ULB, CENTER, URB}, // Touching Upper Edges
                                                {CENTER, LLF, CENTER, LLB}, {CENTER, LRF, CENTER, LRB}, {CENTER, LLF, CENTER, LRF}, {CENTER, LLB, CENTER, LRB}, // Touching Lower Edges
                                                {CENTER, LLF, CENTER, ULF}, {CENTER, LRF, CENTER, URF}, {CENTER, LLB, CENTER, ULB}, {CENTER, LRB, CENTER, URB}, // Touching 4 Columns
                                                {LEFT,  C, CENTER, ULF}, {LEFT,  C, CENTER, ULB}, {LEFT,  C, CENTER, LLF}, {LEFT,  C, CENTER, LLB},             // Left Face
                                                {RIGHT, C, CENTER, URF}, {RIGHT, C, CENTER, URB}, {RIGHT, C, CENTER, LRF}, {RIGHT, C, CENTER, LRB},             // Right Face
                                                {FRONT, C, CENTER, ULF}, {FRONT, C, CENTER, URF}, {FRONT, C, CENTER, LLF}, {FRONT, C, CENTER, LRF},             // Front Face
                                                {BACK,  C, CENTER, ULB}, {BACK,  C, CENTER, URB}, {BACK,  C, CENTER, LLB}, {BACK,  C, CENTER, LRB},             // Back Face
                                                {UP,    C, CENTER, ULF}, {UP,    C, CENTER, URF}, {UP,    C, CENTER, ULB}, {UP,    C, CENTER, URB},             // Upper Face
                                                {DOWN,  C, CENTER, LLF}, {DOWN,  C, CENTER, LRF}, {DOWN,  C, CENTER, LLB}, {DOWN,  C, CENTER, LRB}};            // Lower Face



//======================================================
// Adjacent Tetrahedra Lookup Table
// Index by vertex ID
// Lookup Gives 24 Octree Quadrant + Tet ID  [Oct][Tet]
// CORRECTNESS : VERFIED through visualization 9/30/11
//======================================================
const int vertexTetGroup[24][2] = {{LLF,TBT},{LLF,TUB},{ULB,TFB},{ULB,TDF},     // Left  Face Tets
                                   {LRF,TBT},{LRF,TUB},{URB,TFB},{URB,TDF},     // Right Face Tets
                                   {ULF,TBR},{ULF,TRB},{URB,TFL},{URB,TLF},     // Up    Face Tets
                                   {LLF,TBR},{LLF,TRB},{LRB,TFL},{LRB,TLF},     // Down  Face Tets
                                   {LLF,TUR},{LLF,TRU},{URF,TDL},{URF,TLL},     // Front Face Tets
                                   {LLB,TUR},{LLB,TRU},{URB,TDL},{URB,TLL}};    // Back  Face Tets



//===============================================================
// Share Tet Table
//
// Index by TRUE tet index
// Returns Direction of shared CELL, and corresponding tet index
//===============================================================
const int TetTetGroup[24][2] = {
    {CL, TRU}, {CL, TRL}, {CL, TRF}, {CL,TRB},  // Left  Face Tets  -  TLU, TLL, TLF, TLB
    {CR, TLU}, {CR, TLL}, {CR, TLF}, {CR,TLB},  // Right Face Tets  -  TRU, TRL, TRF, TRB
    {CF, TBT}, {CF, TBB}, {CF, TBL}, {CF,TBR},  // Front Face Tets  -  TFT, TFB, TFL, TFR
    {CB, TFT}, {CB, TFB}, {CB, TFL}, {CB,TFR},  // Back  Face Tets  -  TBT, TBB, TBL, TBR
    {CD, TUF}, {CD, TUB}, {CD, TUL}, {CD,TUR},  // Down  Face Tets  -  TDF, TDB, TDL, TDR
    {CU, TDF}, {CU, TDB}, {CU, TDL}, {CU,TDR}   // Upper Face Tets  -  TUF, TUB, TUL, TUR
};

//===============================================================
// Share Face Table
//
// Index by TRUE face index
// Returns Direction of shared CELL, and corresponding face index
//===============================================================
const int FaceFaceGroup[36][2] = {
    {CC,FUL}, {CC,FUR}, {CC,FUF}, {CC,FUB},   // Triangle Faces Touching Upper Lattice Edges - FUL, FUR, FUF, FUB
    {CC,FLL}, {CC,FLR}, {CC,FLF}, {CC,FLB},        // Triangle Faces Touching Lower Lattice Edges - FLL, FLR, FLF, FLB
    {CC,FFL}, {CC,FFR}, {CC,FBL}, {CC,FBR},        // Triangle Faces Touching Four Column Edges - FFL, FFR, FBL, FBR
    {CL,FRUF}, {CL,FRUB}, {CL,FRLF}, {CL,FRLB},    // Triangle Faces Cutting through Left  Face - FLUF, FLUB, FLLF, FLLB
    {CR,FLUF}, {CR,FLUB}, {CR,FLLF}, {CR,FLLB},    // Triangle Faces Cutting through Right Face - FRUF, FRUB, FRLF, FRLB
    {CF,FBUL}, {CF,FBUR}, {CF,FBLL}, {CF,FBLR},    // Triangle Faces Cutting through Front Face - FFUL, FFUR, FFLL, FFLR
    {CB,FFUL}, {CB,FFUR}, {CB,FFLL}, {CB,FFLR},    // Triangle Faces Cutting through Back  Face - FBUL, FBUR, FBLL, FBLR
    {CU,FDFL}, {CU,FDFR}, {CU,FDBL}, {CU,FDBR},    // Triangle Faces Cutting through Upper Face - FUFL, FUFR, FUBL, FUBR
    {CD,FUFL}, {CD,FUFR}, {CD,FUBL}, {CD,FUBR},   // Triangle Faces Cutting through Lower Face - FDFL, FDFR, FDBL, FDBR
};

//=======================================================================
// Share Edge Table
//
// Index by TRUE edge index
// Returns set of Direction of shared CELL, and corresponding edge index
//=======================================================================
const int EdgeEdgeGroup[26][4][2] = {

    // 1 cell contains diagonal edges
    {{CC, DULF}, {_O,_O}, {_O,_O}, {_O,_O}}, // DULF
    {{CC, DULB}, {_O,_O}, {_O,_O}, {_O,_O}}, // DULB
    {{CC, DURF}, {_O,_O}, {_O,_O}, {_O,_O}}, // DURF
    {{CC, DURB}, {_O,_O}, {_O,_O}, {_O,_O}}, // DURB
    {{CC, DLLF}, {_O,_O}, {_O,_O}, {_O,_O}}, // DLLF
    {{CC, DLLB}, {_O,_O}, {_O,_O}, {_O,_O}}, // DLLB
    {{CC, DLRF}, {_O,_O}, {_O,_O}, {_O,_O}}, // DLRF
    {{CC, DLRB}, {_O,_O}, {_O,_O}, {_O,_O}}, // DLRB

    // 2 cells contain the dual edges
    {{CC, CL}, {CL, CR}, {_O,_O}, {_O,_O}},  // CL
    {{CC, CR}, {CR, CL}, {_O,_O}, {_O,_O}},  // CR
    {{CC, CU}, {CU, CD}, {_O,_O}, {_O,_O}},  // CU
    {{CC, CD}, {CD, CU}, {_O,_O}, {_O,_O}},  // CD
    {{CC, CF}, {CF, CB}, {_O,_O}, {_O,_O}},  // CF
    {{CC, CB}, {CB, CF}, {_O,_O}, {_O,_O}},  // CB

    // 4 cells contain primal edges
    {{CC, UL}, {UL,LR}, {CU,LL}, {CL,UR}}, // UL
    {{CC, UR}, {UR,LL}, {CU,LR}, {CR,UL}}, // UR
    {{CC, UF}, {UF,LB}, {CU,LF}, {CF,UB}}, // UF
    {{CC, UB}, {UB,LF}, {CU,LB}, {CB,UF}}, // UB

    {{CC, LL}, {LL,UR}, {CD,UL}, {CL,LR}}, // LL
    {{CC, LR}, {LR,UL}, {CD,UR}, {CR,LL}}, // LR
    {{CC, LF}, {LF,UB}, {CD,UF}, {CF,LB}}, // LF
    {{CC, LB}, {LB,UF}, {CD,UB}, {CB,LF}}, // LB

    {{CC, FL}, {FL,BR}, {CF,BL}, {CL,FR}}, // FL
    {{CC, FR}, {FR,BL}, {CF,BR}, {CR,FL}}, // FR
    {{CC, BL}, {BL,FR}, {CB,FL}, {CL,BR}}, // BL
    {{CC, BR}, {BR,FL}, {CB,FR}, {CR,BL}}, // BR
};

//=================================================
//  Neighbor Cell Lookup Table
//    Index by Vertex ID gives array which is
//    indexed by Oct Cell. Value is triplet
//    giving offsets from Cell owning input Vertex
//  as well as index of that vert in that cell
//=================================================
const int VertexVertexGroup[8][8][4] = {
    // ULFCell,        ULBCell,        URFCell,          URBCell,         LLFCell,         LLBCell,         LRFCell,         LRBCell
    {{-1,+1,-1, LRB}, {-1,+1, 0, LRF}, { 0,+1,-1, LLB}, { 0,+1, 0, LLF}, {-1, 0,-1, URB}, {-1, 0, 0, URF}, { 0, 0,-1, ULB}, { 0, 0, 0, ULF}},  // ULF Vertex
    {{-1,+1, 0, LRB}, {-1,+1,+1, LRF}, { 0,+1, 0, LLB}, { 0,+1,+1, LLF}, {-1, 0, 0, URB}, {-1, 0,+1, URF}, { 0, 0, 0, ULB}, { 0, 0,+1, ULF}},  // ULB Vertex
    {{ 0,+1,-1, LRB}, { 0,+1, 0, LRF}, {+1,+1,-1, LLB}, {+1,+1, 0, LLF}, { 0, 0,-1, URB}, { 0, 0, 0, URF}, {+1, 0,-1, ULB}, {+1, 0, 0, ULF}},  // URF Vertex
    {{ 0,+1, 0, LRB}, { 0,+1,+1, LRF}, {+1,+1, 0, LLB}, {+1,+1,+1, LLF}, { 0, 0, 0, URB}, { 0, 0,+1, URF}, {+1, 0, 0, ULB}, {+1, 0,+1, ULF}},  // URB Vertex
    {{-1, 0,-1, LRB}, {-1, 0, 0, LRF}, { 0, 0,-1, LLB}, { 0, 0, 0, LLF}, {-1,-1,-1, URB}, {-1,-1, 0, URF}, { 0,-1,-1, ULB}, { 0,-1, 0, ULF}},  // LLF Vertex
    {{-1, 0, 0, LRB}, {-1, 0,+1, LRF}, { 0, 0, 0, LLB}, { 0, 0,+1, LLF}, {-1,-1, 0, URB}, {-1,-1,+1, URF}, { 0,-1, 0, ULB}, { 0,-1,+1, ULF}},  // LLB Vertex
    {{ 0, 0,-1, LRB}, { 0, 0, 0, LRF}, {+1, 0,-1, LLB}, {+1, 0, 0, LLF}, { 0,-1,-1, URB}, { 0,-1, 0, URF}, {+1,-1,-1, ULB}, {+1,-1, 0, ULF}},  // LRF Vertex
    {{ 0, 0, 0, LRB}, { 0, 0,+1, LRF}, {+1, 0, 0, LLB}, {+1, 0,+1, LLF}, { 0,-1, 0, URB}, { 0,-1,+1, URF}, {+1,-1, 0, ULB}, {+1,-1,+1, ULF}}   // LRB Vertex
};



#define CELL_ID 0
#define VERT_ID 1
#define EDGE_ID 1
#define FACE_ID 1
#define TET_ID  1



// Edge3D Deconstuctor
Edge3D::~Edge3D()
{
    // only delete cut if it was TRULY allocated as one
    // and if it not used in the output mesh
     if(cut && cut->original_order() == CUT && cut->tm_v_index < 0)
    {
        delete cut;
        cut = NULL;
    }    
}

// Face3D Deconstructor
Face3D::~Face3D()
{
    // only delete triple if it was TRULY allocated as one
    // and if it not used in the output mesh
    if(triple && triple->original_order() == TRIP && triple->tm_v_index < 0)
    {
        delete triple;
        triple = NULL;
    }
}

// Tet3D Deconstructor
Tet3D::~Tet3D()
{    
    // only delete quad if it was TRULY allocated as one
    // and if it not used in the output mesh
    if(quad && quad->original_order() == QUAD && quad->tm_v_index < 0)
    {
        delete quad;
        quad = NULL;
    }
}

BCCLattice3D::BCCLattice3D(const Volume &volume) : volume(volume)
{
    m_iNumMaterials = volume.materials();
    m_iWidth  = volume.width();
    m_iHeight = volume.height();
    m_iDepth  = volume.depth();

    verts = new std::vector<Vertex3D*>();
    tets = new std::vector<Tet*>();

    this->tree = new Octree(m_iWidth-1,m_iHeight-1,m_iDepth-1, *verts, *tets);
    this->labels = new unsigned char[m_iWidth*m_iHeight*m_iDepth];

    m_bDataLoaded = false;
    m_bCutsComputed = false;
    m_bTriplesComputed = false;
    m_bQuadsComputed = false;
    m_bGeneralized = false;
    m_bStenciled = false;
    m_bPhase1Complete = false;
    m_bPhase2Complete = false;
    m_bPhase2ViolationsFound = false;
    m_bPhase3Complete = false;
    m_bPhase3ViolationsFound = false;
    m_bDebugMode = false;
    m_bPadded = false;
}

BCCLattice3D::~BCCLattice3D()
{
    if (labels != NULL) {
       delete[] labels;
       labels = NULL;
    }

    // clean up any data on leaves of tree
    // must do this before we destroy the tree
    unsigned int total_cells = cut_cells.size() + buffer_cells.size();


    // must delete ALL tets, followed by ALL faces, followed by ALL edges, followed by ALL verts
    // reason behind this is generalization may have edges pointing to vertices, and if vertices
    // are deleted, edge->cut pointer is now invalid and could do goofy things.


    // delete tets
    for(unsigned int c=0; c < total_cells; c++)
    {
        OTCell *cell = NULL;
        if(c < cut_cells.size())
            cell = cut_cells[c];
        else
            cell = buffer_cells[c - cut_cells.size()];

        if(cell->tets)
        {
            for(int t=0; t < 24; t++)
            {
                // if tet exists
                if(cell->tets[t])
                {
                    // set to NULL in adjacent cells that shares it
                    int cell_index = TetTetGroup[t][CELL_ID];
                    int tet_index  = TetTetGroup[t][TET_ID];
                    OTCell *nCell = tree->getNeighbor(cell, edgeCellGroup[cell_index]);

                    if(nCell && nCell->tets)
                        nCell->tets[tet_index] = NULL;

                    // delete tet
                    delete cell->tets[t];
                    cell->tets[t] = NULL;
                }
            }
            delete[] cell->tets;
            cell->tets = NULL;
        }
    }

    // delete faces
    for(unsigned int c=0; c < total_cells; c++)
    {
        OTCell *cell = NULL;
        if(c < cut_cells.size())
            cell = cut_cells[c];
        else
            cell = buffer_cells[c - cut_cells.size()];

        // delete faces
        if(cell->face)
        {
            for(int f=0; f < 36; f++)
            {
                // if face exists
                if(cell->face[f])
                {
                    // first 12 faces are interior, just delete them, otherwise
                    // set to NULL in adjacent cells that shares it first
                    if(f >= 12)
                    {
                        int cell_index = FaceFaceGroup[f][CELL_ID];
                        int face_index = FaceFaceGroup[f][FACE_ID];
                        OTCell *nCell = tree->getNeighbor(cell, edgeCellGroup[cell_index]);

                        if(nCell && nCell->face)
                            nCell->face[face_index] = NULL;
                    }

                    // delete face
                    delete cell->face[f];
                    cell->face[f] = NULL;
                }
            }
            delete[] cell->face;
            cell->face = NULL;
        }
    }

    // delete edges
    for(unsigned int c=0; c < total_cells; c++)
    {
        OTCell *cell = NULL;
        if(c < cut_cells.size())
            cell = cut_cells[c];
        else
            cell = buffer_cells[c - cut_cells.size()];

        // delete edges
        if(cell->edge)
        {
            for(int e=0; e < 26; e++)
            {
                // if edge exists
                if(cell->edge[e])
                {
                    Edge3D *edge = cell->edge[e];

                    // set to NULL in adjacent cells that shares it
                    if(e >= 8)
                    {
                        int group_count = e < 14 ? 2 : 4;

                        for(int n=0; n < group_count; n++)
                        {
                            int cell_index = EdgeEdgeGroup[e][n][CELL_ID];
                            int edge_index = EdgeEdgeGroup[e][n][EDGE_ID];
                            OTCell *nCell = tree->getNeighbor(cell, edgeCellGroup[cell_index]);

                            if(nCell && nCell->edge)
                                nCell->edge[edge_index] = NULL;
                        }
                    }

                    // delete edge
                    delete edge;
                    cell->edge[e] = NULL;
                }
            }

            delete[] cell->edge;
            cell->edge = NULL;
        }
    }


    // delete vertex 3ds
    for(unsigned int c=0; c < total_cells; c++)
    {
        OTCell *cell = NULL;
        if(c < cut_cells.size())
            cell = cut_cells[c];
        else
            cell = buffer_cells[c - cut_cells.size()];

        // delete vertex arrays
        if(cell->vert)
        {
            // Delete Primal Vertices
            for(int v=0; v < 8; v++)
            {
                if(cell->vert[v])
                {
                    // save pointer to memory
                    Vertex3D *vertex = cell->vert[v];

                    // null out all 8 possible references
                    for(int n=0; n < 8; n++)
                    {
                        const int *cell_offset = VertexVertexGroup[v][n];
                        int vert_index = VertexVertexGroup[v][n][3];
                        OTCell *nCell = tree->getNeighbor(cell, cell_offset);

                        if(nCell && nCell->vert)
                            nCell->vert[vert_index] = NULL;
                    }

                    // free memory if not used in output mesh
                    if(vertex->tm_v_index < 0)
                        delete vertex;
                    cell->vert[v] = NULL;  // redundant safety
                }
            }


            // Delete Dual Vertex if not used in output Mesh
            if(cell->vert[C] && cell->vert[C]->tm_v_index < 0)
            {
                delete cell->vert[C];
                cell->vert[C] = NULL;
            }

            // Delete the Array
            delete[] cell->vert;
            cell->vert = NULL;
        }
    }

    // finally delete tree
    if(tree != NULL){
        delete tree;
        tree = NULL;
    }
}



unsigned char BCCLattice3D::generalizedKey(const Tet3D *tet)
{
    Vertex3D *verts[15];
    getRightHandedVertexList(tet, verts);

    unsigned char key = 0; // 64;
    verts[4] ? key |= 32 : 0 ;
    verts[5] ? key |= 16 : 0 ;
    verts[6] ? key |=  8 : 0 ;
    verts[7] ? key |=  4 : 0 ;
    verts[8] ? key |=  2 : 0 ;
    verts[9] ? key |=  1 : 0 ;
    return key;
}

// given new edge list ordering, give generalized key
unsigned char BCCLattice3D::keyFromAdjacentEdges(Edge3D *edges[6])
{
    unsigned char key = 0; // 64;
    (edges[0]->cut && edges[0]->cut->order() == CUT) ? key |= 32 : 0;
    (edges[1]->cut && edges[1]->cut->order() == CUT) ? key |= 16 : 0 ;
    (edges[2]->cut && edges[2]->cut->order() == CUT) ? key |=  8 : 0 ;
    (edges[3]->cut && edges[3]->cut->order() == CUT) ? key |=  4 : 0 ;
    (edges[4]->cut && edges[4]->cut->order() == CUT) ? key |=  2 : 0 ;
    (edges[5]->cut && edges[5]->cut->order() == CUT) ? key |=  1 : 0 ;

    return key;
}

bool BCCLattice3D::isKeyValid(unsigned char key)
{
    // new key ordering
    if (key ==  0 || key == 11 || key == 22 || key == 29 || key == 31 ||
        key == 37 || key == 46 || key == 47 ||
        key == 51 || key == 55 || key == 56 || key == 59 || key == 61 || key == 62 ||
        key == 63)
        return true;
    else
        return false;

    /*
    // old key ordering
    if (key == 0 || key == 14 || key == 21 || key == 35 || key == 56 ||
       key == 27 || key == 45 || key == 54 ||
       key == 31 || key == 47 || key == 55 || key == 59 || key == 61 || key == 62 ||
       key == 63)
        return true;
    else
        return false;
    */
}


void BCCLattice3D::getVertsAroundFace(const OTCell *cell, int face_index, Vertex3D *verts[3])
{
    for(int i=0; i < 3; i++)
    {
        int cell_id = faceVertexGroup[face_index][i][CELL_ID];
        int vert_id = faceVertexGroup[face_index][i][VERT_ID];
        OTCell *vcell = tree->getNeighbor(cell, edgeCellGroup[cell_id]);
        verts[i] = vcell->vert[vert_id];
    }
}

void BCCLattice3D::getVertsAroundFace(const Face3D *face, Vertex3D *verts[3])
{
    for(int i=0; i < 3; i++)
    {
        int cell_id = faceVertexGroup[face->face_index][i][CELL_ID];
        int vert_id = faceVertexGroup[face->face_index][i][VERT_ID];
        OTCell *cell = tree->getNeighbor(face->cell, edgeCellGroup[cell_id]);
        verts[i] = cell->vert[vert_id];

    }
}

void BCCLattice3D::getEdgesAroundFace(const OTCell *cell, int face_index, Edge3D *edges[3])
{
    for(int i=0; i < 3; i++)
    {
        int cell_id = faceEdgeGroup[face_index][i][CELL_ID];
        int edge_id = faceEdgeGroup[face_index][i][EDGE_ID];
        OTCell *vcell = tree->getNeighbor(cell, edgeCellGroup[cell_id]);
        edges[i] = vcell->edge[edge_id];
    }
}

void BCCLattice3D::getEdgesAroundFace(const Face3D *face, Edge3D *edges[3])
{
    for(int i=0; i < 3; i++)
    {
        int cell_id = faceEdgeGroup[face->face_index][i][CELL_ID];
        int edge_id = faceEdgeGroup[face->face_index][i][EDGE_ID];
        OTCell *cell = tree->getNeighbor(face->cell, edgeCellGroup[cell_id]);
        edges[i] = cell->edge[edge_id];
    }
}

void BCCLattice3D::getTetsAroundFace(const Face3D *face, Tet3D *tets[2]) // , int index)
{
    for(int i=0; i < 2; i++)
    {
        int tet_id = faceTetGroup[face->face_index][i];
        tets[i] = face->cell->tets[tet_id];
    }
}

void BCCLattice3D::getVertsAroundTet(const Tet3D *tet, Vertex3D *verts[4])
{
    OTCell *cell = tet->cell;

    switch(tet->tet_index)
    {
        // right tets
        case TRU:
        {
            // upper
            OTCell *Rcell = tree->getNeighbor(cell, 1, 0, 0);

            verts[0] = cell->vert[C];
            verts[1] = cell->vert[URB];
            verts[2] = Rcell->vert[C];
            verts[3] = cell->vert[URF];

            break;
        }
        case TRL:
        {
            // lower
            OTCell *Rcell = tree->getNeighbor(cell, 1, 0, 0);

            verts[0] = cell->vert[C];
            verts[1] = cell->vert[LRF];
            verts[2] = Rcell->vert[C];
            verts[3] = cell->vert[LRB];

            break;
        }
        case TRF:
        {
            // front
            OTCell *Rcell = tree->getNeighbor(cell, 1, 0, 0);

            verts[0] = cell->vert[C];
            verts[1] = cell->vert[URF];
            verts[2] = Rcell->vert[C];
            verts[3] = cell->vert[LRF];

            break;
        }
        case TRB:
        {
            // back
            OTCell *Rcell = tree->getNeighbor(cell, 1, 0, 0);

            verts[0] = cell->vert[C];
            verts[1] = cell->vert[LRB];
            verts[2] = Rcell->vert[C];
            verts[3] = cell->vert[URB];

            break;
        }
        // upper tets
        case TUF:
        {
            // front
            OTCell *Ucell = tree->getNeighbor(cell, 0, 1, 0);

            verts[0] = cell->vert[C];
            verts[1] = cell->vert[ULF];
            verts[2] = Ucell->vert[C];
            verts[3] = cell->vert[URF];

            break;
        }
        case TUB:
        {
            // back
            OTCell *Ucell = tree->getNeighbor(cell, 0, 1, 0);

            verts[0] = cell->vert[C];
            verts[1] = cell->vert[URB];
            verts[2] = Ucell->vert[C];
            verts[3] = cell->vert[ULB];

            break;
        }
        case TUL:
        {
            // left
            OTCell *Ucell = tree->getNeighbor(cell, 0, 1, 0);

            verts[0] = cell->vert[C];
            verts[1] = cell->vert[ULB];
            verts[2] = Ucell->vert[C];
            verts[3] = cell->vert[ULF];

            break;
        }
        case TUR:
        {
            // right
            OTCell *Ucell = tree->getNeighbor(cell, 0, 1, 0);

            verts[0] = cell->vert[C];
            verts[1] = cell->vert[URF];
            verts[2] = Ucell->vert[C];
            verts[3] = cell->vert[URB];

            break;
        }
        // back tets
        case TBT:
        {
            // top
            OTCell * Bcell = tree->getNeighbor(cell, 0, 0, 1);

            verts[0] = cell->vert[C];
            verts[1] = cell->vert[ULB];
            verts[2] = Bcell->vert[C];
            verts[3] = cell->vert[URB];

            break;
        }
        case TBB:
        {
            // bottom
            OTCell * Bcell = tree->getNeighbor(cell, 0, 0, 1);

            verts[0] = cell->vert[C];
            verts[1] = cell->vert[LRB];
            verts[2] = Bcell->vert[C];
            verts[3] = cell->vert[LLB];

            break;
        }
        case TBL:
        {
            // left
            OTCell * Bcell = tree->getNeighbor(cell, 0, 0, 1);

            verts[0] = cell->vert[C];
            verts[1] = cell->vert[LLB];
            verts[2] = Bcell->vert[C];
            verts[3] = cell->vert[ULB];

            break;
        }
        case TBR:
        {
            // right
            OTCell * Bcell = tree->getNeighbor(cell, 0, 0, 1);

            verts[0] = cell->vert[C];
            verts[1] = cell->vert[URB];
            verts[2] = Bcell->vert[C];
            verts[3] = cell->vert[LRB];

            break;
        }
    }
}

void BCCLattice3D::getEdgesAroundTet(const Tet3D *tet, Edge3D *edges[6])
{
    OTCell *cell = tet->cell;

    switch(tet->tet_index)
    {
        // right tets
        case TRU:
        {
            // upper
            OTCell *Rcell = tree->getNeighbor(cell, 1, 0, 0);

            edges[0] = cell->edge[DURB];
            edges[1] = cell->edge[CR];
            edges[2] = cell->edge[URF];
            edges[3] = Rcell->edge[DULB];
            edges[4] = Rcell->edge[DULF];
            edges[5] = cell->edge[UR];

            break;
        }
        case TRL:
        {
            // lower
            OTCell *Rcell = tree->getNeighbor(cell, 1, 0, 0);

            edges[0] = cell->edge[DLRF];
            edges[1] = cell->edge[CR];
            edges[2] = cell->edge[DLRB];
            edges[3] = Rcell->edge[DLLF];
            edges[4] = Rcell->edge[DLLB];
            edges[5] = cell->edge[LR];

            break;
        }
        case TRF:
        {
            // front
            OTCell *Rcell = tree->getNeighbor(cell, 1, 0, 0);

            edges[0] = cell->edge[DURF];
            edges[1] = cell->edge[CR];
            edges[2] = cell->edge[DLRF];
            edges[3] = Rcell->edge[DULF];
            edges[4] = Rcell->edge[DLLF];
            edges[5] = cell->edge[FR];

            break;
        }
        case TRB:
        {
            // back
            OTCell *Rcell = tree->getNeighbor(cell, 1, 0, 0);

            edges[0] = cell->edge[DLRB];
            edges[1] = cell->edge[CR];
            edges[2] = cell->edge[DURB];
            edges[3] = Rcell->edge[DLLB];
            edges[4] = Rcell->edge[DULB];
            edges[5] = cell->edge[BR];

            break;
        }
        // upper tets
        case TUF:
        {
            // front
            OTCell *Ucell = tree->getNeighbor(cell, 0, 1, 0);

            edges[0] = cell->edge[DULF];
            edges[1] = cell->edge[CU];
            edges[2] = cell->edge[DURF];
            edges[3] = Ucell->edge[DLLF];
            edges[4] = Ucell->edge[DLRF];
            edges[5] = cell->edge[UF];

            break;
        }
        case TUB:
        {
            // back
            OTCell *Ucell = tree->getNeighbor(cell, 0, 1, 0);

            edges[0] = cell->edge[DURB];
            edges[1] = cell->edge[CU];
            edges[2] = cell->edge[DULB];
            edges[3] = Ucell->edge[DLRB];
            edges[4] = Ucell->edge[DLLB];
            edges[5] = cell->edge[UB];

            break;
        }
        case TUL:
        {
            // left
            OTCell *Ucell = tree->getNeighbor(cell, 0, 1, 0);

            edges[0] = cell->edge[DULB];
            edges[1] = cell->edge[CU];
            edges[2] = cell->edge[DULF];
            edges[3] = Ucell->edge[DLLB];
            edges[4] = Ucell->edge[DLLF];
            edges[5] = cell->edge[UL];

            break;
        }
        case TUR:
        {
            // right
            OTCell *Ucell = tree->getNeighbor(cell, 0, 1, 0);

            edges[0] = cell->edge[DURF];
            edges[1] = cell->edge[CU];
            edges[2] = cell->edge[DURB];
            edges[3] = Ucell->edge[DLRF];
            edges[4] = Ucell->edge[DLRB];
            edges[5] = cell->edge[UR];

            break;
        }
        // back tets
        case TBT:
        {
            // top
            OTCell * Bcell = tree->getNeighbor(cell, 0, 0, 1);

            edges[0] = cell->edge[DULB];
            edges[1] = cell->edge[CB];
            edges[2] = cell->edge[DURB];
            edges[3] = Bcell->edge[DULF];
            edges[4] = Bcell->edge[DURF];
            edges[5] = cell->edge[UB];

            break;
        }
        case TBB:
        {
            // bottom
            OTCell * Bcell = tree->getNeighbor(cell, 0, 0, 1);

            edges[0] = cell->edge[DLRB];
            edges[1] = cell->edge[CB];
            edges[2] = cell->edge[DLLB];
            edges[3] = Bcell->edge[DLRF];
            edges[4] = Bcell->edge[DLLF];
            edges[5] = cell->edge[LB];

            break;
        }
        case TBL:
        {
            // left
            OTCell * Bcell = tree->getNeighbor(cell, 0, 0, 1);

            edges[0] = cell->edge[DLLB];
            edges[1] = cell->edge[CB];
            edges[2] = cell->edge[DULB];
            edges[3] = Bcell->edge[DLLF];
            edges[4] = Bcell->edge[DULF];
            edges[5] = cell->edge[BL];

            break;
        }
        case TBR:
        {
            // right
            OTCell * Bcell = tree->getNeighbor(cell, 0, 0, 1);

            edges[0] = cell->edge[DURB];
            edges[1] = cell->edge[CB];
            edges[2] = cell->edge[DLRB];
            edges[3] = Bcell->edge[DURF];
            edges[4] = Bcell->edge[DLRF];
            edges[5] = cell->edge[BR];

            break;
        }
    }
}

void BCCLattice3D::getFacesAroundTet(const Tet3D *tet, Face3D *faces[4])
{
    OTCell *cell = tet->cell;

    switch(tet->tet_index)
    {
        // right tets
        case TRU:
        {
            // upper
            OTCell *Rcell = tree->getNeighbor(cell, 1, 0, 0);

            faces[0] = cell->face[FRUB];
            faces[1] = cell->face[FRUF];
            faces[2] = cell->face[FUR];
            faces[3] = Rcell->face[FUL];

            break;
        }
        case TRL:
        {
            // lower
            OTCell *Rcell = tree->getNeighbor(cell, 1, 0, 0);

            faces[0] = cell->face[FRLF];
            faces[1] = cell->face[FRLB];
            faces[2] = cell->face[FLR];
            faces[3] = Rcell->face[FLL];

            break;
        }
        case TRF:
        {
            // front
            OTCell *Rcell = tree->getNeighbor(cell, 1, 0, 0);

            faces[0] = cell->face[FRUF];
            faces[1] = cell->face[FRLF];
            faces[2] = cell->face[FFR];
            faces[3] = Rcell->face[FFL];

            break;
        }
        case TRB:
        {
            // back
            OTCell *Rcell = tree->getNeighbor(cell, 1, 0, 0);

            faces[0] = cell->face[FRLB];
            faces[1] = cell->face[FRUB];
            faces[2] = cell->face[FBR];
            faces[3] = Rcell->face[FBL];

            break;
        }
        // upper tets
        case TUF:
        {
            // front
            OTCell *Ucell = tree->getNeighbor(cell, 0, 1, 0);

            faces[0] = cell->face[FUFL];
            faces[1] = cell->face[FUFR];
            faces[2] = cell->face[FUF];
            faces[3] = Ucell->face[FLF];

            break;
        }
        case TUB:
        {
            // back
            OTCell *Ucell = tree->getNeighbor(cell, 0, 1, 0);

            faces[0] = cell->face[FUBR];
            faces[1] = cell->face[FUBL];
            faces[2] = cell->face[FUB];
            faces[3] = Ucell->face[FLB];

            break;
        }
        case TUL:
        {
            // left
            OTCell *Ucell = tree->getNeighbor(cell, 0, 1, 0);

            faces[0] = cell->face[FUBL];
            faces[1] = cell->face[FUFL];
            faces[2] = cell->face[FUL];
            faces[3] = Ucell->face[FLL];

            break;
        }
        case TUR:
        {
            // right
            OTCell *Ucell = tree->getNeighbor(cell, 0, 1, 0);

            faces[0] = cell->face[FUFR];
            faces[1] = cell->face[FUBR];
            faces[2] = cell->face[FUR];
            faces[3] = Ucell->face[FLR];

            break;
        }
        // back tets
        case TBT:
        {
            // top
            OTCell * Bcell = tree->getNeighbor(cell, 0, 0, 1);

            faces[0] = cell->face[FBUL];
            faces[1] = cell->face[FBUR];
            faces[2] = cell->face[FUB];
            faces[3] = Bcell->face[FUF];

            break;
        }
        case TBB:
        {
            // bottom
            OTCell * Bcell = tree->getNeighbor(cell, 0, 0, 1);

            faces[0] = cell->face[FBLR];
            faces[1] = cell->face[FBLL];
            faces[2] = cell->face[FLB];
            faces[3] = Bcell->face[FLF];

            break;
        }
        case TBL:
        {
            // left
            OTCell * Bcell = tree->getNeighbor(cell, 0, 0, 1);

            faces[0] = cell->face[FBLL];
            faces[1] = cell->face[FBUL];
            faces[2] = cell->face[FBL];
            faces[3] = Bcell->face[FFL];

            break;
        }
        case TBR:
        {
            // right
            OTCell * Bcell = tree->getNeighbor(cell, 0, 0, 1);

            faces[0] = cell->face[FBUR];
            faces[1] = cell->face[FBLR];
            faces[2] = cell->face[FBR];
            faces[3] = Bcell->face[FFR];

            break;
        }
    }
}


void BCCLattice3D::getAdjacencyLists(const Face3D *face, Vertex3D *verts[3], Edge3D *edges[3])
{
    getVertsAroundFace(face, verts);
    getEdgesAroundFace(face, edges);
}

void BCCLattice3D::getAdjacencyLists(const Tet3D *tet, Vertex3D *verts[4], Edge3D *edges[6], Face3D *faces[4])
{
    OTCell *cell = tet->cell;

    switch(tet->tet_index)
    {
        // right tets
        case TRU:
        {
            // upper
            OTCell *Rcell = tree->getNeighbor(cell, 1, 0, 0);

            verts[0] = cell->vert[C];
            verts[1] = cell->vert[URB];
            verts[2] = Rcell->vert[C];
            verts[3] = cell->vert[URF];

            edges[0] = cell->edge[DURB];
            edges[1] = cell->edge[CR];
            edges[2] = cell->edge[URF];
            edges[3] = Rcell->edge[DULB];
            edges[4] = Rcell->edge[DULF];
            edges[5] = cell->edge[UR];

            faces[0] = cell->face[FRUB];
            faces[1] = cell->face[FRUF];
            faces[2] = cell->face[FUR];
            faces[3] = Rcell->face[FUL];

            break;
        }
        case TRL:
        {
            // lower
            OTCell *Rcell = tree->getNeighbor(cell, 1, 0, 0);

            verts[0] = cell->vert[C];
            verts[1] = cell->vert[LRF];
            verts[2] = Rcell->vert[C];
            verts[3] = cell->vert[LRB];

            edges[0] = cell->edge[DLRF];
            edges[1] = cell->edge[CR];
            edges[2] = cell->edge[DLRB];
            edges[3] = Rcell->edge[DLLF];
            edges[4] = Rcell->edge[DLLB];
            edges[5] = cell->edge[LR];

            faces[0] = cell->face[FRLF];
            faces[1] = cell->face[FRLB];
            faces[2] = cell->face[FLR];
            faces[3] = Rcell->face[FLL];

            break;
        }
        case TRF:
        {
            // front
            OTCell *Rcell = tree->getNeighbor(cell, 1, 0, 0);

            verts[0] = cell->vert[C];
            verts[1] = cell->vert[URF];
            verts[2] = Rcell->vert[C];
            verts[3] = cell->vert[LRF];

            edges[0] = cell->edge[DURF];
            edges[1] = cell->edge[CR];
            edges[2] = cell->edge[DLRF];
            edges[3] = Rcell->edge[DULF];
            edges[4] = Rcell->edge[DLLF];
            edges[5] = cell->edge[FR];

            faces[0] = cell->face[FRUF];
            faces[1] = cell->face[FRLF];
            faces[2] = cell->face[FFR];
            faces[3] = Rcell->face[FFL];

            break;
        }
        case TRB:
        {
            // back
            OTCell *Rcell = tree->getNeighbor(cell, 1, 0, 0);

            verts[0] = cell->vert[C];
            verts[1] = cell->vert[LRB];
            verts[2] = Rcell->vert[C];
            verts[3] = cell->vert[URB];

            edges[0] = cell->edge[DLRB];
            edges[1] = cell->edge[CR];
            edges[2] = cell->edge[DURB];
            edges[3] = Rcell->edge[DLLB];
            edges[4] = Rcell->edge[DULB];
            edges[5] = cell->edge[BR];

            faces[0] = cell->face[FRLB];
            faces[1] = cell->face[FRUB];
            faces[2] = cell->face[FBR];
            faces[3] = Rcell->face[FBL];

            break;
        }
        // upper tets
        case TUF:
        {
            // front
            OTCell *Ucell = tree->getNeighbor(cell, 0, 1, 0);

            verts[0] = cell->vert[C];
            verts[1] = cell->vert[ULF];
            verts[2] = Ucell->vert[C];
            verts[3] = cell->vert[URF];

            edges[0] = cell->edge[DULF];
            edges[1] = cell->edge[CU];
            edges[2] = cell->edge[DURF];
            edges[3] = Ucell->edge[DLLF];
            edges[4] = Ucell->edge[DLRF];
            edges[5] = cell->edge[UF];

            faces[0] = cell->face[FUFL];
            faces[1] = cell->face[FUFR];
            faces[2] = cell->face[FUF];
            faces[3] = Ucell->face[FLF];

            break;
        }
        case TUB:
        {
            // back
            OTCell *Ucell = tree->getNeighbor(cell, 0, 1, 0);

            verts[0] = cell->vert[C];
            verts[1] = cell->vert[URB];
            verts[2] = Ucell->vert[C];
            verts[3] = cell->vert[ULB];

            edges[0] = cell->edge[DURB];
            edges[1] = cell->edge[CU];
            edges[2] = cell->edge[DULB];
            edges[3] = Ucell->edge[DLRB];
            edges[4] = Ucell->edge[DLLB];
            edges[5] = cell->edge[UB];

            faces[0] = cell->face[FUBR];
            faces[1] = cell->face[FUBL];
            faces[2] = cell->face[FUB];
            faces[3] = Ucell->face[FLB];

            break;
        }
        case TUL:
        {
            // left
            OTCell *Ucell = tree->getNeighbor(cell, 0, 1, 0);

            verts[0] = cell->vert[C];
            verts[1] = cell->vert[ULB];
            verts[2] = Ucell->vert[C];
            verts[3] = cell->vert[ULF];

            edges[0] = cell->edge[DULB];
            edges[1] = cell->edge[CU];
            edges[2] = cell->edge[DULF];
            edges[3] = Ucell->edge[DLLB];
            edges[4] = Ucell->edge[DLLF];
            edges[5] = cell->edge[UL];

            faces[0] = cell->face[FUBL];
            faces[1] = cell->face[FUFL];
            faces[2] = cell->face[FUL];
            faces[3] = Ucell->face[FLL];

            break;
        }
        case TUR:
        {
            // right
            OTCell *Ucell = tree->getNeighbor(cell, 0, 1, 0);

            verts[0] = cell->vert[C];
            verts[1] = cell->vert[URF];
            verts[2] = Ucell->vert[C];
            verts[3] = cell->vert[URB];

            edges[0] = cell->edge[DURF];
            edges[1] = cell->edge[CU];
            edges[2] = cell->edge[DURB];
            edges[3] = Ucell->edge[DLRF];
            edges[4] = Ucell->edge[DLRB];
            edges[5] = cell->edge[UR];

            faces[0] = cell->face[FUFR];
            faces[1] = cell->face[FUBR];
            faces[2] = cell->face[FUR];
            faces[3] = Ucell->face[FLR];

            break;
        }
        // back tets
        case TBT:
        {
            // top
            OTCell * Bcell = tree->getNeighbor(cell, 0, 0, 1);

            verts[0] = cell->vert[C];
            verts[1] = cell->vert[ULB];
            verts[2] = Bcell->vert[C];
            verts[3] = cell->vert[URB];

            edges[0] = cell->edge[DULB];
            edges[1] = cell->edge[CB];
            edges[2] = cell->edge[DURB];
            edges[3] = Bcell->edge[DULF];
            edges[4] = Bcell->edge[DURF];
            edges[5] = cell->edge[UB];

            faces[0] = cell->face[FBUL];
            faces[1] = cell->face[FBUR];
            faces[2] = cell->face[FUB];
            faces[3] = Bcell->face[FUF];

            break;
        }
        case TBB:
        {
            // bottom
            OTCell * Bcell = tree->getNeighbor(cell, 0, 0, 1);

            verts[0] = cell->vert[C];
            verts[1] = cell->vert[LRB];
            verts[2] = Bcell->vert[C];
            verts[3] = cell->vert[LLB];

            edges[0] = cell->edge[DLRB];
            edges[1] = cell->edge[CB];
            edges[2] = cell->edge[DLLB];
            edges[3] = Bcell->edge[DLRF];
            edges[4] = Bcell->edge[DLLF];
            edges[5] = cell->edge[LB];

            faces[0] = cell->face[FBLR];
            faces[1] = cell->face[FBLL];
            faces[2] = cell->face[FLB];
            faces[3] = Bcell->face[FLF];

            break;
        }
        case TBL:
        {
            // left
            OTCell * Bcell = tree->getNeighbor(cell, 0, 0, 1);

            verts[0] = cell->vert[C];
            verts[1] = cell->vert[LLB];
            verts[2] = Bcell->vert[C];
            verts[3] = cell->vert[ULB];

            edges[0] = cell->edge[DLLB];
            edges[1] = cell->edge[CB];
            edges[2] = cell->edge[DULB];
            edges[3] = Bcell->edge[DLLF];
            edges[4] = Bcell->edge[DULF];
            edges[5] = cell->edge[BL];

            faces[0] = cell->face[FBLL];
            faces[1] = cell->face[FBUL];
            faces[2] = cell->face[FBL];
            faces[3] = Bcell->face[FFL];

            break;
        }
        case TBR:
        {
            // right
            OTCell * Bcell = tree->getNeighbor(cell, 0, 0, 1);

            verts[0] = cell->vert[C];
            verts[1] = cell->vert[URB];
            verts[2] = Bcell->vert[C];
            verts[3] = cell->vert[LRB];

            edges[0] = cell->edge[DURB];
            edges[1] = cell->edge[CB];
            edges[2] = cell->edge[DLRB];
            edges[3] = Bcell->edge[DURF];
            edges[4] = Bcell->edge[DLRF];
            edges[5] = cell->edge[BR];

            faces[0] = cell->face[FBUR];
            faces[1] = cell->face[FBLR];
            faces[2] = cell->face[FBR];
            faces[3] = Bcell->face[FFR];

            break;
        }
    }
}

Tet3D* BCCLattice3D::getOppositeTet(const Tet3D *tet, const Face3D *face)
{
    Tet3D *tets[TETS_PER_FACE];
    getTetsAroundFace(face, tets);

    if(tets[0] == tet)
        return tets[1];
    else
        return tets[0];
}

void BCCLattice3D::getFacesAroundEdgeOnTet(const Tet3D *tet, const Edge3D *edge, Face3D *faces[2])
{
    unsigned int face_count;
    Face3D *all_faces[MAX_FACES_PER_EDGE];
    getFacesAroundEdge(edge, all_faces, &face_count);

    unsigned int idx = 0;
    for(unsigned int f=0; f < face_count; f++)
    {
        if(contains(tet, all_faces[f]))
            faces[idx++] = all_faces[f];
    }
}

Vertex3D* BCCLattice3D::getGeneralizedVertex(const Tet3D *tet, const int index)
{
    Vertex3D *verts[15];

    getRightHandedVertexList(tet, verts);

    return verts[index];
}

// Rule is as follows:
// V1 (A) will always be Dual Vertex of Cell
// V2 (B) will always be Primal Vertex with Smaller Coordinate
// V3 (C) will always be Dual Vertex of Neighbor Cell
// V4 (D) will always be Primal Vertex with Larger Coordinate
// BUT: Tet Vertex ordering must always be Right-Handed
//      This will flip coordinate system for neighboring tets...
// Solution:     Appears to work if we keep all Tet's oriented
//               Right-handed, and always choose either smaller or
//               larger coordinate of V2/V4 as Primal Vertex

//#define SAFE_PTR(x) (x && x->exists) ? x : NULL


void BCCLattice3D::getRightHandedVertexList(const Tet3D *tet, Vertex3D *verts[15])
{
    OTCell *cell = tet->cell;

    switch(tet->tet_index)
    {
        // right tets
        case TRU:
        {
            // upper
            OTCell *Rcell = tree->getNeighbor(cell, 1, 0, 0);

            verts[   _A] = cell->vert[C];
            verts[   _B] = cell->vert[URB];
            verts[   _C] = Rcell->vert[C];
            verts[   _D] = cell->vert[URF];
            verts[  _AB] = cell->edge[DURB]->cut;
            verts[  _AC] = cell->edge[CR]->cut;
            verts[  _AD] = cell->edge[URF]->cut;
            verts[  _CD] = Rcell->edge[DULF]->cut;
            verts[  _BD] = cell->edge[UR]->cut;
            verts[  _BC] = Rcell->edge[DULB]->cut;
            verts[ _BCD] = Rcell->face[FUL]->triple;
            verts[ _ACD] = cell->face[FRUF]->triple;
            verts[ _ABD] = cell->face[FUR]->triple;
            verts[ _ABC] = cell->face[FRUB]->triple;
            verts[_ABCD] = tet->quad;
            break;
        }
        case TRL:
        {
            // lower
            OTCell *Rcell = tree->getNeighbor(cell, 1, 0, 0);

            verts[   _A] = cell->vert[C];
            verts[   _B] = cell->vert[LRF];
            verts[   _C] = Rcell->vert[C];
            verts[   _D] = cell->vert[LRB];
            verts[  _AB] = cell->edge[DLRF]->cut;
            verts[  _AC] = cell->edge[CR]->cut;
            verts[  _AD] = cell->edge[DLRB]->cut;
            verts[  _CD] = Rcell->edge[DLLB]->cut;
            verts[  _BD] = cell->edge[LR]->cut;
            verts[  _BC] = Rcell->edge[DLLF]->cut;
            verts[ _BCD] = Rcell->face[FLL]->triple;
            verts[ _ACD] = cell->face[FRLB]->triple;
            verts[ _ABD] = cell->face[FLR]->triple;
            verts[ _ABC] = cell->face[FRLF]->triple;
            verts[_ABCD] = tet->quad;
            break;
        }
        case TRF:
        {
            // front
            OTCell *Rcell = tree->getNeighbor(cell, 1, 0, 0);

            verts[   _A] = cell->vert[C];
            verts[   _B] = cell->vert[URF];
            verts[   _C] = Rcell->vert[C];
            verts[   _D] = cell->vert[LRF];
            verts[  _AB] = cell->edge[DURF]->cut;
            verts[  _AC] = cell->edge[CR]->cut;
            verts[  _AD] = cell->edge[DLRF]->cut;
            verts[  _CD] = Rcell->edge[DLLF]->cut;
            verts[  _BD] = cell->edge[FR]->cut;
            verts[  _BC] = Rcell->edge[DULF]->cut;
            verts[ _BCD] = Rcell->face[FFL]->triple;
            verts[ _ACD] = cell->face[FRLF]->triple;
            verts[ _ABD] = cell->face[FFR]->triple;
            verts[ _ABC] = cell->face[FRUF]->triple;
            verts[_ABCD] = tet->quad;
            break;
        }
        case TRB:
        {
            // back
            OTCell *Rcell = tree->getNeighbor(cell, 1, 0, 0);

            verts[   _A] = cell->vert[C];
            verts[   _B] = cell->vert[LRB];
            verts[   _C] = Rcell->vert[C];
            verts[   _D] = cell->vert[URB];
            verts[  _AB] = cell->edge[DLRB]->cut;
            verts[  _AC] = cell->edge[CR]->cut;
            verts[  _AD] = cell->edge[DURB]->cut;
            verts[  _CD] = Rcell->edge[DULB]->cut;
            verts[  _BD] = cell->edge[BR]->cut;
            verts[  _BC] = Rcell->edge[DLLB]->cut;
            verts[ _BCD] = Rcell->face[FBL]->triple;
            verts[ _ACD] = cell->face[FRUB]->triple;
            verts[ _ABD] = cell->face[FBR]->triple;
            verts[ _ABC] = cell->face[FRLB]->triple;
            verts[_ABCD] = tet->quad;
            break;
        }
        // upper tets
        case TUF:
        {
            // front
            OTCell *Ucell = tree->getNeighbor(cell, 0, 1, 0);

            verts[   _A] = cell->vert[C];
            verts[   _B] = cell->vert[ULF];
            verts[   _C] = Ucell->vert[C];
            verts[   _D] = cell->vert[URF];
            verts[  _AB] = cell->edge[DULF]->cut;
            verts[  _AC] = cell->edge[CU]->cut;
            verts[  _AD] = cell->edge[DURF]->cut;
            verts[  _CD] = Ucell->edge[DLRF]->cut;
            verts[  _BD] = cell->edge[UF]->cut;
            verts[  _BC] = Ucell->edge[DLLF]->cut;
            verts[ _BCD] = Ucell->face[FLF]->triple;
            verts[ _ACD] = cell->face[FUFR]->triple;
            verts[ _ABD] = cell->face[FUF]->triple;
            verts[ _ABC] = cell->face[FUFL]->triple;
            verts[_ABCD] = tet->quad;
            break;
        }
        case TUB:
        {
            // back
            OTCell *Ucell = tree->getNeighbor(cell, 0, 1, 0);

            verts[   _A] = cell->vert[C];
            verts[   _B] = cell->vert[URB];
            verts[   _C] = Ucell->vert[C];
            verts[   _D] = cell->vert[ULB];
            verts[  _AB] = cell->edge[DURB]->cut;
            verts[  _AC] = cell->edge[CU]->cut;
            verts[  _AD] = cell->edge[DULB]->cut;
            verts[  _CD] = Ucell->edge[DLLB]->cut;
            verts[  _BD] = cell->edge[UB]->cut;
            verts[  _BC] = Ucell->edge[DLRB]->cut;
            verts[ _BCD] = Ucell->face[FLB]->triple;
            verts[ _ACD] = cell->face[FUBL]->triple;
            verts[ _ABD] = cell->face[FUB]->triple;
            verts[ _ABC] = cell->face[FUBR]->triple;
            verts[_ABCD] = tet->quad;
            break;
        }
        case TUL:
        {
            // left
            OTCell *Ucell = tree->getNeighbor(cell, 0, 1, 0);
            verts[   _A] = cell->vert[C];
            verts[   _B] = cell->vert[ULB];
            verts[   _C] = Ucell->vert[C];
            verts[   _D] = cell->vert[ULF];
            verts[  _AB] = cell->edge[DULB]->cut;
            verts[  _AC] = cell->edge[CU]->cut;
            verts[  _AD] = cell->edge[DULF]->cut;
            verts[  _CD] = Ucell->edge[DLLF]->cut;
            verts[  _BD] = cell->edge[UL]->cut;
            verts[  _BC] = Ucell->edge[DLLB]->cut;
            verts[ _BCD] = Ucell->face[FLL]->triple;
            verts[ _ACD] = cell->face[FUFL]->triple;
            verts[ _ABD] = cell->face[FUL]->triple;
            verts[ _ABC] = cell->face[FUBL]->triple;
            verts[_ABCD] = tet->quad;
            break;
        }
        case TUR:
        {
            // right
            OTCell *Ucell = tree->getNeighbor(cell, 0, 1, 0);

            verts[   _A] = cell->vert[C];
            verts[   _B] = cell->vert[URF];
            verts[   _C] = Ucell->vert[C];
            verts[   _D] = cell->vert[URB];
            verts[  _AB] = cell->edge[DURF]->cut;
            verts[  _AC] = cell->edge[CU]->cut;
            verts[  _AD] = cell->edge[DURB]->cut;
            verts[  _CD] = Ucell->edge[DLRB]->cut;
            verts[  _BD] = cell->edge[UR]->cut;
            verts[  _BC] = Ucell->edge[DLRF]->cut;
            verts[ _BCD] = Ucell->face[FLR]->triple;
            verts[ _ACD] = cell->face[FUBR]->triple;
            verts[ _ABD] = cell->face[FUR]->triple;
            verts[ _ABC] = cell->face[FUFR]->triple;
            verts[_ABCD] = tet->quad;
            break;
        }
        // back tets
        case TBT:
        {
            // top
            OTCell * Bcell = tree->getNeighbor(cell, 0, 0, 1);

            verts[   _A] = cell->vert[C];
            verts[   _B] = cell->vert[ULB];
            verts[   _C] = Bcell->vert[C];
            verts[   _D] = cell->vert[URB];
            verts[  _AB] = cell->edge[DULB]->cut;
            verts[  _AC] = cell->edge[CB]->cut;
            verts[  _AD] = cell->edge[DURB]->cut;
            verts[  _CD] = Bcell->edge[DURF]->cut;
            verts[  _BD] = cell->edge[UB]->cut;
            verts[  _BC] = Bcell->edge[DULF]->cut;
            verts[ _BCD] = Bcell->face[FUF]->triple;
            verts[ _ACD] = cell->face[FBUR]->triple;
            verts[ _ABD] = cell->face[FUB]->triple;
            verts[ _ABC] = cell->face[FBUL]->triple;
            verts[_ABCD] = tet->quad;
            break;
        }
        case TBB:
        {
            // bottom
            OTCell * Bcell = tree->getNeighbor(cell, 0, 0, 1);

            verts[   _A] = cell->vert[C];
            verts[   _B] = cell->vert[LRB];
            verts[   _C] = Bcell->vert[C];
            verts[   _D] = cell->vert[LLB];
            verts[  _AB] = cell->edge[DLRB]->cut;
            verts[  _AC] = cell->edge[CB]->cut;
            verts[  _AD] = cell->edge[DLLB]->cut;
            verts[  _CD] = Bcell->edge[DLLF]->cut;
            verts[  _BD] = cell->edge[LB]->cut;
            verts[  _BC] = Bcell->edge[DLRF]->cut;
            verts[ _BCD] = Bcell->face[FLF]->triple;
            verts[ _ACD] = cell->face[FBLL]->triple;
            verts[ _ABD] = cell->face[FLB]->triple;
            verts[ _ABC] = cell->face[FBLR]->triple;
            verts[_ABCD] = tet->quad;
            break;
        }
        case TBL:
        {
            // left
            OTCell * Bcell = tree->getNeighbor(cell, 0, 0, 1);

            verts[   _A] = cell->vert[C];
            verts[   _B] = cell->vert[LLB];
            verts[   _C] = Bcell->vert[C];
            verts[   _D] = cell->vert[ULB];
            verts[  _AB] = cell->edge[DLLB]->cut;
            verts[  _AC] = cell->edge[CB]->cut;
            verts[  _AD] = cell->edge[DULB]->cut;
            verts[  _CD] = Bcell->edge[DULF]->cut;
            verts[  _BD] = cell->edge[BL]->cut;
            verts[  _BC] = Bcell->edge[DLLF]->cut;
            verts[ _BCD] = Bcell->face[FFL]->triple;
            verts[ _ACD] = cell->face[FBUL]->triple;
            verts[ _ABD] = cell->face[FBL]->triple;
            verts[ _ABC] = cell->face[FBLL]->triple;
            verts[_ABCD] = tet->quad;
            break;
        }
        case TBR:
        {
            // right
            OTCell * Bcell = tree->getNeighbor(cell, 0, 0, 1);

            verts[   _A] = cell->vert[C];
            verts[   _B] = cell->vert[URB];
            verts[   _C] = Bcell->vert[C];
            verts[   _D] = cell->vert[LRB];
            verts[  _AB] = cell->edge[DURB]->cut;
            verts[  _AC] = cell->edge[CB]->cut;
            verts[  _AD] = cell->edge[DLRB]->cut;
            verts[  _CD] = Bcell->edge[DLRF]->cut;
            verts[  _BD] = cell->edge[BR]->cut;
            verts[  _BC] = Bcell->edge[DURF]->cut;
            verts[ _BCD] = Bcell->face[FFR]->triple;
            verts[ _ACD] = cell->face[FBLR]->triple;
            verts[ _ABD] = cell->face[FBR]->triple;
            verts[ _ABC] = cell->face[FBUR]->triple;
            verts[_ABCD] = tet->quad;
            break;
        }
        default:
        {
<<<<<<< HEAD
            Log(LOG_DEBUG) << "Fatal Error: InvalidTet Index!!";
=======
            CC3D_Log(LOG_DEBUG) << "Fatal Error: InvalidTet Index!!";
>>>>>>> 6ed90e64
            exit(51);
        }
    }
}


void BCCLattice3D::getCellsAroundVertex(const OTCell *cell, int index, OTCell *cell_list[8])
{
    memset(cell_list, 0, 8*sizeof(OTCell*));
    if(index == C)
    {
        cell_list[0] = const_cast<OTCell*>(cell);
    }
    else{
        for(int i=0; i < 8; i++)
        {
            cell_list[i] = tree->getNeighbor(cell, vertexCellGroup[index][i]);
        }
    }
}

void BCCLattice3D::getCellsAroundVertex(Vertex3D *vertex, OTCell *cell_list[8])
{
    return getCellsAroundVertex(vertex->cell, vertex->vert_index, cell_list);
}


void BCCLattice3D::getEdgesAroundVertex(const OTCell *cell, int index, Edge3D *edges[14])
{
    // Dual Vertex Edges Are Easy
    if(index == C)
    {
        memcpy(edges, cell->edge, EDGES_PER_VERT*sizeof(Edge3D*));
        return;
    }

    OTCell* CELL[8];
    for(int c=0; c < 8; c++){
        CELL[c] = tree->getNeighbor(cell, vertexCellGroup[index][c]);
    }

    for(unsigned int e=0; e < EDGES_PER_VERT; e++)
    {
        OTCell *pCell = CELL[vertexEdgeGroup[e][CELL_ID]];
        if(pCell)
            edges[e] = pCell->edge[vertexEdgeGroup[e][EDGE_ID]];
        else
            edges[e] = NULL;
    }
}

void BCCLattice3D::getEdgesAroundVertex(const Vertex3D *vertex, Edge3D *edges[14])
{
    // Dual Vertex Edges Are Easy
    if(vertex->vert_index == C)
    {
        memcpy(edges, vertex->cell->edge, EDGES_PER_VERT*sizeof(Edge3D*));
        return;
    }

    OTCell* CELL[8];
    for(int c=0; c < 8; c++){
        CELL[c] = tree->getNeighbor(vertex->cell, vertexCellGroup[vertex->vert_index][c]);
    }

    for(unsigned int e=0; e < EDGES_PER_VERT; e++)
    {
        OTCell *pCell = CELL[vertexEdgeGroup[e][CELL_ID]];
        if(pCell)
            edges[e] = pCell->edge[vertexEdgeGroup[e][EDGE_ID]];
        else
            edges[e] = NULL;
    }
}

void BCCLattice3D::getFacesAroundVertex(const OTCell *cell, int index, Face3D *faces[36])
{
    // Dual Vertex Faces Are Easy
    if(index == C)
    {
        memcpy(faces, cell->face, FACES_PER_VERT*sizeof(Face3D*));
        return;
    }

    OTCell* CELL[8];
    for(int c=0; c < 8; c++){
        CELL[c] = tree->getNeighbor(cell, vertexCellGroup[index][c]);
    }

    for(int f=0; f < 36; f++)
    {
        OTCell *pCell = CELL[vertexFaceGroup[f][CELL_ID]];
        if(pCell)
            faces[f] = pCell->face[vertexFaceGroup[f][FACE_ID]];
        else
            faces[f] = NULL;
    }
}

void BCCLattice3D::getFacesAroundVertex(const Vertex3D *vertex, Face3D *faces[36])
{
    // Dual Vertex Faces Are Easy
    if(vertex->vert_index == C)
    {
        memcpy(faces, vertex->cell->face, 36*sizeof(Face3D*));
        return;
    }

    OTCell* CELL[8];
    for(int c=0; c < 8; c++){
        CELL[c] = tree->getNeighbor(vertex->cell, vertexCellGroup[vertex->vert_index][c]);
    }

    for(int f=0; f < 36; f++)
    {
        OTCell *pCell = CELL[vertexFaceGroup[f][CELL_ID]];
        faces[f] = pCell->face[vertexFaceGroup[f][FACE_ID]];
    }
}

void BCCLattice3D::getTetsAroundVertex(const OTCell *cell, int index, Tet3D *tets[24])
{
    // Dual Vertex Tets Are Easy
    if(index == C)
    {
        memcpy(tets, cell->tets, 24*sizeof(Tet3D*));
        return;
    }

    OTCell* CELL[8];
    for(int c=0; c < 8; c++){
        CELL[c] = tree->getNeighbor(cell, vertexCellGroup[index][c]);
    }

    for(int t=0; t < 24; t++)
    {
        OTCell *pCell = CELL[vertexTetGroup[t][CELL_ID]];
        tets[t] = pCell->tets[vertexTetGroup[t][TET_ID]];
    }
}

void BCCLattice3D::getTetsAroundVertex(const Vertex3D *vertex, Tet3D *tets[24])
{
    // Dual Vertex Tets Are Easy
    if(vertex->vert_index == C)
    {
        memcpy(tets, vertex->cell->tets, 24*sizeof(Tet3D*));
        return;
    }

    OTCell* CELL[8];
    for(int c=0; c < 8; c++){
        CELL[c] = tree->getNeighbor(vertex->cell, vertexCellGroup[vertex->vert_index][c]);
    }

    for(int t=0; t < 24; t++)
    {
        OTCell *pCell = CELL[vertexTetGroup[t][CELL_ID]];
        tets[t] = pCell->tets[vertexTetGroup[t][TET_ID]];
    }
}

// # of faces returned could be either 4 or 6, depending on edge type
void BCCLattice3D::getFacesAroundEdge(const Edge3D *edge, Face3D *faces[6], unsigned int *count) // , int index)
{
    OTCell *cell = edge->cell;

    //------------------
    //  Diagonal Edges
    //------------------
    if(edge->edge_index < 8)
    {
        *count = 6;
        for(unsigned int i=0; i < *count; i++)
        {
            faces[i] = cell->face[shortEdgeFaceGroup[edge->edge_index][i]];
        }
    }
    //---------------
    //   Dual Edges
    //---------------
    else if(edge->edge_index < 14)
    {
        *count = 4;
        for(unsigned int i=0; i < *count; i++)
        {
            faces[i] = cell->face[dualLongEdgeFaceGroup[edge->edge_index-8][i]];
        }
    }
    //---------------------------------------------
    //   Top Edges / Bottom Edges / Column Edges
    //---------------------------------------------
    else
    {
        *count = 4;

        for(unsigned int i=0; i < *count; i++)
        {
            int cell_id = primalLongEdgeFaceGroup[edge->edge_index-14][i][CELL_ID];
            OTCell *vcell = tree->getNeighbor(cell, edgeCellGroup[cell_id]);
            faces[i] = vcell->face[primalLongEdgeFaceGroup[edge->edge_index-14][i][FACE_ID]];
        }
    }
}

// # of tets returned could be either 4 or 6, depending on edge type
void BCCLattice3D::getTetsAroundEdge(const Edge3D *edge, Tet3D *tets[6], unsigned int *count) // , int index)
{
    OTCell *cell = edge->cell;

    //------------------
    //  Diagonal Edges
    //------------------
    if(edge->edge_index < 8)
    {
        *count = 6;
        for(unsigned int i=0; i < *count; i++)
        {
            tets[i] = cell->tets[shortEdgeTetGroup[edge->edge_index][i]];
        }
    }
    //---------------
    //   Dual Edges
    //---------------
    else if(edge->edge_index < 14)
    {
        *count = 4;
        for(unsigned int i=0; i < *count; i++)
        {
            tets[i] = cell->tets[dualLongEdgeTetGroup[edge->edge_index-8][i]];
        }
    }
    //---------------------------------------------
    //   Top Edges / Bottom Edges / Column Edges
    //---------------------------------------------
    else
    {
        *count = 4;

        for(unsigned int i=0; i < *count; i++)
        {
            int cell_id = primalLongEdgeTetGroup[edge->edge_index-14][i][CELL_ID];
            OTCell *vcell = tree->getNeighbor(cell, edgeCellGroup[cell_id]);
            tets[i] = vcell->tets[primalLongEdgeTetGroup[edge->edge_index-14][i][FACE_ID]];
        }
    }
}


//--------------------------------------------------------------------------------------------
//  triangle_intersect()
//
//  This method computes the intersection of a ray and triangle. The intersection point
//  is stored in 'pt', while a boolean returned indicates whether or not the intersection
//  occurred in the triangle. Epsilon tolerance is given to boundary case.
//--------------------------------------------------------------------------------------------
bool triangle_intersection(Vertex3D *v1, Vertex3D *v2, Vertex3D *v3, vec3 origin, vec3 ray, vec3 &pt, float epsilon = 1E-8)
{
    float epsilon2 = (float)1E-3;

    //-------------------------------------------------
    // if v1, v2, and v3 are not unique, return FALSE
    //-------------------------------------------------
    if(v1 == v2 || v2 == v3 || v1 == v3)
        return false;
    else if(L2(v1->pos() - v2->pos()) < epsilon || L2(v2->pos() - v3->pos()) < epsilon || L2(v1->pos() - v3->pos()) < epsilon)
        return false;

    //----------------------------------------------
    // compute intersection with plane, store in pt
    //----------------------------------------------
    vec3 e1 = v1->pos() - v3->pos();
    vec3 e2 = v2->pos() - v3->pos();

    ray = normalize(ray);
    vec3 r1 = ray.cross(e2);
    double denom = e1.dot(r1);

    if( fabs(denom) < epsilon)
        return false;

    double inv_denom = 1.0 / denom;
    vec3 s = origin - v3->pos();
    double b1 = s.dot(r1) * inv_denom;

    if(b1 < (0.0 - epsilon2) || b1 > (1.0 + epsilon2))
        return false;

    vec3 r2 = s.cross(e1);
    double b2 = ray.dot(r2) * inv_denom;

    if(b2 < (0.0 - epsilon2) || (b1 + b2) > (1.0 + 2*epsilon2))
        return false;

    double t = e2.dot(r2) * inv_denom;
    pt = origin + t*ray;


    if(t < 0.01)
        return false;
    else
        return true;
}


//=====================================================================
//  contains()  - face contains vert
//
//  Helper function returns true if face contains
//  the given vertex, false if not.
//=====================================================================
bool BCCLattice3D::contains(const Face3D *face, Vertex3D *vertex)
{
    Vertex3D *v[VERTS_PER_FACE];
    getVertsAroundFace(face, v);

    if(v[0]->isEqualTo(vertex) || v[1]->isEqualTo(vertex) || v[2]->isEqualTo(vertex))
        return true;
    else
        return false;
}

//=====================================================================
//  contains()  - face contains edge
//
//  Helper function returns true if face contains
//  the given edge, false if not.
//=====================================================================
bool BCCLattice3D::contains(const Face3D *face, Edge3D *edge)
{
    Edge3D *e[EDGES_PER_FACE];
    getEdgesAroundFace(face, e);

    if(e[0] == edge || e[1] == edge || e[2] == edge)
        return true;
    else
        return false;
}

//=====================================================================
//  contains()  - tet contains vertex
//
//  Helper function returns true if tet contains
//  the given vertex, false if not.
//=====================================================================
bool BCCLattice3D::contains(const Tet3D *tet, Vertex3D *vertex)
{
    Vertex3D *v[VERTS_PER_TET];
    getVertsAroundTet(tet, v);

    if(v[0]->isEqualTo(vertex) || v[1]->isEqualTo(vertex) ||
       v[2]->isEqualTo(vertex) || v[3]->isEqualTo(vertex))
        return true;
    else
        return false;
}


//=======================================================
//  contains()  - tet contains edge
//
//  Helper function returns true if tet contains
//  the given edge, false if not.
//=======================================================
bool BCCLattice3D::contains(const Tet3D *tet, const Edge3D *edge)
{
    Edge3D *e[EDGES_PER_TET];
    getEdgesAroundTet(tet, e);

    if(e[0] == edge || e[1] == edge || e[2] == edge ||
       e[3] == edge || e[4] == edge || e[5] == edge)
            return true;
    return false;
}

//=====================================================================
//  contains()  - tet contains face
//
//  Helper function returns true if tet contains
//  the given face, false if not.
//=====================================================================
bool BCCLattice3D::contains(const Tet3D  *tet,  const Face3D *face)
{
    Face3D *f[FACES_PER_TET];
    getFacesAroundTet(tet, f);

    if((f[0] == face) || (f[1] == face) || (f[2] == face) || (f[3] == face))
        return true;
    else
        return false;
}



//-------------------------------------------
// Switches the location of two vertices
//-------------------------------------------
void swap(Vertex3D* &v1, Vertex3D* &v2)
{
    Vertex3D *temp = v1;
    v1 = v2;
    v2 = temp;
}

//--------------------------------------------------------------------------------------------------
//  getInnerTet( Face3D*.....)
//
//  This method determines which lattice Tet should take care of projection
//  the triple on the participating face tied to the current lattice warp.
//--------------------------------------------------------------------------------------------------
Tet3D* BCCLattice3D::getInnerTet(const Face3D *face, const Vertex3D *warp_vertex, const vec3 warp_pt)
{
    vec3 dmy_pt;
    vec3 ray = normalize(warp_pt - face->triple->pos());
    Tet3D *tets[2];
    Vertex3D *verts_a[4];
    Vertex3D *verts_b[4];

    getTetsAroundFace(face, tets);
    getVertsAroundTet(tets[0], verts_a);
    getVertsAroundTet(tets[1], verts_b);

    // sort them so exterior vertex is first
    for(int v=0; v < 4; v++){
        if(!contains(face, verts_a[v]))
            swap(verts_a[0], verts_a[v]);

        if(!contains(face, verts_b[v]))
            swap(verts_b[0], verts_b[v]);
    }

    vec3 vec_a = normalize(verts_a[0]->pos() - face->triple->pos());
    vec3 vec_b = normalize(verts_b[0]->pos() - face->triple->pos());
    vec3 n = normalize(cross(verts_a[3]->pos() - verts_a[1]->pos(), verts_a[2]->pos() - verts_a[1]->pos()));

    float dot1 = (float)dot(vec_a, ray);
    float dot2 = (float)dot(vec_b, ray);

    if(dot1 > dot2)
        return tets[0];
    else
        return tets[1];


    // if neither hit, we have a problem
<<<<<<< HEAD
    Log(LOG_DEBUG) << "Fatal Error:  Failed to find Inner Tet for Face";
=======
    CC3D_Log(LOG_DEBUG) << "Fatal Error:  Failed to find Inner Tet for Face";
>>>>>>> 6ed90e64
    exit(-1);
    return NULL;
}

//--------------------------------------------------------------------------------------------------
//  getInnerTet( Edge3D*.....)
//
//  This method determines which lattice Tet should take care of projection
//  the cut on the participating edge tied to the current lattice warp.
//--------------------------------------------------------------------------------------------------
Tet3D* BCCLattice3D::getInnerTet(const Edge3D *edge, const Vertex3D *warp_vertex, const vec3 warp_pt)
{
    // MAJOR TODO: Go Back and Structure This Function like getInnerTet (Face)

    Tet3D *tets[6];
    unsigned int tet_count = 0;
    getTetsAroundEdge(edge, tets, &tet_count);
    vec3 hit_pt = vec3::zero;

    Vertex3D *static_vertex;

    if(edge->v1 == warp_vertex)
        static_vertex = edge->v2;
    else
        static_vertex = edge->v1;

    vec3 origin = 0.5*(edge->v1->pos() + edge->v2->pos());  //edge->cut->pos(); //static_vertex->pos(); //
    vec3 ray = warp_pt - origin;

    for(unsigned int t=0; t < tet_count; t++)
    {
        Face3D *faces[4];
        getFacesAroundTet(tets[t], faces);

        for(int f=0; f < 4; f++)
        {
            Vertex3D *verts[3];
            getVertsAroundFace(faces[f], verts);

            if(triangle_intersection(verts[0], verts[1], verts[2], origin, ray, hit_pt))
            {
                if(L2(edge->cut->pos() - hit_pt) > 1E-3)
                    return tets[t];
            }
        }
    }


    // if none hit, make a less picky choice
    for(unsigned int t=0; t < tet_count; t++)
    {
        Face3D *faces[4];
        getFacesAroundTet(tets[t], faces);

        for(int f=0; f < 4; f++)
        {
            Vertex3D *verts[3];
            getVertsAroundFace(faces[f], verts);

            if(triangle_intersection(verts[0], verts[1], verts[2], origin, ray, hit_pt))
            {
                return tets[t];
            }
        }
    }

    // if STILL none hit, we have a problem
<<<<<<< HEAD
    Log(LOG_DEBUG) << "Fatal Error: Failed to find Inner Tet for Edge";
=======
    CC3D_Log(LOG_DEBUG) << "Fatal Error: Failed to find Inner Tet for Edge";
>>>>>>> 6ed90e64
    exit(-1);

    return NULL;
}<|MERGE_RESOLUTION|>--- conflicted
+++ resolved
@@ -46,11 +46,7 @@
 #include "TetMesh.h"
 #include "Volume.h"
 #include "ScalarField.h"
-<<<<<<< HEAD
-#include<core/CompuCell3D/CC3DLogger.h>
-=======
 #include <PublicUtilities/CC3DLogger.h>
->>>>>>> 6ed90e64
 
 using namespace std;
 using namespace Cleaver;
@@ -2014,11 +2010,7 @@
         }
         default:
         {
-<<<<<<< HEAD
-            Log(LOG_DEBUG) << "Fatal Error: InvalidTet Index!!";
-=======
             CC3D_Log(LOG_DEBUG) << "Fatal Error: InvalidTet Index!!";
->>>>>>> 6ed90e64
             exit(51);
         }
     }
@@ -2464,11 +2456,7 @@
 
 
     // if neither hit, we have a problem
-<<<<<<< HEAD
-    Log(LOG_DEBUG) << "Fatal Error:  Failed to find Inner Tet for Face";
-=======
     CC3D_Log(LOG_DEBUG) << "Fatal Error:  Failed to find Inner Tet for Face";
->>>>>>> 6ed90e64
     exit(-1);
     return NULL;
 }
@@ -2536,11 +2524,7 @@
     }
 
     // if STILL none hit, we have a problem
-<<<<<<< HEAD
-    Log(LOG_DEBUG) << "Fatal Error: Failed to find Inner Tet for Edge";
-=======
     CC3D_Log(LOG_DEBUG) << "Fatal Error: Failed to find Inner Tet for Edge";
->>>>>>> 6ed90e64
     exit(-1);
 
     return NULL;
