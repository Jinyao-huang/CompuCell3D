--- conflicted
+++ resolved
@@ -1,4 +1,3 @@
-<<<<<<< HEAD
 """
 ideally instead hard-coding snippets we should use XML Schema or RelaxNG formats to describe and help generate CC3DML
 And use a single ML generator another one is in
@@ -429,7 +428,7 @@
         m_element.addComment("newline")
         m_element.addComment("External force applied to cell. Each cell type has different force.")
         m_element.addComment("For more flexible specification of the constraint (done in Python) "
-                             "please use ExternalPotentialLocalFlex plugin")
+                             "please use ExternalPotential plugin without specifying per-type parameters")
 
         m_element.addComment("Algorithm options are: PixelBased, CenterOfMassBased")
 
@@ -1574,118 +1573,6 @@
 
                 diff_data.ElementCC3D("DeltaT", {}, 1.0)
 
-    @GenerateDecorator('Steppable', ['Type', 'ReactionDiffusionSolverFVM'])
-    def generateReactionDiffusionSolverFVM(self, *args, **kwds):
-        m_element = self.mElement
-
-        try:
-            pde_field_data = kwds['pdeFieldData']
-        except LookupError:
-            pde_field_data = {}
-
-        m_element.addComment("General solver options: ")
-        m_element.addComment("  Simple mass conservation. Mass moves when surfaces move: ")
-        m_cons_elem = m_element.ElementCC3D("SimpleMassConservation", {})
-        m_cons_elem.commentOutElement()
-
-        m_element.addComment("Spatial discretization options (defaults shown): ")
-        dx_elem = m_element.ElementCC3D("DeltaX", {}, 1.0)
-        dx_elem.commentOutElement()
-        dy_elem = m_element.ElementCC3D("DeltaY", {}, 1.0)
-        dy_elem.commentOutElement()
-        dz_elem = m_element.ElementCC3D("DeltaZ", {}, 1.0)
-        dz_elem.commentOutElement()
-
-        m_element.addComment("Temporal discretization options (defaults shown): ")
-        m_element.addComment("  Time per step (available optional units are s, min, hr, day): ")
-        dt_elem = m_element.ElementCC3D("DeltaT", {"unit": "s"}, 1.0)
-        dt_elem.commentOutElement()
-
-        m_element.addComment("  Automatic stable time sub-stepping (sufficient but not necessary!): ")
-        stab_elem = m_element.ElementCC3D("AutoTimeSubStep", {})
-        stab_elem.commentOutElement()
-
-        for field_name, solver in pde_field_data.items():
-
-            if solver == 'ReactionDiffusionSolverFVM':
-                diff_field_elem = m_element.ElementCC3D("DiffusionField", {"Name": field_name})
-
-                diff_data = diff_field_elem.ElementCC3D("DiffusionData")
-                diff_data.ElementCC3D("DiffusionConstant", {}, 0.1)
-
-                diff_data.addComment("Additional options are:")
-
-                diff_data.addComment("   Specify constant diffusivity in a cell type (default DiffusionConstant): ")
-                diff_cf_type = diff_data.ElementCC3D("DiffusionCoefficient", {"CellType": "TypeName"}, 0.1)
-                diff_cf_type.commentOutElement()
-
-                m_element.addComment("newline")
-                diff_data.addComment("   Use local diffusivity by id: ")
-                diff_dm_type = diff_data.ElementCC3D("DiffusivityByType")
-                diff_dm_type.commentOutElement()
-                diff_data.addComment("   Use editable diffusivity field:")
-                diff_data.addComment("   Field is accessible in steppable as a concentration field with name " +
-                                     field_name + "Diff")
-                diff_dm_dfm = diff_data.ElementCC3D("DiffusivityFieldInMedium")
-                diff_dm_dfm.commentOutElement()
-                diff_dm_dfe = diff_data.ElementCC3D("DiffusivityFieldEverywhere")
-                diff_dm_dfe.commentOutElement()
-
-                m_element.addComment("newline")
-
-                diff_data.addComment("   Specify constant permeation by type interface (default 0.0): ")
-                perm_cf_perm = diff_data.ElementCC3D("PermIntCoefficient", {"Type1": "Type1Name",
-                                                                            "Type2": "Type2Name"}, 0.0)
-                perm_cf_perm.commentOutElement()
-
-                diff_data.addComment("   Specify interface bias by type interface (default 1.0): ")
-                perm_cf_bias = diff_data.ElementCC3D("PermInitBias", {"Type1": "Type1Name",
-                                                                      "Type2": "Type2Name"}, 1.0)
-                perm_cf_bias.commentOutElement()
-
-                diff_data.addComment("   Activate simple permeable interface model")
-                perm_act_simple = diff_data.ElementCC3D("SimplePermInt")
-                perm_act_simple.commentOutElement()
-
-                diff_data.addComment("   Initialze field with an expression: ")
-                conc_eqn_elem = diff_data.ElementCC3D("InitialConcentrationExpression", {}, "x*y")
-                conc_eqn_elem.commentOutElement()
-
-                diff_field_elem.addComment("newline")
-
-                diff_field_elem.addComment(
-                    "To make reaction terms for this field, called u, and another field, called v, ")
-                diff_field_elem.addComment("of the form, (1-uv/(1+u^2))*u - v, follow this form: ")
-                r_data = diff_field_elem.ElementCC3D("ReactionData")
-                r_data.ElementCC3D("ExpressionSymbol", {}, "u")
-                r_data.ElementCC3D("ExpressionMult", {}, "(1-v/(1+u^2))")
-                r_data.ElementCC3D("ExpressionIndep", {}, "(-v)")
-                r_data.commentOutElement()
-
-                diff_field_elem.addComment("newline")
-
-                bc_data = diff_field_elem.ElementCC3D("BoundaryConditions")
-
-                plane_x_elem = bc_data.ElementCC3D("Plane", {'Axis': 'X'})
-
-                plane_x_elem.ElementCC3D("ConstantValue", {'PlanePosition': 'Min', 'Value': 10.0})
-                plane_x_elem.ElementCC3D("ConstantValue", {'PlanePosition': 'Max', 'Value': 5.0})
-                plane_x_elem.addComment("Other options are (examples):")
-
-                periodic_x_elem = plane_x_elem.ElementCC3D("Periodic")
-                periodic_x_elem.commentOutElement()
-
-                cd_elem = plane_x_elem.ElementCC3D('ConstantDerivative', {'PlanePosition': 'Min', 'Value': 10.0})
-                cd_elem.commentOutElement()
-
-                plane_y_elem = bc_data.ElementCC3D("Plane", {'Axis': 'Y'})
-                plane_y_elem.ElementCC3D('ConstantDerivative', {'PlanePosition': 'Min', 'Value': 10.0})
-                plane_y_elem.ElementCC3D('ConstantDerivative', {'PlanePosition': 'Max', 'Value': 5.0})
-                plane_y_elem.addComment("Other options are (examples):")
-
-                periodic_y_elem = plane_y_elem.ElementCC3D("Periodic")
-                periodic_y_elem.commentOutElement()
-
     # @GenerateDecorator('Steppable',['Type','SteadyStateDiffusionSolver'])
     def generateSteadyStateDiffusionSolver(self, *args, **kwds):
 
@@ -1819,1714 +1706,3 @@
         xml_file = open(_fileName, 'w')
         xml_file.write('%s' % self.cc3d.CC3DXMLElement.getCC3DXMLElementString())
         xml_file.close()
-
-=======
-"""
-ideally instead hard-coding snippets we should use XML Schema or RelaxNG formats to describe and help generate CC3DML
-And use a single ML generator another one is in
-cc3d\twedit5\Plugins\CC3DProject\CC3DXMLGenerator.py
-
-"""
-from cc3d.core.XMLUtils import ElementCC3D
-import os.path
-import functools
-import cc3d
-from functools import wraps
-
-
-class GenerateDecorator(object):
-    def __init__(self, _moduleType, _moduleName):
-        self.moduleType = _moduleType
-        self.moduleName = _moduleName
-
-    def __call__(self, _decoratedFn):
-
-        @functools.wraps(_decoratedFn)
-        def decorator(*args, **kwds):
-            obj = args[0]
-            try:
-                module_attribute_label = self.moduleName[0]
-            except:
-                module_attribute_label = ''
-
-            try:
-                module_attribute_val = self.moduleName[1]
-            except:
-                module_attribute_val = ''
-
-            try:
-                ir_element = kwds['insert_root_element']
-            except LookupError:
-                ir_element = None
-
-            # existing root element 
-
-            try:
-                r_element = kwds['root_element']
-            except LookupError:
-                r_element = None
-
-            attr = {}
-
-            if module_attribute_label != '' and module_attribute_val != '':
-                attr = {module_attribute_label: module_attribute_val}
-
-            # checking for additional attributes    e.g. Frequency
-            try:
-                for idx in range(2, len(self.moduleName), 2):
-                    module_attribute_label = self.moduleName[idx]
-                    module_attribute_val = self.moduleName[idx + 1]
-                    attr[module_attribute_label] = module_attribute_val
-
-            except IndexError:
-                pass
-
-            # m_element is module element - either steppable of plugin element
-            if ir_element is None:
-                m_element = ElementCC3D(self.moduleType, attr)
-
-            else:
-                ir_element.addComment("newline")
-                m_element = ir_element.ElementCC3D(self.moduleType, attr)
-
-            try:
-
-                cell_type_data = kwds['data']
-
-            except LookupError as e:
-
-                cell_type_data = None
-
-            try:
-
-                general_properties_data = kwds['generalPropertiesData']
-
-            except LookupError as e:
-
-                general_properties_data = {}
-
-            gpd = general_properties_data
-
-            module_attribute_label = self.moduleName[0]
-
-            print('CELLTYPE DATA FROM DECORATOR=', cell_type_data)
-
-            obj.cellTypeData = cell_type_data
-            obj.mElement = m_element
-            obj.gpd = gpd
-            _decoratedFn(gpd=gpd, cellTypeData=cell_type_data, *args, **kwds)
-
-            return m_element
-
-        return decorator
-
-
-class CC3DMLGeneratorBase:
-
-    def __init__(self, simulationDir='', simulationName=''):
-        self.element = None
-
-        version = cc3d.__version__
-        revision = cc3d.__revision__
-
-        self.cc3d = ElementCC3D("CompuCell3D", {"Version": version, 'Revision': revision})
-
-        self.simulationDir = simulationDir
-        self.simulationName = simulationName
-        self.fileName = ''
-
-        if self.simulationDir != '' and self.simulationName != '':
-            self.fileName = os.path.join(str(self.simulationDir), str(self.simulationName) + ".xml")
-
-    def checkIfSim3D(self, _gpd):
-
-        sim_3d_flag = False
-
-        if _gpd["Dim"][0] > 1 and _gpd["Dim"][1] > 1 and _gpd["Dim"][2] > 1:
-            sim_3d_flag = True
-
-        return sim_3d_flag
-
-    # @GenerateDecorator('Potts', ['', ''])
-    def getCurrentPottsSection(self, *args, **kwds):
-
-        """
-
-        Returns current Potts section as CC3DXMLElement
-
-        :param args:
-
-        :param kwds:
-
-        :return: {instance of CC3DXMLElement} CC3DXMLElement representing current POtts section
-
-        """
-
-        return kwds['generalPropertiesData']
-
-    @GenerateDecorator('Potts', ['', ''])
-    def generatePottsSection(self, *args, **kwds):
-
-        cell_type_data = self.cellTypeData
-        m_element = self.mElement
-
-        gpd = self.gpd
-
-        print('\n\n\n\n gpd=', gpd)
-
-        m_element.addComment("newline")
-
-        m_element.addComment("Basic properties of CPM (GGH) algorithm")
-        m_element.ElementCC3D("Dimensions", {"x": gpd["Dim"][0], "y": gpd["Dim"][1], "z": gpd["Dim"][2]})
-        m_element.ElementCC3D("Steps", {}, gpd["MCS"])
-        m_element.ElementCC3D("Temperature", {}, gpd["MembraneFluctuations"])
-        m_element.ElementCC3D("NeighborOrder", {}, gpd["NeighborOrder"])
-
-        if gpd["LatticeType"] != "Square":
-            m_element.ElementCC3D("LatticeType", {}, gpd["LatticeType"])
-
-        for dim_name in ['x', 'y', 'z']:
-
-            try:
-                if gpd['BoundaryConditions'][dim_name] == 'Periodic':
-                    m_element.ElementCC3D('Boundary_' + dim_name, {}, 'Periodic')
-
-            except KeyError:
-                m_element.ElementCC3D('Boundary_' + dim_name, {}, 'NoFlux')
-
-    @GenerateDecorator('Metadata', ['', ''])
-    def generateMetadataSimulationProperties(self, *args, **kwds):
-
-        cell_type_data = self.cellTypeData
-
-        m_element = self.mElement
-
-        m_element.addComment("newline")
-
-        m_element.addComment("Basic properties simulation")
-
-        m_element.ElementCC3D("NumberOfProcessors", {}, 1)
-
-        m_element.ElementCC3D("DebugOutputFrequency", {}, 10)
-        non_parallel_elem = m_element.ElementCC3D("NonParallelModule", {"Name": "Potts"})
-        non_parallel_elem.commentOutElement()
-
-    @GenerateDecorator('Metadata', ['', ''])
-    def generateMetadataDebugOutputFrequency(self, *args, **kwds):
-
-        cell_type_data = self.cellTypeData
-        m_element = self.mElement
-        m_element.ElementCC3D("DebugOutputFrequency", {}, 100)
-
-    @GenerateDecorator('Metadata', ['', ''])
-    def generateMetadataParallelExecution(self, *args, **kwds):
-
-        cell_type_data = self.cellTypeData
-        m_element = self.mElement
-        m_element.ElementCC3D("NumberOfProcessors", {}, 2)
-
-    @GenerateDecorator('Metadata', ['', ''])
-    def generateMetadataParallelExecutionSingleCPUPotts(self, *args, **kwds):
-
-        cell_type_data = self.cellTypeData
-        m_element = self.mElement
-        m_element.ElementCC3D("NumberOfProcessors", {}, 2)
-        m_element.ElementCC3D("NonParallelModule", {"Name": "Potts"})
-
-    @GenerateDecorator('Plugin', ['Name', 'CellType'])
-    def generateCellTypePlugin(self, *args, **kwds):
-
-        cell_type_data = self.cellTypeData
-        m_element = self.mElement
-        gpd = self.gpd
-
-        m_element.addComment("newline")
-        m_element.addComment("Listing all cell types in the simulation")
-
-        for type_id, typeTuple in cell_type_data.items():
-
-            cell_type_dict = {}
-            cell_type_dict["TypeName"] = typeTuple[0]
-            cell_type_dict["TypeId"] = str(type_id)
-
-            if typeTuple[1]:
-                cell_type_dict["Freeze"] = ""
-
-            m_element.ElementCC3D("CellType", cell_type_dict)
-
-    def generateVolumeFlexPlugin(self, *args, **kwds):
-
-        kwds['KeyString'] = 'Volume'
-
-        kwds['KeyType'] = 'Flex'
-
-        return self.volSurHelper(*args, **kwds)
-
-    def generateVolumeLocalFlexPlugin(self, *args, **kwds):
-
-        kwds['KeyString'] = 'Volume'
-
-        kwds['KeyType'] = 'LocalFlex'
-
-        return self.volSurHelper(*args, **kwds)
-
-    def generateSurfaceFlexPlugin(self, *args, **kwds):
-
-        kwds['KeyString'] = 'Surface'
-        kwds['KeyType'] = 'Flex'
-
-        return self.volSurHelper(*args, **kwds)
-
-    def generateSurfaceLocalFlexPlugin(self, *args, **kwds):
-
-        kwds['KeyString'] = 'Surface'
-        kwds['KeyType'] = 'LocalFlex'
-
-        return self.volSurHelper(*args, **kwds)
-
-    @GenerateDecorator('Plugin', ['Name', 'LengthConstraint'])
-    def generateLengthConstraintPlugin(self, *args, **kwds):
-
-        cell_type_data = self.cellTypeData
-        m_element = self.mElement
-        gpd = self.gpd
-
-        try:
-            constraint_data_dict = kwds['constraintDataDict']
-        except LookupError:
-            constraint_data_dict = {}
-
-        m_element.addComment('newline')
-        m_element.addComment('Applies elongation constraint to each cell. Users specify target length of '
-                             'major axis -TargetLength (in 3D additionally, target length of minor axis - '
-                             'MinorTargetLength) and a strength of the constraint -LambdaLength. '
-                             'Parameters are specified for each cell type')
-
-        m_element.addComment('IMPORTANT: To prevent cell fragmentation for large elongations '
-                             'you need to also use connectivity constraint')
-
-        m_element.addComment('LengthConstraint plugin with no body: <Plugin Name="LengthConstraint"/> '
-                             'permits constraint specification for individual cells')
-
-        m_element.addComment("Comment out the constrains for cell types which don't need them")
-
-        sim_3d_flag = self.checkIfSim3D(gpd)
-        max_id = max(cell_type_data.keys())
-
-        for id1 in range(0, max_id + 1):
-            if cell_type_data[id1][0] == "Medium":
-                continue
-
-            target_length = 25.0
-            minor_target_length = 5.0
-            lambda_val = 2.0
-
-            try:
-                data_list = constraint_data_dict[cell_type_data[id1][0]]
-            except LookupError:
-
-                data_list = [25, 5.0, 2.0]
-            try:
-
-                target_length = data_list[0]
-                minor_target_length = data_list[1]
-                lambda_val = data_list[2]
-
-            except LookupError:
-                pass
-
-            attr = {"CellType": cell_type_data[id1][0], "TargetLength": target_length, "LambdaLength": lambda_val}
-
-            if sim_3d_flag:
-                attr["MinorTargetLength"] = minor_target_length
-
-            m_element.ElementCC3D("LengthEnergyParameters", attr)
-
-    def volSurHelper(self, *args, **kwds):
-
-        try:
-            ir_element = kwds['insert_root_element']
-
-        except LookupError:
-            ir_element = None
-
-        # existing root element
-
-        try:
-            r_element = kwds['root_element']
-        except LookupError:
-            r_element = None
-
-        try:
-            cell_type_data = kwds['data']
-        except LookupError:
-            cell_type_data = None
-
-        try:
-            key_string = str(kwds['KeyString'])
-        except LookupError:
-            key_string = 'Volume'
-
-        try:
-            key_type = str(kwds['KeyType'])
-        except LookupError:
-            key_type = 'LocalFlex'
-
-        try:
-            constraint_data_dict = kwds['constraintDataDict']
-        except LookupError:
-            constraint_data_dict = {}
-
-        # mElement is module element - either steppable of plugin element
-        if ir_element is None:
-
-            m_element = ElementCC3D("Plugin", {"Name": key_string})
-
-        else:
-            ir_element.addComment("newline")
-            m_element = ir_element.ElementCC3D("Plugin", {"Name": key_string})
-
-        if key_type == 'LocalFlex':
-            return m_element
-
-        max_id = max(cell_type_data.keys())
-        for type_id in range(0, max_id + 1):
-            target_val = 50.0
-            lambda_val = 2.0
-
-            # Medium
-            if type_id == 0:
-                continue
-
-            # first see if entry for this type exists
-            try:
-                data_list = constraint_data_dict[cell_type_data[type_id][0]]
-            except LookupError:
-
-                data_list = [50, 2.0]
-
-            try:
-
-                target_val = data_list[0]
-                lambda_val = data_list[1]
-
-            except LookupError:
-                pass
-
-            attr_dict = {'CellType': cell_type_data[type_id][0], 'Target' + key_string: target_val,
-
-                        'Lambda' + key_string: lambda_val}
-
-            m_element.ElementCC3D(key_string + "EnergyParameters", attr_dict)
-
-        return m_element
-
-    @GenerateDecorator('Plugin', ['Name', 'LengthConstraintLocalFlex'])
-    def generateLengthConstraintLocalFlexPlugin(self, *args, **kwds):
-
-        cell_type_data = self.cellTypeData
-
-        m_element = self.mElement
-        gpd = self.gpd
-
-        m_element.addComment("newline")
-        m_element.addComment("Applies elongation constraint to each cell. Users specify the length major axis "
-                             "-TargetLength and a strength of the constraint -LambdaLength."
-                             " Parameters are specified for each cell individually")
-        m_element.addComment("IMPORTANT: To prevent cell fragmentation for large elongations "
-                             "you need to also use connectivity constraint")
-
-        m_element.addComment("This plugin currently works only in 2D. "
-                             "Use the following Python syntax to set/modify length constraint:")
-
-        m_element.addComment("self.lengthConstraintFlexPlugin.setLengthConstraintData(cell,20,30)  "
-                             "# cell , lambdaLength, targetLength  ")
-
-    @GenerateDecorator('Plugin', ['Name', 'ExternalPotential'])
-    def generateExternalPotentialPlugin(self, *args, **kwds):
-
-        cell_type_data = self.cellTypeData
-        m_element = self.mElement
-
-        m_element.addComment("newline")
-        m_element.addComment("External force applied to cell. Each cell type has different force.")
-        m_element.addComment("For more flexible specification of the constraint (done in Python) "
-                             "please use ExternalPotential plugin without specifying per-type parameters")
-
-        m_element.addComment("Algorithm options are: PixelBased, CenterOfMassBased")
-
-        m_element.ElementCC3D("Algorithm", {}, "PixelBased")
-
-        max_id = max(cell_type_data.keys())
-
-        for id1 in range(0, max_id + 1):
-            if cell_type_data[id1][0] == "Medium":
-                continue
-
-            cell_type_dict = {"CellType": cell_type_data[id1][0], "x": -0.5, "y": 0.0, "z": 0.0}
-
-            m_element.ElementCC3D("ExternalPotentialParameters", cell_type_dict)
-
-    @GenerateDecorator('Plugin', ['Name', 'ExternalPotential'])
-    def generateExternalPotentialLocalFlexPlugin(self, *args, **kwds):
-
-        m_element = self.mElement
-
-        m_element.addComment("newline")
-
-        m_element.addComment("External force applied to cell. Each cell has different force and "
-                             "force components have to be managed in Python.")
-
-        m_element.addComment("e.g. cell.lambdaVecX=0.5; cell.lambdaVecY=0.1 ; cell.lambdaVecZ=0.3;")
-
-        m_element.ElementCC3D("Algorithm", {}, "PixelBased")
-
-    @GenerateDecorator('Plugin', ['Name', 'CenterOfMass'])
-    def generateCenterOfMassPlugin(self, *args, **kwds):
-
-        m_element = self.mElement
-
-        m_element.addComment("newline")
-
-        m_element.addComment("Module tracking center of mass of each cell")
-
-    @GenerateDecorator('Plugin', ['Name', 'NeighborTracker'])
-    def generateNeighborTrackerPlugin(self, *args, **kwds):
-
-        m_element = self.mElement
-
-        m_element.addComment("newline")
-
-        m_element.addComment("Module tracking neighboring cells of each cell")
-
-    @GenerateDecorator('Plugin', ['Name', 'MomentOfInertia'])
-    def generateMomentOfInertiaPlugin(self, *args, **kwds):
-
-        m_element = self.mElement
-
-        m_element.addComment("newline")
-
-        m_element.addComment("Module tracking moment of inertia of each cell")
-
-    @GenerateDecorator('Plugin', ['Name', 'PixelTracker'])
-    def generatePixelTrackerPlugin(self, *args, **kwds):
-
-        m_element = self.mElement
-
-        m_element.addComment("newline")
-
-        m_element.addComment("Module tracking pixels of each cell")
-
-    @GenerateDecorator('Plugin', ['Name', 'BoundaryPixelTracker'])
-    def generateBoundaryPixelTrackerPlugin(self, *args, **kwds):
-
-        m_element = self.mElement
-
-        m_element.addComment("newline")
-
-        m_element.addComment("Module tracking boundary pixels of each cell")
-
-        m_element.ElementCC3D("NeighborOrder", {}, 1)
-
-    @GenerateDecorator('Plugin', ['Name', 'CellTypeMonitor'])
-    def generateCellTypeMonitorPlugin(self, *args, **kwds):
-
-        m_element = self.mElement
-
-        m_element.addComment("newline")
-
-        m_element.addComment("Module tracking cell types at each lattice site - used mainly by pde solvers")
-
-    @GenerateDecorator('Plugin', ['Name', 'ConnectivityGlobal'])
-    def generateConnectivityGlobalPlugin(self, *args, **kwds):
-
-        cell_type_data = self.cellTypeData
-
-        m_element = self.mElement
-
-        gpd = self.gpd
-
-        m_element.addComment("newline")
-
-        m_element.addComment("Connectivity constraint applied to each cell. Energy penalty specifies how strong "
-                             "the constraint is. Penalty is specified for each type ")
-
-        m_element.addComment("This constraint works in 2D and 3D on all type of lattices. "
-                             "It might be slowdown your simulation. For faster option - 2D and square"
-                             " lattice you may use Connectivity or ConnectivityLocalFlex")
-
-        m_element.addComment("To speed up simulation comment out unnecessary constraints "
-                             "for types which don't need the constraint")
-
-        m_element.addComment("By default we will always precheck connectivity BUT in simulations in which "
-                             "there is no risk of having unfragmented cell one can add this flag "
-                             "to speed up computations")
-
-        m_element.addComment("To turn off precheck uncomment line below")
-
-        precheck_elem = m_element.ElementCC3D("DoNotPrecheckConnectivity")
-
-        precheck_elem.commentOutElement()
-
-        max_id = max(cell_type_data.keys())
-        for id1 in range(0, max_id + 1):
-            if cell_type_data[id1][0] == "Medium":
-                continue
-
-            attr = {"Type": cell_type_data[id1][0]}
-            m_element.ElementCC3D("Penalty", attr, 1000000)
-
-    @GenerateDecorator('Plugin', ['Name', 'ConnectivityGlobal'])
-    def generateConnectivityGlobalByIdPlugin(self, *args, **kwds):
-
-        m_element = self.mElement
-
-        m_element.addComment("newline")
-        m_element.addComment("Connectivity constraint applied to each cell. "
-                             "Energy penalty specifies how strong the constraint is. "
-                             "Penalty is specified for each cell type individually ")
-
-        m_element.addComment("Use Python scripting to setup penalty (connectivity strength) for each cell")
-
-        m_element.addComment("e.g. self.connectivityGlobalPlugin.setConnectivityStrength(cell,20000000) "
-                             "#cell, connectivity strength")
-
-        m_element.addComment("This constraint works in 2D and 3D on all type of lattices. "
-                             "It might be slowdown your simulation. For faster option - "
-                             "2D and square lattice you may use Connectivity or ConnectivityLocalFlex")
-
-        m_element.addComment(
-
-            "To speed up simulation comment out unnecessary constraints for types which don't need the constraint")
-
-    @GenerateDecorator('Plugin', ['Name', 'Connectivity'])
-    def generateConnectivityPlugin(self, *args, **kwds):
-
-        m_element = self.mElement
-
-        m_element.addComment("Connectivity constraint applied to each cell. "
-                             "Energy penalty specifies how strong the constraint is. "
-                             "Penalty is specified globally for each cell ")
-
-        m_element.addComment("This constraint works in 2D and on square lattice only! "
-                             "It also requires that the <NeighborOrder> in the Potts section is 1 or 2!")
-
-        m_element.addComment("For more flexible version of this plugin use ConnectivityLocalFlex "
-                             "where constraint penalty is specified for each cell individually "
-                             "using Python scripting using the following syntax")
-
-        m_element.addComment("self.connectivityLocalFlexPlugin.setConnectivityStrength(cell,10000000)")
-
-        m_element.ElementCC3D("Penalty", {}, 10000000)
-
-    @GenerateDecorator('Plugin', ['Name', 'Contact'])
-    def generateContactPlugin(self, *args, **kwds):
-
-        cell_type_data = self.cellTypeData
-
-        m_element = self.mElement
-
-        try:
-            contact_matrix = kwds['contactMatrix']
-        except LookupError:
-
-            contact_matrix = {}
-
-        try:
-            n_order = kwds['NeighborOrder']
-        except LookupError:
-            n_order = 4
-
-        m_element.addComment("Specification of adhesion energies")
-
-        max_id = max(cell_type_data.keys())
-
-        for id1 in range(0, max_id + 1):
-            for id2 in range(id1, max_id + 1):
-                try:
-                    attrDict = {"Type1": cell_type_data[id1][0], "Type2": cell_type_data[id2][0]}
-                except LookupError:
-                    continue
-
-                try:
-                    # first see if energy exists
-
-                    energy = contact_matrix[cell_type_data[id1][0]][cell_type_data[id2][0]][0]
-
-                except LookupError:
-
-                    try:  # try reverse order
-
-                        energy = contact_matrix[cell_type_data[id2][0]][cell_type_data[id1][0]][0]
-
-                    except LookupError:
-                        # use default value
-                        energy = 10.0
-
-                m_element.ElementCC3D("Energy", attrDict, energy)
-
-        m_element.ElementCC3D("NeighborOrder", {}, n_order)
-
-    @GenerateDecorator('Plugin', ['Name', 'ImplicitMotility'])
-    def generateImplicitMotilityPlugin(self, *args, **kwds):
-
-        cell_type_data = self.cellTypeData
-        m_element = self.mElement
-
-        try:
-            juliano_lambda = kwds['juliano_lambda']
-        except KeyError:
-            juliano_lambda = 10.0
-
-
-        max_id = max(cell_type_data.keys())
-        for id1 in range(1, max_id + 1):
-            try:
-                attr_dict = {"Type": cell_type_data[id1][0]}
-            except LookupError:
-                continue
-
-            m_element.ElementCC3D("Motility", attr_dict, juliano_lambda)
-
-    @GenerateDecorator('Plugin', ['Name', 'ContactInternal'])
-    def generateContactInternalPlugin(self, *args, **kwds):
-
-        cell_type_data = self.cellTypeData
-        m_element = self.mElement
-
-        try:
-            contact_matrix = kwds['contactMatrix']
-        except LookupError:
-            contact_matrix = {}
-
-        try:
-            n_order = kwds['NeighborOrder']
-        except LookupError:
-            n_order = 4
-
-        m_element.addComment("Specification of internal adhesion energies")
-
-        max_id = max(cell_type_data.keys())
-
-        for id1 in range(1, max_id + 1):
-            for id2 in range(id1, max_id + 1):
-                try:
-                    attr_dict = {"Type1": cell_type_data[id1][0], "Type2": cell_type_data[id2][0]}
-                except LookupError:
-                    continue
-
-                try:
-                    # first see if energy exists
-                    energy = contact_matrix[cell_type_data[id1][0]][cell_type_data[id2][0]][0]
-                except LookupError:
-                    try:
-                        # try reverse order
-                        energy = contact_matrix[cell_type_data[id2][0]][cell_type_data[id1][0]][0]
-                    except LookupError:
-                        # use default value
-                        energy = 10.0
-
-                m_element.ElementCC3D("Energy", attr_dict, energy)
-
-        m_element.ElementCC3D("NeighborOrder", {}, n_order)
-
-    @GenerateDecorator('Plugin', ['Name', 'Compartment'])
-    def generateCompartmentPlugin(self, *args, **kwds):
-
-        cell_type_data = self.cellTypeData
-        m_element = self.mElement
-
-        try:
-            contact_matrix = kwds['contactMatrix']
-        except LookupError:
-            contact_matrix = {}
-
-        try:
-            internal_contact_matrix = kwds['contactMatrix']
-        except LookupError:
-            internal_contact_matrix = {}
-
-        try:
-            n_order = kwds['NeighborOrder']
-        except LookupError:
-            n_order = 4
-
-        m_element.addComment("newline")
-
-        m_element.addComment("Specification of adhesion energies in the presence of compartmental cells")
-
-        m_element.addComment(
-            "This plugin is deprecated - please consider using Contact and ContactInternal plugins instead")
-
-        m_element.addComment("to specify adhesions bewtween members of same cluster")
-
-        max_id = max(cell_type_data.keys())
-
-        for id1 in range(0, max_id + 1):
-            for id2 in range(id1, max_id + 1):
-                try:
-                    attr_dict = {"Type1": cell_type_data[id1][0], "Type2": cell_type_data[id2][0]}
-                except LookupError:
-                    continue
-
-                try:
-                    # first see if energy exists
-                    energy = contact_matrix[cell_type_data[id1][0]][cell_type_data[id2][0]][0]
-                except LookupError:
-
-                    try:
-                        # try reverse order
-                        energy = contact_matrix[cell_type_data[id2][0]][cell_type_data[id1][0]][0]
-                    except LookupError:
-                        # use default value
-                        energy = 10.0
-
-                m_element.ElementCC3D("Energy", attr_dict, energy)
-
-        # energy between members of same clusters
-
-        for id1 in range(1, max_id + 1):
-            for id2 in range(id1, max_id + 1):
-
-                try:
-                    attr_dict = {"Type1": cell_type_data[id1][0], "Type2": cell_type_data[id2][0]}
-                except LookupError:
-                    continue
-
-                    # first see if energy exists
-                try:
-                    internal_energy = internal_contact_matrix[cell_type_data[id1][0]][cell_type_data[id2][0]][0]
-                except LookupError:
-
-                    try:  # try reverse order
-                        internal_energy = internal_contact_matrix[cell_type_data[id2][0]][cell_type_data[id1][0]][0]
-                    except LookupError:
-                        # use default value
-                        internal_energy = 5.0
-
-                m_element.ElementCC3D("InternalEnergy", attr_dict, internal_energy)
-
-        m_element.ElementCC3D("NeighborOrder", {}, n_order)
-
-    @GenerateDecorator('Plugin', ['Name', 'ContactLocalProduct'])
-    def generateContactLocalProductPlugin(self, *args, **kwds):
-
-        cell_type_data = self.cellTypeData
-        m_element = self.mElement
-
-        try:
-            specificity_matrix = kwds['specificityMatrix']
-        except LookupError:
-            specificity_matrix = {}
-
-        try:
-            n_order = kwds['NeighborOrder']
-        except LookupError:
-            n_order = 4
-
-        m_element.addComment("newline")
-        m_element.addComment(
-            "Specification of adhesion energies as a function of cadherin concentration at cell membranes")
-
-        m_element.addComment(
-            "Adhesion energy is a function of two cells in ocntact. the functional form is specified by the user")
-
-        m_element.addComment("Please consider using more flexible version of this plugin - AdhesionFlex")
-
-        max_id = max(cell_type_data.keys())
-
-        for id1 in range(0, max_id + 1):
-            for id2 in range(id1, max_id + 1):
-                attr = {"Type1": cell_type_data[id1][0], "Type2": cell_type_data[id2][0]}
-
-                try:
-                    specificity = specificity_matrix[cell_type_data[id1][0]][cell_type_data[id2][0]][0]
-                except LookupError:
-                    try:
-                        # try reverse order
-                        specificity = specificity_matrix[cell_type_data[id2][0]][cell_type_data[id1][0]][0]
-                    except LookupError:
-                        # use default value
-                        specificity = -1.0
-
-                m_element.ElementCC3D("ContactSpecificity", attr, specificity)
-
-        m_element.ElementCC3D("ContactFunctionType", {}, "linear")
-        m_element.ElementCC3D("EnergyOffset", {}, 0.0)
-        m_element.ElementCC3D("NeighborOrder", {}, n_order)
-
-    @GenerateDecorator('Plugin', ['Name', 'FocalPointPlasticity'])
-    def generateFocalPointPlasticityPlugin(self, *args, **kwds):
-
-        cell_type_data = self.cellTypeData
-        m_element = self.mElement
-
-        try:
-            n_order = kwds['NeighborOrder']
-        except LookupError:
-            n_order = 1
-
-        m_element.addComment("newline")
-        m_element.addComment("Specification of focal point junctions")
-        m_element.addComment(
-            "We separetely specify links between members of same cluster - "
-            "InternalParameters and members of different clusters Parameters. "
-            "When not using compartmental  cells comment out InternalParameters specification")
-
-        m_element.addComment("To modify FPP links individually for each cell pair uncomment line below")
-
-        localmElement = m_element.ElementCC3D("Local")
-
-        localmElement.commentOutElement()
-
-        m_element.addComment(
-            "Note that even though you may manipulate lambdaDistance, "
-            "targetDistance and maxDistance using Python you still need to set activation energy from XML level")
-
-        m_element.addComment("See CC3D manual for details on FPP plugin ")
-
-        max_id = max(cell_type_data.keys())
-
-        for id1 in range(1, max_id + 1):
-            for id2 in range(id1, max_id + 1):
-                m_element.addComment("newline")
-                attr = {"Type1": cell_type_data[id1][0], "Type2": cell_type_data[id2][0]}
-
-                param_element = m_element.ElementCC3D("Parameters", attr)
-                param_element.ElementCC3D("Lambda", {}, 10)
-                param_element.ElementCC3D("ActivationEnergy", {}, -50)
-                param_element.ElementCC3D("TargetDistance", {}, 7)
-                param_element.ElementCC3D("MaxDistance", {}, 20)
-                param_element.ElementCC3D("MaxNumberOfJunctions", {"NeighborOrder": 1}, 1)
-
-        for id1 in range(1, max_id + 1):
-            for id2 in range(id1, max_id + 1):
-                m_element.addComment("newline")
-
-                attr = {"Type1": cell_type_data[id1][0], "Type2": cell_type_data[id2][0]}
-
-                param_element = m_element.ElementCC3D("InternalParameters", attr)
-                param_element.ElementCC3D("Lambda", {}, 10)
-                param_element.ElementCC3D("ActivationEnergy", {}, -50)
-                param_element.ElementCC3D("TargetDistance", {}, 7)
-                param_element.ElementCC3D("MaxDistance", {}, 20)
-                param_element.ElementCC3D("MaxNumberOfJunctions", {"NeighborOrder": 1}, 1)
-
-        m_element.addComment("newline")
-
-        m_element.ElementCC3D("NeighborOrder", {}, n_order)
-
-    @GenerateDecorator('Plugin', ['Name', 'ElasticityTracker'])
-    def generateElasticityTrackerPlugin(self, *args, **kwds):
-
-        cell_type_data = self.cellTypeData
-        m_element = self.mElement
-
-        m_element.addComment("newline")
-        m_element.addComment(
-            "Elastic constraints between Center of mass of cells."
-            " Need to be accompanied by ElasticityTracker plugin to work. "
-            "Only cells in contact at MCS=0 will be affected by the constraint")
-
-        m_element.addComment(
-            "ElasticityTracker keeps track of cell neighbors which are "
-            "participating in the elasticity constraint calculations")
-
-        m_element.addComment("Comment out cell types which should be unaffected by the constraint")
-
-        max_id = max(cell_type_data.keys())
-
-        for id1 in range(0, max_id + 1):
-            if cell_type_data[id1][0] == "Medium":
-                continue
-
-            m_element.ElementCC3D("IncludeType", {}, cell_type_data[id1][0])
-
-    @GenerateDecorator('Plugin', ['Name', 'Elasticity'])
-    def generateElasticityPlugin(self, *args, **kwds):
-
-        m_element = self.mElement
-
-        m_element.addComment("newline")
-        m_element.addComment("This plugin calculates elastic constraints between cells Center of Mass")
-        m_element.addComment("To enable specification of elastic links individually for each link uncomment line below ")
-
-        local_elem = m_element.ElementCC3D("Local")
-        local_elem.commentOutElement()
-
-        m_element.addComment("See CC3D manual for details")
-        m_element.ElementCC3D("LambdaElasticity", {}, 200)
-        m_element.ElementCC3D("TargetLengthElasticity", {}, 6)
-
-    @GenerateDecorator('Plugin', ['Name', 'AdhesionFlex'])
-    def generateAdhesionFlexPlugin(self, *args, **kwds):
-
-        cell_type_data = self.cellTypeData
-        m_element = self.mElement
-
-        try:
-            af_data = kwds['afData']
-        except LookupError:
-            af_data = {}
-
-        try:
-            formula = kwds['formula']
-        except LookupError:
-
-            formula = ''
-
-        m_element.addComment("newline")
-
-        m_element.addComment(
-            "Specification of adhesion energies as a function of cadherin concentration at cell membranes")
-
-        m_element.addComment(
-            "Adhesion energy is a function of two cells in ocntact. the functional form is specified by the user")
-
-        # writing AdhesionMolecule elements
-
-        for idx, props in af_data.items():
-            attr_dict = {"Molecule": props}
-            m_element.ElementCC3D("AdhesionMolecule", attr_dict)
-
-        # writing AdhesionMoleculeDensity elements
-        for type_id, props in cell_type_data.items():
-
-            for idx, afprops in af_data.items():
-                attr_dict = {"CellType": props[0], "Molecule": afprops, "Density": 1.1}
-                m_element.ElementCC3D("AdhesionMoleculeDensity", attr_dict)
-
-        # writing binding formula
-
-        bf_element = m_element.ElementCC3D("BindingFormula", {'Name': 'Binary'})
-
-        bf_element.ElementCC3D("Formula", {}, formula)
-
-        var_element = bf_element.ElementCC3D("Variables")
-
-        adh_matrix_element = var_element.ElementCC3D("AdhesionInteractionMatrix")
-
-        repetition_dict = {}
-
-        for idx1, afprops1 in af_data.items():
-            for idx2, afprops2 in af_data.items():
-                if afprops2 + '_' + afprops1 in list(repetition_dict.keys()):  # to avoid duplicate entries
-                    continue
-                else:
-                    repetition_dict[afprops1 + '_' + afprops2] = 0
-                attr_dict = {"Molecule1": afprops1, "Molecule2": afprops2}
-                adh_matrix_element.ElementCC3D("BindingParameter", attr_dict, 0.5)
-
-        m_element.ElementCC3D("NeighborOrder", {}, 4)
-
-    @GenerateDecorator('Plugin', ['Name', 'Chemotaxis'])
-    def generateChemotaxisPlugin(self, *args, **kwds):
-
-        m_element = self.mElement
-
-        try:
-            chemotaxis_data = kwds['chemotaxisData']
-        except LookupError:
-
-            chemotaxis_data = {}
-
-        try:
-            pde_field_data = kwds['pdeFieldData']
-        except LookupError:
-            pde_field_data = {}
-
-        m_element.addComment("newline")
-        m_element.addComment('You may repeat ChemicalField element for each chemical field declared in the PDE solvers')
-        m_element.addComment("Specification of chemotaxis properties of select cell types.")
-
-        for chem_field_name, chem_dict_list in chemotaxis_data.items():
-
-            chem_field_element = m_element.ElementCC3D("ChemicalField", {"Name": chem_field_name})
-
-            for chem_dict in chem_dict_list:
-                lambda_ = chem_dict["Lambda"]
-                chemotaxTowards = chem_dict["ChemotaxTowards"]
-                satCoef = chem_dict["SatCoef"]
-                chemotaxisType = chem_dict["ChemotaxisType"]
-
-                attribute_dict = {}
-                attribute_dict["Type"] = chem_dict["CellType"]
-                attribute_dict["Lambda"] = chem_dict["Lambda"]
-
-                if chem_dict["ChemotaxTowards"] != '':
-                    attribute_dict["ChemotactTowards"] = chem_dict["ChemotaxTowards"]
-
-                if chem_dict["ChemotaxisType"] == 'saturation':
-                    attribute_dict["SaturationCoef"] = chem_dict["SatCoef"]
-
-                elif chem_dict["ChemotaxisType"] == 'saturation linear':
-                    attribute_dict["SaturationLinearCoef"] = chem_dict["SatCoef"]
-
-                chem_field_element.ElementCC3D("ChemotaxisByType", attribute_dict)
-
-    @GenerateDecorator('Plugin', ['Name', 'Secretion'])
-    def generateSecretionPlugin(self, *args, **kwds):
-
-        m_element = self.mElement
-
-        try:
-            secretion_data = kwds['secretionData']
-        except LookupError:
-
-            secretion_data = {}
-
-        m_element.addComment("newline")
-        m_element.addComment("Specification of secretion properties of select cell types.")
-        m_element.addComment('You may repeat Field element for each chemical field declared in the PDE solvers')
-        m_element.addComment("Specification of secretion properties of individual cells can be done in Python")
-
-        for chem_field_name, secr_dict_list in secretion_data.items():
-
-            secr_field_element = m_element.ElementCC3D("Field", {"Name": chem_field_name})
-            for secr_dict in secr_dict_list:
-
-                rate = secr_dict["Rate"]
-                attribute_dict = {}
-
-                attribute_dict["Type"] = secr_dict["CellType"]
-                if secr_dict["SecretionType"] == 'uniform':
-                    secr_field_element.ElementCC3D("Secretion", attribute_dict, rate)
-
-                elif secr_dict["SecretionType"] == 'on contact':
-                    attribute_dict["SecreteOnContactWith"] = secr_dict["OnContactWith"]
-                    secr_field_element.ElementCC3D("SecretionOnContact", attribute_dict, rate)
-
-                elif secr_dict["SecretionType"] == 'constant concentration':
-                    secr_field_element.ElementCC3D("ConstantConcentration", attribute_dict, rate)
-
-    @GenerateDecorator('Steppable', ['Type', 'UniformInitializer'])
-    def generateUniformInitializerSteppable(self, *args, **kwds):
-
-        cell_type_data = self.cellTypeData
-        m_element = self.mElement
-
-        gpd = self.gpd
-
-        m_element.addComment("newline")
-        m_element.addComment("Initial layout of cells in the form of rectangular slab")
-        region = m_element.ElementCC3D("Region")
-
-        x_min = int(gpd["Dim"][0] * 0.2)
-        x_max = int(gpd["Dim"][0] * 0.8)
-
-        if x_max == 0:
-            x_max += 1
-
-        y_min = int(gpd["Dim"][1] * 0.2)
-        y_max = int(gpd["Dim"][1] * 0.8)
-
-        if y_max == 0:
-            y_max += 1
-
-        z_min = int(gpd["Dim"][2] * 0.2)
-        z_max = int(gpd["Dim"][2] * 0.8)
-
-        if z_max == 0:
-            z_max += 1
-
-        region.ElementCC3D("BoxMin", {"x": x_min, "y": y_min, "z": z_min})
-
-        region.ElementCC3D("BoxMax", {"x": x_max, "y": y_max, "z": z_max})
-
-        region.ElementCC3D("Gap", {}, 0)
-
-        region.ElementCC3D("Width", {}, 7)
-
-        types_string = ""
-
-        max_id = max(cell_type_data.keys())
-
-        for id1 in range(0, max_id + 1):
-            if cell_type_data[id1][0] == "Medium":
-                continue
-
-            types_string += cell_type_data[id1][0]
-
-            if id1 < max_id:
-                types_string += ","
-
-        region.ElementCC3D("Types", {}, types_string)
-
-    @GenerateDecorator('Steppable', ['Type', 'BlobInitializer'])
-    def generateBlobInitializerSteppable(self, *args, **kwds):
-
-        cell_type_data = self.cellTypeData
-        m_element = self.mElement
-        gpd = self.gpd
-
-        m_element.addComment("newline")
-        m_element.addComment("Initial layout of cells in the form of spherical (circular in 2D) blob")
-
-        region = m_element.ElementCC3D("Region")
-
-        x_center = int(gpd["Dim"][0] / 2)
-        y_center = int(gpd["Dim"][1] / 2)
-        z_center = int(gpd["Dim"][2] / 2)
-
-        max_dim = max([x_center, y_center, z_center])
-
-        region.ElementCC3D("Center", {"x": x_center, "y": y_center, "z": z_center})
-        region.ElementCC3D("Radius", {}, int(max_dim / 2.5))
-        region.ElementCC3D("Gap", {}, 0)
-        region.ElementCC3D("Width", {}, 7)
-
-        types_string = ""
-
-        max_id = max(cell_type_data.keys())
-
-        for id1 in range(0, max_id + 1):
-            if cell_type_data[id1][0] == "Medium":
-                continue
-
-            types_string += cell_type_data[id1][0]
-
-            if id1 < max_id:
-                types_string += ","
-
-        region.ElementCC3D("Types", {}, types_string)
-
-    @GenerateDecorator('Steppable', ['Type', 'PIFInitializer'])
-    def generatePIFInitializerSteppable(self, *args, **kwds):
-
-        m_element = self.mElement
-        gpd = self.gpd
-
-        m_element.addComment("newline")
-        m_element.addComment("Initial layout of cells using PIFF file. Piff files can be generated using PIFGEnerator")
-
-        try:
-            if gpd["Initializer"][0] == "piff":
-                m_element.ElementCC3D("PIFName", {}, gpd["Initializer"][1])
-
-            else:
-                m_element.ElementCC3D("PIFName", {}, "PLEASE_PUT_PROPER_FILE_NAME_HERE")
-        except:
-
-            m_element.ElementCC3D("PIFName", {}, "PLEASE_PUT_PROPER_FILE_NAME_HERE")
-
-    @GenerateDecorator('Steppable', ['Type', 'PIFDumper', 'Frequency', '100'])
-    def generatePIFDumperSteppable(self, *args, **kwds):
-
-        m_element = self.mElement
-        gpd = self.gpd
-
-        m_element.addComment("newline")
-        m_element.addComment("Periodically stores cell layout configuration in a piff format")
-        m_element.ElementCC3D("PIFName", {}, gpd['SimulationName'])
-        m_element.ElementCC3D("PIFFileExtension", {}, "piff")
-
-    @GenerateDecorator('Steppable', ['Type', 'BoxWatcher'])
-    def generateBoxWatcherSteppable(self, *args, **kwds):
-
-        m_element = self.mElement
-
-        m_element.addComment("newline")
-        m_element.addComment(
-            "Module tracing boundaries of the minimal box enclosing all the cells. "
-            "May speed up calculations. May have no effect for parallel version")
-
-        m_element.ElementCC3D("XMargin", {}, 7)
-
-        m_element.ElementCC3D("YMargin", {}, 7)
-
-        m_element.ElementCC3D("ZMargin", {}, 7)
-
-    @GenerateDecorator('Steppable', ['Type', 'DiffusionSolverFE'])
-    def generateDiffusionSolverFE(self, *args, **kwds):
-
-        cell_type_data = self.cellTypeData
-        m_element = self.mElement
-        gpd = self.gpd
-
-        try:
-            pde_field_data = kwds['pdeFieldData']
-        except LookupError as e:
-            pde_field_data = {}
-
-        sim_3d_flag = self.checkIfSim3D(gpd)
-
-        m_element.addComment("newline")
-        m_element.addComment("Specification of PDE solvers")
-
-        for field_name, solver in pde_field_data.items():
-
-            if solver == 'DiffusionSolverFE':
-
-                diff_field_elem = m_element.ElementCC3D("DiffusionField", {"Name": field_name})
-
-                diff_data = diff_field_elem.ElementCC3D("DiffusionData")
-                diff_data.ElementCC3D("FieldName", {}, field_name)
-                diff_data.ElementCC3D("GlobalDiffusionConstant", {}, 0.1)
-                diff_data.ElementCC3D("GlobalDecayConstant", {}, 0.00001)
-                diff_data.addComment("Additional options are:")
-
-                conc_eqn_elem = diff_data.ElementCC3D("InitialConcentrationExpression", {}, "x*y")
-                conc_eqn_elem.commentOutElement()
-
-                conc_field_name_elem = diff_data.ElementCC3D("ConcentrationFileName", {},
-                     "INITIAL CONCENTRATION FIELD - typically a file with path Simulation/NAME_OF_THE_FILE.txt")
-
-                conc_field_name_elem.commentOutElement()
-
-                max_id = max(cell_type_data.keys())
-
-                for id1 in range(0, max_id + 1):
-                    if cell_type_data[id1][0] == "Medium":
-                        continue
-
-                    diff_data.ElementCC3D('DiffusionCoefficient', {'CellType': cell_type_data[id1][0]}, 0.1)
-
-                for id1 in range(0, max_id + 1):
-                    if cell_type_data[id1][0] == "Medium":
-                        continue
-
-                    diff_data.ElementCC3D('DecayCoefficient', {'CellType': cell_type_data[id1][0]}, 0.0001)
-
-                secr_data = diff_field_elem.ElementCC3D("SecretionData")
-                secr_data.addComment(
-                    'When secretion is defined inside DissufionSolverFE all secretion constants are scaled '
-                    'automaticaly to account for the extra calls to the diffusion step '
-                    'when handling large diffusion constants')
-
-                secr_data.addComment('newline')
-                secr_data.addComment('Uniform secretion Definition')
-
-                max_id = max(cell_type_data.keys())
-                for id1 in range(0, max_id + 1):
-                    if cell_type_data[id1][0] == "Medium":
-                        continue
-
-                    secr_data.ElementCC3D("Secretion", {"Type": cell_type_data[id1][0]}, 0.1)
-
-                secrete_on_contact_with = ''
-
-                example_type = ''
-                for id1 in range(0, max_id + 1):
-                    if cell_type_data[id1][0] == "Medium":
-                        continue
-
-                    if secrete_on_contact_with != '':
-                        secrete_on_contact_with += ','
-
-                    secrete_on_contact_with += cell_type_data[id1][0]
-                    example_type = cell_type_data[id1][0]
-
-                secr_on_contact_elem = secr_data.ElementCC3D("SecretionOnContact", {'Type': example_type,
-                    "SecreteOnContactWith": secrete_on_contact_with}, 0.2)
-
-                secr_on_contact_elem.commentOutElement()
-
-                const_conc_elem = secr_data.ElementCC3D("ConstantConcentration", {"Type": example_type}, 0.1)
-
-                const_conc_elem.commentOutElement()
-
-                # Boundary Conditions
-                bc_data = diff_field_elem.ElementCC3D("BoundaryConditions")
-
-                plane_x_elem = bc_data.ElementCC3D("Plane", {'Axis': 'X'})
-                plane_x_elem.ElementCC3D("ConstantValue", {'PlanePosition': 'Min', 'Value': 10.0})
-                plane_x_elem.ElementCC3D("ConstantValue", {'PlanePosition': 'Max', 'Value': 5.0})
-                plane_x_elem.addComment("Other options are (examples):")
-
-                periodic_x_elem = plane_x_elem.ElementCC3D("Periodic")
-
-                periodic_x_elem.commentOutElement()
-
-                cd_elem = plane_x_elem.ElementCC3D('ConstantDerivative', {'PlanePosition': 'Min', 'Value': 10.0})
-
-                cd_elem.commentOutElement()
-
-                plane_y_elem = bc_data.ElementCC3D("Plane", {'Axis': 'Y'})
-                plane_y_elem.ElementCC3D('ConstantDerivative', {'PlanePosition': 'Min', 'Value': 10.0})
-                plane_y_elem.ElementCC3D('ConstantDerivative', {'PlanePosition': 'Max', 'Value': 5.0})
-                plane_y_elem.addComment("Other options are (examples):")
-
-                periodic_y_elem = plane_y_elem.ElementCC3D("Periodic")
-                periodic_y_elem.commentOutElement()
-
-                cv_elem = plane_y_elem.ElementCC3D('ConstantValue', {'PlanePosition': 'Min', 'Value': 10.0})
-                cv_elem.commentOutElement()
-
-                if sim_3d_flag:
-                    plane_z_elem = bc_data.ElementCC3D("Plane", {'Axis': 'Z'})
-                    plane_z_elem.ElementCC3D('ConstantDerivative', {'PlanePosition': 'Min', 'Value': 10.0})
-                    plane_z_elem.ElementCC3D('ConstantDerivative', {'PlanePosition': 'Max', 'Value': 5.0})
-                    plane_z_elem.addComment("Other options are (examples):")
-
-                    periodic_z_elem = plane_z_elem.ElementCC3D("Periodic")
-                    periodic_z_elem.commentOutElement()
-
-                    cvz_elem = plane_z_elem.ElementCC3D('ConstantValue', {'PlanePosition': 'Min', 'Value': 10.0})
-
-                    cvz_elem.commentOutElement()
-
-    @GenerateDecorator('Steppable', ['Type', 'FlexibleDiffusionSolverFE'])
-    def generateFlexibleDiffusionSolverFE(self, *args, **kwds):
-
-        m_element = self.mElement
-        gpd = self.gpd
-
-        try:
-            pde_field_data = kwds['pdeFieldData']
-        except LookupError:
-            pde_field_data = {}
-
-        sim_3d_flag = self.checkIfSim3D(gpd)
-
-        m_element.addComment("newline")
-        m_element.addComment("Specification of PDE solvers")
-
-        for field_name, solver in pde_field_data.items():
-
-            if solver == 'FlexibleDiffusionSolverFE':
-
-                diff_field_elem = m_element.ElementCC3D("DiffusionField", {"Name": field_name})
-                diff_data = diff_field_elem.ElementCC3D("DiffusionData")
-                diff_data.ElementCC3D("FieldName", {}, field_name)
-                diff_data.ElementCC3D("DiffusionConstant", {}, 0.1)
-                diff_data.ElementCC3D("DecayConstant", {}, 0.00001)
-                diff_data.addComment("Additional options are:")
-
-                donotdiffuse_elem = diff_data.ElementCC3D("DoNotDiffuseTo", {}, "LIST YOUR CELL TYPES HERE")
-
-                donotdiffuse_elem.commentOutElement()
-
-                donotdecayin_elem = diff_data.ElementCC3D("DoNotDecayIn", {}, "LIST YOUR CELL TYPES HERE")
-
-                donotdecayin_elem.commentOutElement()
-
-                conc_eqn_elem = diff_data.ElementCC3D("InitialConcentrationExpression", {}, "x*y")
-                conc_eqn_elem.commentOutElement()
-
-                conc_field_name_elem = diff_data.ElementCC3D("ConcentrationFileName", {},
-                    "INITIAL CONCENTRATION FIELD - typically a file with path Simulation/NAME_OF_THE_FILE.txt")
-
-                conc_field_name_elem.commentOutElement()
-
-                diff_data.addComment(
-                    "To run solver for large diffusion constants you typically call solver multiple times - "
-                    "ExtraTimesPerMCS to specify additional calls to the solver in each MCS ")
-
-                diff_data.addComment(
-                    "IMPORTANT: make sure not to mix this setting with the PDESolverCaller module! "
-                    "See manual for more information")
-
-                extra_times_per_mcs_elem = diff_data.ElementCC3D("ExtraTimesPerMCS", {}, 0)
-
-                extra_times_per_mcs_elem.commentOutElement()
-
-                delta_x_elem = diff_data.ElementCC3D("DeltaX", {}, 1.0)
-                delta_x_elem.commentOutElement()
-
-                delta_t_elem = diff_data.ElementCC3D("DeltaT", {}, 1.0)
-                delta_t_elem.commentOutElement()
-
-                # Boiundary Conditions
-
-                bc_data = diff_field_elem.ElementCC3D("BoundaryConditions")
-
-                plane_x_elem = bc_data.ElementCC3D("Plane", {'Axis': 'X'})
-
-                plane_x_elem.ElementCC3D("ConstantValue", {'PlanePosition': 'Min', 'Value': 10.0})
-                plane_x_elem.ElementCC3D("ConstantValue", {'PlanePosition': 'Max', 'Value': 5.0})
-                plane_x_elem.addComment("Other options are (examples):")
-
-                periodic_x_elem = plane_x_elem.ElementCC3D("Periodic")
-                periodic_x_elem.commentOutElement()
-
-                cd_elem = plane_x_elem.ElementCC3D('ConstantDerivative', {'PlanePosition': 'Min', 'Value': 10.0})
-                cd_elem.commentOutElement()
-
-                plane_y_elem = bc_data.ElementCC3D("Plane", {'Axis': 'Y'})
-                plane_y_elem.ElementCC3D('ConstantDerivative', {'PlanePosition': 'Min', 'Value': 10.0})
-                plane_y_elem.ElementCC3D('ConstantDerivative', {'PlanePosition': 'Max', 'Value': 5.0})
-                plane_y_elem.addComment("Other options are (examples):")
-
-                periodic_y_elem = plane_y_elem.ElementCC3D("Periodic")
-                periodic_y_elem.commentOutElement()
-
-                cv_elem = plane_y_elem.ElementCC3D('ConstantValue', {'PlanePosition': 'Min', 'Value': 10.0})
-                cv_elem.commentOutElement()
-
-                if sim_3d_flag:
-                    plane_z_elem = bc_data.ElementCC3D("Plane", {'Axis': 'Z'})
-                    plane_z_elem.ElementCC3D('ConstantDerivative', {'PlanePosition': 'Min', 'Value': 10.0})
-                    plane_z_elem.ElementCC3D('ConstantDerivative', {'PlanePosition': 'Max', 'Value': 5.0})
-                    plane_z_elem.addComment("Other options are (examples):")
-
-                    periodic_z_elem = plane_z_elem.ElementCC3D("Periodic")
-                    periodic_z_elem.commentOutElement()
-
-                    cvz_elem = plane_z_elem.ElementCC3D('ConstantValue', {'PlanePosition': 'Min', 'Value': 10.0})
-                    cvz_elem.commentOutElement()
-
-    @GenerateDecorator('Steppable', ['Type', 'FastDiffusionSolver2DFE'])
-    def generateFastDiffusionSolver2DFE(self, *args, **kwds):
-
-        m_element = self.mElement
-
-        try:
-            pde_field_data = kwds['pdeFieldData']
-        except LookupError:
-            pde_field_data = {}
-
-        m_element.addComment("newline")
-
-        m_element.addComment("Specification of PDE solvers")
-        for field_name, solver in pde_field_data.items():
-
-            if solver == 'FastDiffusionSolver2DFE':
-                diff_field_elem = m_element.ElementCC3D("DiffusionField", {"Name": field_name})
-
-                diff_data = diff_field_elem.ElementCC3D("DiffusionData")
-                diff_data.ElementCC3D("FieldName", {}, field_name)
-                diff_data.ElementCC3D("DiffusionConstant", {}, 0.1)
-                diff_data.ElementCC3D("DecayConstant", {}, 0.00001)
-                diff_data.addComment("Additional options are:")
-
-                donotdiffuse_elem = diff_data.ElementCC3D("DoNotDiffuseTo", {}, "LIST YOUR CELL TYPES HERE")
-                donotdiffuse_elem.commentOutElement()
-
-                donotdecayin_elem = diff_data.ElementCC3D("DoNotDecayIn", {}, "LIST YOUR CELL TYPES HERE")
-                donotdecayin_elem.commentOutElement()
-
-                conc_eqn_elem = diff_data.ElementCC3D("InitialConcentrationExpression", {}, "x*y")
-                conc_eqn_elem.commentOutElement()
-
-                conc_field_name_elem = diff_data.ElementCC3D("ConcentrationFileName", {},
-                    "INITIAL CONCENTRATION FIELD - typically a file with path Simulation/NAME_OF_THE_FILE.txt")
-
-                conc_field_name_elem.commentOutElement()
-
-                diff_data.addComment(
-                    "To run solver for large diffusion constants you typically call solver multiple times - "
-                    "ExtraTimesPerMCS to specify additional calls to the solver in each MCS ")
-
-                diff_data.addComment(
-                    "IMPORTANT: make sure not to mix this setting with the PDESolverCaller module! "
-                    "See manual for more information")
-
-                extra_times_per_mcs_elem = diff_data.ElementCC3D("ExtraTimesPerMCS", {}, 0)
-                extra_times_per_mcs_elem.commentOutElement()
-
-                delta_x_elem = diff_data.ElementCC3D("DeltaX", {}, 1.0)
-                delta_x_elem.commentOutElement()
-
-                delta_t_elem = diff_data.ElementCC3D("DeltaT", {}, 1.0)
-                delta_t_elem.commentOutElement()
-
-                # Boundary Conditions
-                bc_data = diff_field_elem.ElementCC3D("BoundaryConditions")
-
-                plane_x_elem = bc_data.ElementCC3D("Plane", {'Axis': 'X'})
-                plane_x_elem.ElementCC3D("ConstantValue", {'PlanePosition': 'Min', 'Value': 10.0})
-
-                plane_x_elem.ElementCC3D("ConstantValue", {'PlanePosition': 'Max', 'Value': 5.0})
-
-                plane_x_elem.addComment("Other options are (examples):")
-
-                periodic_x_elem = plane_x_elem.ElementCC3D("Periodic")
-
-                periodic_x_elem.commentOutElement()
-
-                cd_elem = plane_x_elem.ElementCC3D('ConstantDerivative', {'PlanePosition': 'Min', 'Value': 10.0})
-                cd_elem.commentOutElement()
-
-                plane_y_elem = bc_data.ElementCC3D("Plane", {'Axis': 'Y'})
-
-                plane_y_elem.ElementCC3D('ConstantDerivative', {'PlanePosition': 'Min', 'Value': 10.0})
-                plane_y_elem.ElementCC3D('ConstantDerivative', {'PlanePosition': 'Max', 'Value': 5.0})
-                plane_y_elem.addComment("Other options are (examples):")
-
-                periodic_y_elem = plane_y_elem.ElementCC3D("Periodic")
-
-                periodic_y_elem.commentOutElement()
-
-                cv_elem = plane_y_elem.ElementCC3D('ConstantValue', {'PlanePosition': 'Min', 'Value': 10.0})
-                cv_elem.commentOutElement()
-
-    @GenerateDecorator('Steppable', ['Type', 'KernelDiffusionSolver'])
-    def generateKernelDiffusionSolver(self, *args, **kwds):
-
-        m_element = self.mElement
-
-        try:
-            pde_field_data = kwds['pdeFieldData']
-        except LookupError:
-            pde_field_data = {}
-
-        m_element.addComment("newline")
-        m_element.addComment("Specification of PDE solvers")
-
-        for field_name, solver in pde_field_data.items():
-
-            if solver == 'KernelDiffusionSolver':
-                diff_field_elem = m_element.ElementCC3D("DiffusionField", {"Name": field_name})
-                diff_field_elem.ElementCC3D("Kernel", {}, "4")
-
-                diff_data = diff_field_elem.ElementCC3D("DiffusionData")
-                diff_data.ElementCC3D("FieldName", {}, field_name)
-                diff_data.ElementCC3D("DiffusionConstant", {}, 0.1)
-                diff_data.ElementCC3D("DecayConstant", {}, 0.00001)
-
-                diff_data.addComment("Additional options are:")
-
-                donotdiffuse_elem = diff_data.ElementCC3D("DoNotDiffuseTo", {}, "LIST YOUR CELL TYPES HERE")
-
-                donotdiffuse_elem.commentOutElement()
-
-                donotdecayin_elem = diff_data.ElementCC3D("DoNotDecayIn", {}, "LIST YOUR CELL TYPES HERE")
-
-                donotdecayin_elem.commentOutElement()
-
-                conc_eqn_elem = diff_data.ElementCC3D("InitialConcentrationExpression", {}, "x*y")
-
-                conc_eqn_elem.commentOutElement()
-                conc_field_name_elem = diff_data.ElementCC3D("ConcentrationFileName", {},
-                    "INITIAL CONCENTRATION FIELD - typically a file with path Simulation/NAME_OF_THE_FILE.txt")
-
-                conc_field_name_elem.commentOutElement()
-
-                diff_data.ElementCC3D("DeltaX", {}, 1.0)
-
-                diff_data.ElementCC3D("DeltaT", {}, 1.0)
-
-    # @GenerateDecorator('Steppable',['Type','SteadyStateDiffusionSolver'])
-    def generateSteadyStateDiffusionSolver(self, *args, **kwds):
-
-        try:
-            ir_element = kwds['insert_root_element']
-        except LookupError:
-            ir_element = None
-
-        # existing root element
-        try:
-
-            r_element = kwds['root_element']
-
-        except LookupError:
-            r_element = None
-
-        try:
-            general_properties_data = kwds['generalPropertiesData']
-        except LookupError:
-
-            general_properties_data = {}
-
-        gpd = general_properties_data
-
-        sim_3d_flag = self.checkIfSim3D(gpd)
-
-        solver_name = 'SteadyStateDiffusionSolver'
-
-        if not sim_3d_flag:
-            solver_name += '2D'
-
-        # mElement is module element - either steppable of plugin element
-
-        if ir_element is None:
-            m_element = ElementCC3D("Steppable", {"Type": solver_name})
-
-        else:
-            ir_element.addComment("newline")
-            m_element = ir_element.ElementCC3D("Steppable", {"Type": solver_name})
-
-        try:
-            pde_field_data = kwds['pdeFieldData']
-        except LookupError:
-            pde_field_data = {}
-
-        try:
-            cell_type_data = kwds['data']
-        except LookupError:
-            cell_type_data = None
-
-        m_element.addComment("newline")
-
-        m_element.addComment("Specification of PDE solvers")
-
-        for fieldName, solver in pde_field_data.items():
-            if solver == 'SteadyStateDiffusionSolver':
-
-                diff_field_elem = m_element.ElementCC3D("DiffusionField", {"Name": fieldName})
-
-                diff_data = diff_field_elem.ElementCC3D("DiffusionData")
-                diff_data.ElementCC3D("FieldName", {}, fieldName)
-                diff_data.ElementCC3D("DiffusionConstant", {}, 1.0)
-                diff_data.ElementCC3D("DecayConstant", {}, 0.00001)
-
-                conc_eqn_elem = diff_data.ElementCC3D("InitialConcentrationExpression", {}, "x*y")
-                conc_eqn_elem.commentOutElement()
-
-                conc_field_name_elem = diff_data.ElementCC3D("ConcentrationFileName", {},
-                    "INITIAL CONCENTRATION FIELD - typically a file with path Simulation/NAME_OF_THE_FILE.txt")
-
-                conc_field_name_elem.commentOutElement()
-
-                secr_data = diff_field_elem.ElementCC3D("SecretionData")
-
-                secr_data.addComment(
-                    'Secretion has to be defined inside SteadyStateDissufion solver - '
-                    'Secretion Plugin doe s not work with this solver.')
-
-                secr_data.addComment('newline')
-                secr_data.addComment('Uniform secretion Definition')
-                secr_data.ElementCC3D("Secretion", {"Type": 'CELL TYPE 1'}, 0.1)
-                secr_data.ElementCC3D("Secretion", {"Type": 'CELL TYPE 2'}, 0.2)
-
-                # Boiundary Conditions
-
-                bc_data = diff_field_elem.ElementCC3D("BoundaryConditions")
-
-                plane_x_elem = bc_data.ElementCC3D("Plane", {'Axis': 'X'})
-                plane_x_elem.ElementCC3D("ConstantValue", {'PlanePosition': 'Min', 'Value': 10.0})
-                plane_x_elem.ElementCC3D("ConstantValue", {'PlanePosition': 'Max', 'Value': 5.0})
-                plane_x_elem.addComment("Other options are (examples):")
-
-                periodic_x_elem = plane_x_elem.ElementCC3D("Periodic")
-                periodic_x_elem.commentOutElement()
-
-                cd_elem = plane_x_elem.ElementCC3D('ConstantDerivative', {'PlanePosition': 'Min', 'Value': 10.0})
-
-                cd_elem.commentOutElement()
-
-                plane_y_elem = bc_data.ElementCC3D("Plane", {'Axis': 'Y'})
-
-                plane_y_elem.ElementCC3D('ConstantDerivative', {'PlanePosition': 'Min', 'Value': 10.0})
-                plane_y_elem.ElementCC3D('ConstantDerivative', {'PlanePosition': 'Max', 'Value': 5.0})
-                plane_y_elem.addComment("Other options are (examples):")
-
-                periodic_y_elem = plane_y_elem.ElementCC3D("Periodic")
-                periodic_y_elem.commentOutElement()
-
-                cv_elem = plane_y_elem.ElementCC3D('ConstantValue', {'PlanePosition': 'Min', 'Value': 10.0})
-                cv_elem.commentOutElement()
-
-                if sim_3d_flag:
-                    plane_z_elem = bc_data.ElementCC3D("Plane", {'Axis': 'Z'})
-                    plane_z_elem.ElementCC3D('ConstantDerivative', {'PlanePosition': 'Min', 'Value': 10.0})
-                    plane_z_elem.ElementCC3D('ConstantDerivative', {'PlanePosition': 'Max', 'Value': 5.0})
-                    plane_z_elem.addComment("Other options are (examples):")
-
-                    periodic_z_elem = plane_z_elem.ElementCC3D("Periodic")
-
-                    periodic_z_elem.commentOutElement()
-
-                    cvz_elem = plane_z_elem.ElementCC3D('ConstantValue', {'PlanePosition': 'Min', 'Value': 10.0})
-                    cvz_elem.commentOutElement()
-
-        return m_element
-
-    def saveCC3DXML(self, _fileName):
-
-        print("SAVING XML = ", _fileName)
-
-        xml_file = open(_fileName, 'w')
-        xml_file.write('%s' % self.cc3d.CC3DXMLElement.getCC3DXMLElementString())
-        xml_file.close()
->>>>>>> e45c73e6
