# todo - fix context menu properties - old pyqt4 code is there. needs to be migrated
"""
    TO DO:
    * Keyboard events - Del
    * New Simulation wizard
    * resource properties display
    *
    * add version number to project
"""

"""

Module used to link Twedit++5 with CompuCell3D.

"""

# THIS HAS TO BE REVRITTEN USING MVC, otherwise ti is hard to maintain

import os.path
from pathlib import Path
from typing import Union
from zipfile import ZipFile
from glob import glob
import re
import os
import shutil
import platform
from copy import deepcopy
from distutils.file_util import write_file
from distutils.dir_util import mkpath
from cc3d.twedit5.Plugins.CC3DProject.NewSimulationWizard import NewSimulationWizard
from cc3d.twedit5.Plugins.TweditPluginBase import TweditPluginBase
from cc3d.twedit5.Plugins.CC3DProject.SerializerEdit import SerializerEdit
from cc3d.twedit5.Plugins.CC3DProject.SteppableGeneratorDialog import SteppableGeneratorDialog
from cc3d.core.CC3DSimulationDataHandler import CC3DSimulationDataHandler
from cc3d.twedit5.Plugins.CC3DProject.XmlAccessPathDialog import XmlAccessPathDialog
from cc3d.twedit5.Plugins.CC3DProject.SteppableTemplates import SteppableTemplates
from cc3d.twedit5.Plugins.CC3DProject.ParValDlg import ParValDlg
from cc3d.twedit5.Plugins.CC3DProject.SerializerEdit import SerializerEdit
from cc3d.twedit5.Plugins.CC3DProject.NewFileWizard import NewFileWizard
from cc3d.twedit5.Plugins.CC3DProject.unzipper import Unzipper
from cc3d.twedit5.Plugins import installed_player
from cc3d.core.ParameterScanUtils import XMLHandler
from cc3d.twedit5.Plugins.CC3DProject.ItemProperties import ItemProperties
from cc3d.core import XMLUtils
from cc3d.twedit5.twedit.utils.global_imports import *
from cc3d.twedit5.twedit.utils import qt_obj_hash
from cc3d.twedit5.Plugins.CC3DProject import CC3DProject_rc
from cc3d.twedit5.Plugins.CC3DProject.Configuration import Configuration
# from ParameterScanEnums import *
from cc3d.core.ParameterScanEnums import *
# from . import CC3DProject.CC3DPythonGenerator as cc3dPythonGen
import cc3d.twedit5.Plugins.CC3DProject.CC3DPythonGenerator as cc3dPythonGen
from cc3d.core.ParameterScanUtils import ParameterScanUtils
from cc3d.core.ParameterScanEnums import PYTHON_GLOBAL
<<<<<<< HEAD
=======
from cc3d.gui_plugins.unzipper import Unzipper
import contextlib
from pathlib import Path
>>>>>>> 52aeeb34

# Start-Of-Header

name = "CC3D Project Plugin"
author = "Maciej Swat"
autoactivate = True
deactivateable = False
version = "0.9.0"
className = "CC3DProject"
packageName = "__core__"
shortDescription = "Plugin to manage CC3D Projects"
longDescription = """This plugin provides functionality that allows users to manage *.cc3d projects"""
# End-Of-Header

error = ''


# this is bidirectional dictionary - tree-item to CC3DResource and path of the resource to item

class ItemLookupData:

    def __init__(self):

        self.itemToResource = {}

        self.pathToItem = {}

        self.dirtyFlag = False

        self.itemToGenericResource = {}

        self.genericResourceToItem = {}

        # here we will store twedit tabs and associated file names that were opened from Project widget .

        # Later before closing we will ask users if they want to save documents in those tabs

        # if the tab does not exist or document changed name we will ignore such tab

        # to make sure that we don't store too many items before opening new document from project widget 

        # we will make sure that tab for previously opened tab are removed dictionary before reopening new one    

        self.projectLinkedTweditTabs = {}

    def insertnewGenericResource(self, _item, _resource):

        self.itemToGenericResource[qt_obj_hash(_item)] = _resource

        self.genericResourceToItem[_resource] = _item

    def insertNewItem(self, _item, _fullPath):

        self.itemToResource[qt_obj_hash(_item)] = _fullPath

        self.pathToItem[_fullPath] = _item

    def removeItem(self, _item):

        try:

            path = self.itemToResource[qt_obj_hash(_item)]

            del self.itemToResource[qt_obj_hash(_item)]

            del self.pathToItem[path]

        except:

            pass

        try:

            resource = self.itemToGenericResource[qt_obj_hash(_item)]

            del self.itemToGenericResource[qt_obj_hash(_item)]

            del self.genericResourceToItem[resource]

        except:

            pass

    def getResourceName(self, _item):

        try:

            return self.itemToGenericResource[qt_obj_hash(_item)].resourceName

        except LookupError as e:

            return ''

        except:

            return ''

    def getResource(self, _item):

        try:

            return self.itemToGenericResource[qt_obj_hash(_item)]

        except LookupError as e:

            return None

        except:

            return None

    def getFullPath(self, _item):

        try:

            return self.itemToResource[qt_obj_hash(_item)].path

        except LookupError as e:

            return ""


class CC3DProjectTreeWidget(QTreeWidget):

    def __init__(self, parent=None):

        QTreeWidget.__init__(self, parent)

        self.plugin = None

        self.__ui = None  # Twedit++ user interface    

        self.setSelectionMode(QAbstractItemView.ExtendedSelection)

        self.setColumnCount(1)

        self.setItemsExpandable(True)

        self.setHeaderLabels(["CC3D Simulation"])

        self.projects = {}

        self.itemToProject = {}

        self.style = None  # np++ style - usually this is Global override style defined in themes xml file

        self.N2C = None  # convenience function reference from theme manager to convert npp color convention to QColor

        self.itemChanged.connect(self.__restyle)

        self.__iconDict = {}  # used to store icons for actions shown in the context menu - have to do this becaue of qt quirks on OSX

        self.hideContextMenuIcons = False

        mac_ver = platform.mac_ver()

        if mac_ver[0]:
            self.hideContextMenuIcons = True  # on OSX we hide context menu icons

    def setCC3DProjectPlugin(self, _plugin):

        """

            Set reference to CC3DProject plugin

        """

        self.plugin = _plugin

        self.__ui = self.plugin.getUI()

    # get super-parent for the item - this is project item (all items belonging to the projects are under this item)

    def getProjectParent(self, _item):

        if not _item:
            return _item

        curItem = _item

        parentItem = curItem.parent()

        while parentItem:
            curItem = parentItem

            parentItem = curItem.parent()

        return curItem

    def getFullPath(self, _item):

        # first determine the parent

        projParent = self.getProjectParent(_item)

        if not projParent:
            return ""

        print("projParent=", projParent.text(0))

        ild = self.projects[qt_obj_hash(projParent)]

        return ild.getFullPath(_item)

    def getResourceName(self, _item):

        # first determine the parent

        projParent = self.getProjectParent(_item)

        if not projParent:
            return ""

        # print "projParent=",projParent.text(0)

        ild = self.projects[qt_obj_hash(projParent)]

        return ild.getResourceName(_item)

    def getCurrentResource(self):

        return self.getResource(self.currentItem())

    def getResource(self, _item):

        # first determine the parent

        projParent = self.getProjectParent(_item)

        if not projParent:
            return ""

        # print "projParent=",projParent.text(0)

        ild = self.projects[qt_obj_hash(projParent)]

        return ild.getResource(_item)

    def getItemByText(self, _parentItem, _text=""):

        if not _parentItem:
            return None

        for i in range(_parentItem.childCount()):

            childItem = _parentItem.child(i)

            text = str(childItem.text(0))

            if text == str(_text):
                return childItem

        return None

    def mouseDoubleClickEvent(self, event):

        projItem = self.getProjectParent(self.currentItem())

        if not projItem:
            return

            # print 'self.getFullPath(self.currentItem()=',self.getFullPath(self.currentItem())

        if self.getFullPath(self.currentItem()) != "":

            self.plugin.actions["Open In Editor"].trigger()

        elif projItem == self.currentItem():

            self.plugin.actions["Open XML/Python In Editor"].trigger()

    def restoreIcons(self):

        for action, icon in self.__iconDict.items():
            action.setIcon(icon)

    def addActionToContextMenu(self, _menu, _action):

        if self.hideContextMenuIcons:
            self.__iconDict[_action] = _action.icon()

            _action.setIcon(QIcon())

        _menu.addAction(_action)

    def contextMenuEvent(self, event):

        self.__iconDict = {}  # resetting icon dictionary

        menu = QMenu(self)

        menu.aboutToHide.connect(self.restoreIcons)

        projItem = self.getProjectParent(self.currentItem())

        pdh = None

        try:

            pdh = self.plugin.projectDataHandlers[qt_obj_hash(projItem)]

        except LookupError as e:

            print("could not find simulation data handler for this item")

            return

        if self.currentItem() == projItem:
            self.addActionToContextMenu(menu, self.plugin.actions["Open XML/Python In Editor"])

            if installed_player:
                self.addActionToContextMenu(menu, self.plugin.actions["Open in Player"])

            # --------------------------------------------------------------------

            menu.addSeparator()

            # if not pdh.cc3dSimulationData.serializerResource:
            #     self.addActionToContextMenu(menu, self.plugin.actions["Add Serializer..."])
            #
            #     # --------------------------------------------------------------------
            #
            #     menu.addSeparator()

        # menu.addAction(self.plugin.actions["Open CC3D Project..."])

        if self.getFullPath(self.currentItem()) != "":
            self.addActionToContextMenu(menu, self.plugin.actions["Open In Editor"])

            self.addActionToContextMenu(menu, self.plugin.actions["Properties"])

            # --------------------------------------------------------------------

            self.addGenerateSteppableMenu(menu, projItem)

            self.addConvertXMLToPythonMenu(menu, projItem)

            menu.addSeparator()

        resourceName = self.getResourceName(self.currentItem())

        # print('\n\n\n RESOURCENAME', resourceName)

        # if resourceName == 'CC3DSerializerResource':
        #     self.addActionToContextMenu(menu, self.plugin.actions["Serializer..."])

        # if resourceName=='CC3DParameterScanResource':

        # menu.addAction(self.plugin.actions["Reset Parameter Scan"])

        self.addActionToContextMenu(menu, self.plugin.actions["Save CC3D Project"])

        self.addActionToContextMenu(menu, self.plugin.actions["Go To Project Directory"])

        self.addActionToContextMenu(menu, self.plugin.actions["Zip It!"])

        # self.addActionToContextMenu(menu,self.plugin.actions["Zip'n'Mail"])

        # --------------------------------------------------------------------

        menu.addSeparator()

        # parameter scan menus

        self.addActionToContextMenu(menu, self.plugin.actions["Add Parameter Scan"])
        #
        # self.addParameterScanMenus(menu, projItem)

        # --------------------------------------------------------------------

        menu.addSeparator()

        self.addActionToContextMenu(menu, self.plugin.actions["Add Resource..."])

        # if selection.size():

        # menu.addAction(self.plugin.actions["Remove Resources"])

        self.addActionToContextMenu(menu, self.plugin.actions["Remove Resources"])

        print("CurrentItem=", self.currentItem().text(0), " parent=", self.currentItem().parent())

        print("getFullPath=", self.getFullPath(self.currentItem()))

        # if self.getFullPath(self.currentItem())!="":

        # #--------------------------------------------------------------------

        # menu.addSeparator()

        # menu.addAction(self.plugin.actions["Open In Editor"])

        # --------------------------------------------------------------------

        menu.addSeparator()

        self.addActionToContextMenu(menu, self.plugin.actions["Close Project"])

        # if self.currentItem().parent()==self:

        # print "GOT TOP LEVEL ITEM"

        menu.exec_(event.globalPos())

    def addGenerateSteppableMenu(self, _menu, _projItem):

        # print "TRYING TO ADD GENERATE STEPPEBLE MENU"

        pdh = None

        try:

            pdh = self.plugin.projectDataHandlers[qt_obj_hash(_projItem)]

        except LookupError as e:

            return

            # check if the file to which we are trying to add Steppable is Python resource

        itemFullPath = str(self.getFullPath(self.currentItem()))

        basename, extension = os.path.splitext(itemFullPath)

        basename = os.path.basename(itemFullPath)

        # print "basename=",basename," ext=",extension

        try:

            cc3dResource = pdh.cc3dSimulationData.resources[itemFullPath]

            if cc3dResource.type == "Python":
                self.addActionToContextMenu(_menu, self.plugin.actions["Add Steppable..."])



        except LookupError as e:

            return

    def addParameterScanMenus(self, _menu, _projItem):

        pdh = None

        try:

            pdh = self.plugin.projectDataHandlers[qt_obj_hash(_projItem)]

        except LookupError as e:

            return

        _menu.addSeparator()

        resourceName = self.getResourceName(self.currentItem())

        itemFullPath = str(self.getFullPath(self.currentItem()))

        basename, extension = os.path.splitext(itemFullPath)

        # adding menu to parameter scan xml file

        if pdh.cc3dSimulationData.parameterScanResource and itemFullPath == pdh.cc3dSimulationData.parameterScanResource.path:
            self.addActionToContextMenu(_menu, self.plugin.actions["Reset Parameter Scan"])

        # adding menu to parameter scan node

        if resourceName == 'CC3DParameterScanResource':
            self.addActionToContextMenu(_menu, self.plugin.actions["Reset Parameter Scan"])

        try:

            cc3dResource = pdh.cc3dSimulationData.resources[itemFullPath]

            if cc3dResource.type == "Python":
                self.addActionToContextMenu(_menu, self.plugin.actions["Open Scan Editor"])



        except LookupError as e:

            pass

        if pdh.cc3dSimulationData.xmlScript == itemFullPath or pdh.cc3dSimulationData.pythonScript == itemFullPath:
            self.addActionToContextMenu(_menu, self.plugin.actions["Open Scan Editor"])

            _menu.addSeparator()

            self.addActionToContextMenu(_menu, self.plugin.actions["Open XML Access Path Editor"])

        _menu.addSeparator()

    def addConvertXMLToPythonMenu(self, _menu, _projItem):

        # print "TRYING TO ADD GENERATE STEPPEBLE MENU"

        pdh = None

        try:

            pdh = self.plugin.projectDataHandlers[qt_obj_hash(_projItem)]

        except LookupError as e:

            return

            # check if the file to which we are trying to add Steppable is Python resource        

        itemFullPath = str(self.getFullPath(self.currentItem()))

        basename, extension = os.path.splitext(itemFullPath)

        print("itemFullPath=", itemFullPath)

        print('extension=', extension)

        if extension.lower() == '.xml':
            self.addActionToContextMenu(_menu, self.plugin.actions["Convert XML to Python"])

            self.plugin.xmlFileToConvert = itemFullPath

            return

        if pdh.cc3dSimulationData.xmlScript != '':
            self.addActionToContextMenu(_menu, self.plugin.actions["Convert XML to Python"])

            self.plugin.xmlFileToConvert = str(pdh.cc3dSimulationData.xmlScript)

    def __restyle(self):

        root_item = self.invisibleRootItem()

        self.styleChildItems(root_item, self.style)

    def styleChildItems(self, _item, _style):

        if not _style: return

        _item.setForeground(0, QBrush(self.N2C(_style.fgColor)))

        for idx in range(_item.childCount()):
            childItem = _item.child(idx)

            childItem.setForeground(0, QBrush(self.N2C(_style.fgColor)))

            self.styleChildItems(childItem, _style)

    def applyStyleFromTheme(self, _styleName, _themeName):

        themeManager = self.__ui.themeManager

        self.style = themeManager.getStyleFromTheme(_styleName=_styleName, _themeName=_themeName)

        self.setIconSize(QSize(16, 16))

        if self.style:

            self.N2C = themeManager.npStrToQColor

            qtVersion = str(QtCore.QT_VERSION_STR).split('.')

            if int(qtVersion[0]) >= 2:
                bgColorQt = self.N2C(self.style.bgColor)

                colorString = 'rgb(' + str(bgColorQt.red()) + ',' + str(bgColorQt.green()) + ',' + str(

                    bgColorQt.blue()) + ')'

                # because we used style sheets for the qt app  (twedit_plus_plus.py) we have to use stylesheet to color QTreeWidget  

                # at least on OSX 10.9 using stylesheets for the app requires using them to set properties of widget

                self.setStyleSheet("QTreeWidget {background-color: " + colorString + " ;}")



        else:

            pal = self.palette()

            pal.setBrush(QPalette.Base, QBrush(self.N2C(self.style.bgColor)))

            self.setPalette(pal)

        self.__restyle()


# bgColorQt=self.N2C(self.style.bgColor)

#         colorString='rgb('+str(bgColorQt.red())+','+str(bgColorQt.green())+','+str(bgColorQt.blue())+')'

#         # because we used style sheets for the qt app  (twedit_plus_plus.py) we have to use stylesheet to color QTreeWidget  

#         # at least on OSX 10.9 using stylesheets for the app requires using them to set properties of widget

#         self.setStyleSheet( "QTreeWidget {background-color: "+colorString+ " ;}" )


class CustomDockWidget(QDockWidget):

    def __init__(self, _parent=None):
        QDockWidget.__init__(self, _parent)

        self.cc3dProject = None

    def setCC3DProject(self, cc3dProject):
        self.cc3dProject = cc3dProject

    def closeEvent(self, ev):
        print('close event custom dock widget')

        self.cc3dProject.showProjectPanel(False)

        ev.ignore()


class CC3DProject(QObject, TweditPluginBase):
    """

    Class implementing the About plugin.

    """

    def __init__(self, ui):

        """

        Constructor

        

        @param ui reference to the user interface object (UI.UserInterface)

        """

        QObject.__init__(self, ui)
        TweditPluginBase.__init__(self)

        self.__ui = ui

        self.configuration = Configuration(self.__ui.configuration.settings)

        self.actions = {}

        self.projectDataHandlers = {}

        self.openProjectsDict = {}

        self.hideContextMenuIcons = False

        mac_ver = platform.mac_ver()

        if mac_ver[0]:
            self.hideContextMenuIcons = True  # on OSX we hide context menu icons

        # self.listener=CompuCell3D.CC3DListener.CC3DListener(self.__ui)

        # self.listener.setPluginObject(self)

        self.__initActions()

        self.__initMenus()

        self.__initUI()

        self.__initToolbar()

        self.steppableTemplates = None

        self.xmlFileToConvert = None

        # parameter scan globals

        self.parameterScanEditor = None  # only one scan editor is allowed at any given time

        self.scannedFileName = ''  # this is the path to the file which is open in parameterScanEditor

        self.access_path_editor = None  # only one access path editor is allowed at any given time

        self.access_path_fname = ''  # this is the path to the file which is open in access_path_editor

        self.access_path_xml_handler = None

        self.xml_elem_access_path = None

        self.xml_access_path_obj = None

        # self.parameterScanXMLHandler=None

        # self.parameterScanFile=''

        # self.openCC3Dproject("/Users/m/CC3DProjects/ExtraFields/ExtraFields.cc3d")

        # self.openCC3Dproject("/Users/m/CC3DProjects/scientificPlotsSimple/scientificPlots.cc3d")

        # self.openCC3Dproject("/Users/m/CC3DProjects/ParamScanDemo/ParamScanDemo.cc3d")

        # # # self.openCC3Dproject('/home/m/CC3DProjects/CellSorting/CellSorting.cc3d')

        # # # # self.treeWidget.applyStyle(self.defaultStyle)

        self.treeWidget.applyStyleFromTheme(_styleName='Default Style', _themeName=self.__ui.currentThemeName)

        # # # self.styleItems()

        self.hideContextMenuIcons = False

        mac_ver = platform.mac_ver()

        if mac_ver[0]:
            self.hideContextMenuIcons = True  # on OSX we hide context menu icons

    def getUI(self):

        return self.__ui

    def activate(self):

        """

        Public method to activate this plugin.

        

        @return tuple of None and activation status (boolean)

        """
        print("CC3D PLUGIN ACTIVATE ACTION")
        # print "CC3D PLUGIN ACTIVATE"

        # self.__initActions()

        # print "CC3D INIT ACTIONS"

        # self.__initMenu()

        return None, True

    def post_activate(self, **kwds):
        """
        Post activation function used to add actions to different menus to make certain actions more visible
        e.g. Add Steppable ... action
        :return:
        """

        print('Running post_activate')
        menu_bar = self.__ui.menuBar()
        cc3d_python_menu_title = "CC3D P&ython"
        cc3d_python_menu = None
        for menu in menu_bar.findChildren(QMenu):
            if menu.title() == cc3d_python_menu_title:
                cc3d_python_menu = menu
                break

        if cc3d_python_menu is None:
            print(f'Could not locate CC3D {cc3d_python_menu_title}')
            return

        cc3d_python_menu.addSeparator()
        cc3d_python_menu.addAction(self.actions["Add Steppable CC3D Python..."])

    def deactivate(self):

        """

        Public method to deactivate this plugin.

        """

        # have to close all the projects

        projItems = list(self.projectDataHandlers.keys())

        for projItem in projItems:
            self.closeProjectUsingProjItem(projItem)

        showCC3DProjectPanel = self.configuration.setSetting("ShowCC3DProjectPanel",

                                                             not self.cc3dProjectDock.isHidden())

        return

        # print "DEACTIVATE CC3D PLUGIN"

        # self.listener.deactivate()

        # menu = self.__ui.getMenu("help")

        # if menu:

        # menu.removeAction(self.aboutAct)

        # menu.removeAction(self.aboutQtAct)

        # if self.aboutKdeAct is not None:

        # menu.removeAction(self.aboutKdeAct)

        # acts = [self.aboutAct, self.aboutQtAct]

        # if self.aboutKdeAct is not None:

        # acts.append(self.aboutKdeAct)

        # self.__ui.removeE4Actions(acts, 'ui')

    def __initToolbar(self):

        if "CompuCell3D" not in self.__ui.toolBar:
            self.__ui.toolBar["CompuCell3D"] = self.__ui.addToolBar("CompuCell3D")

            self.__ui.insertToolBar(self.__ui.toolBar["File"], self.__ui.toolBar["CompuCell3D"])

        self.__ui.toolBar["CompuCell3D"].addAction(self.actions["Open CC3D Project..."])

        self.__ui.toolBar["CompuCell3D"].addAction(self.actions["Save CC3D Project"])

    def __initMenus(self):

        self.cc3dProjectMenu = QMenu("CC3D Projec&t", self.__ui.menuBar())

        # inserting CC3D Project Menu as first item of the menu bar of twedit++

        self.__ui.menuBar().insertMenu(self.__ui.fileMenu.menuAction(), self.cc3dProjectMenu)

        self.cc3dProjectMenu.addAction(self.actions["New CC3D Project..."])

        self.cc3dProjectMenu.addAction(self.actions["Open CC3D Project..."])

        self.cc3dProjectMenu.addAction(self.actions['Open Most Recent CC3D Project'])

        self.cc3dProjectMenu.addAction(self.actions["Save CC3D Project"])

        self.cc3dProjectMenu.addAction(self.actions["Save CC3D Project As..."])

        self.cc3dProjectMenu.addAction(self.actions["Zip It!"])
        self.cc3dProjectMenu.addAction(self.actions["UnZip It..."])

        self.cc3dProjectMenu.addSeparator()

        # ---------------------------------------

        if installed_player:
            self.cc3dProjectMenu.addAction(self.actions["Open in Player"])

        self.cc3dProjectMenu.addSeparator()

        # ---------------------------------------

        # self.cc3dProjectMenu.addAction(self.actions["Save CC3D Project As..."])

        self.cc3dProjectMenu.addAction(self.actions["Add Resource..."])

        self.cc3dProjectMenu.addAction(self.actions["Remove Resources"])

        self.cc3dProjectMenu.addSeparator()

        # ---------------------------------------

        self.cc3dProjectMenu.addAction(self.actions["Open In Editor"])

        self.cc3dProjectMenu.addAction(self.actions["Open XML/Python In Editor"])

        self.cc3dProjectMenu.addSeparator()

        # ---------------------------------------------------

        # Parameter scan Menu

        self.cc3dProjectMenu.addAction(self.actions["Add Parameter Scan"])

        self.cc3dProjectMenu.addAction(self.actions["Add To Scan..."])
        self.cc3dProjectMenu.addAction(self.actions["Remove From Scan..."])

        # self.cc3dProjectMenu.addSeparator()

        # ---------------------------------------

        self.recentProjectsMenu = self.cc3dProjectMenu.addMenu("Recent Projects...")

        # self.connect(self.recentProjectsMenu, SIGNAL("aboutToShow()"), self.updateRecentProjectsMenu)

        self.recentProjectsMenu.aboutToShow.connect(self.updateRecentProjectsMenu)

        self.recentProjectDirectoriesMenu = self.cc3dProjectMenu.addMenu("Recent Project Directories...")

        # self.connect(self.recentProjectDirectoriesMenu, SIGNAL("aboutToShow()"),

        #              self.updateRecentProjectDirectoriesMenu)

        self.recentProjectDirectoriesMenu.aboutToShow.connect(self.updateRecentProjectDirectoriesMenu)

        self.cc3dProjectMenu.addSeparator()

        # ---------------------------------------

        self.cc3dProjectMenu.addAction(self.actions["Show Project Panel"])

        self.cc3dProjectMenu.addSeparator()

        # ---------------------------------------

        self.cc3dProjectMenu.addAction(self.actions["Close Project"])

    def __loadRecentProject(self):

        print('__loadRecentProject')

        action = self.sender()

        fileName = ''

        if isinstance(action, QAction):
            # fileName = str(action.data().toString())

            fileName = str(action.data())

            self.openCC3Dproject(fileName)

    def open_recent_project_directory(self):

        action = self.sender()

        if isinstance(action, QAction):
            dir_name = str(action.data())
            dir_name_path = Path(dir_name)
            if not dir_name_path.exists():
                QMessageBox.warning(self.treeWidget, 'Directory not found',
                                    f'Directory you are trying to access <br> '
                                    f'{dir_name} <br>'
                                    f'does not exist')
                self.__ui.remove_item_from_configuration_string_list(self.configuration, "RecentProjectDirectories",
                                                                     dir_name)

                return

            dir_name = os.path.abspath(dir_name)

            self.__ui.add_item_to_configuration_string_list(self.configuration, "RecentProjectDirectories", dir_name)

            self.showOpenProjectDialogAndLoad(dir_name)

    def updateRecentProjectsMenu(self):

        self.__ui.updateRecentItemMenu(self, self.recentProjectsMenu, self.__loadRecentProject, self.configuration,

                                       "RecentProjects")

    def updateRecentProjectDirectoriesMenu(self):

        self.__ui.updateRecentItemMenu(self, self.recentProjectDirectoriesMenu, self.open_recent_project_directory,

                                       self.configuration, "RecentProjectDirectories")

    def applyStyleFromTheme(self, _styleDict):

        print('_styleDict=', _styleDict)

        try:

            styleName = _styleDict['styleName']

            themeName = _styleDict['themeName']

            print('self.treeWidget=', self.treeWidget)

            self.treeWidget.applyStyleFromTheme(_styleName=styleName, _themeName=themeName)

        except LookupError as e:

            return

    def __initUI(self):

        self.cc3dProjectDock = self.__createDockWindow("CC3D Project")

        self.textEdit = QTextEdit()

        self.treeWidget = CC3DProjectTreeWidget()

        self.treeWidget.setCC3DProjectPlugin(self)

        self.__setupDockWindow(self.cc3dProjectDock, Qt.LeftDockWidgetArea, self.treeWidget, "CC3D Project")

        showCC3DProjectPanel = self.configuration.setting("ShowCC3DProjectPanel")

        if not showCC3DProjectPanel:
            self.showProjectPanel(False)

    def __createDockWindow(self, name):

        """

        Private method to create a dock window with common properties.

        

        @param name object name of the new dock window (string or QString)

        @return the generated dock window (QDockWindow)

        """

        dock = CustomDockWidget(self.__ui)

        dock.setCC3DProject(self)

        #         dock = QDockWidget(self.__ui)

        dock.setObjectName(name)

        # dock.setFeatures(QDockWidget.DockWidgetFeatures(QDockWidget.AllDockWidgetFeatures))

        return dock

    def __setupDockWindow(self, dock, where, widget, caption):

        """

        Private method to configure the dock window created with __createDockWindow().

        

        @param dock the dock window (QDockWindow)

        @param where dock area to be docked to (Qt.DockWidgetArea)

        @param widget widget to be shown in the dock window (QWidget)

        @param caption caption of the dock window (string or QString)

        """

        if caption is None:
            caption = QString()

        self.__ui.addDockWidget(where, dock)

        dock.setWidget(widget)

        dock.setWindowTitle(caption)

        dock.show()

    def __initActions(self):

        """

        Private method to initialize the actions.

        """

        self.actions["New CC3D Project..."] = QtWidgets.QAction(QIcon(':/icons/new-project.png'), "New CC3D Project...",
                                                                self, shortcut="Ctrl+Shift+N",
                                                                statusTip="New CC3D Project Wizard ",
                                                                triggered=self.__newCC3DProject)

        self.actions["Open CC3D Project..."] = QtWidgets.QAction(QIcon(':/icons/open-project.png'),
                                                                 "Open CC3D Project...",
                                                                 self, shortcut="Ctrl+Shift+O",
                                                                 statusTip="Open CC3D Project ",
                                                                 triggered=self.__openCC3DProject)

<<<<<<< HEAD
        if installed_player:
            self.actions["Open in Player"] = QtWidgets.QAction(QIcon(':/icons/player5-icon.png'), "Open In Player",
                                                               self, shortcut="",
                                                               statusTip="Open simulation in Player ",
                                                               triggered=self.__runInPlayer)
=======
        self.actions["Open Most Recent CC3D Project"] = QtWidgets.QAction(QIcon(':/icons/open-project.png'),
                                                                          "Open Most Recent CC3D Project",
                                                                          self, shortcut="Ctrl+Shift+Alt+O",
                                                                          statusTip="Opens Most Recent CC3D Project ",
                                                                          triggered=self.open_most_recent_cc3d_project)

        self.actions["Open in Player"] = QtWidgets.QAction(QIcon(':/icons/player5-icon.png'), "Open In Player", self,
                                                           shortcut="", statusTip="Open simulation in Player ",
                                                           triggered=self.__runInPlayer)
>>>>>>> 52aeeb34

        self.actions["Save CC3D Project"] = QtWidgets.QAction(QIcon(':/icons/save-project.png'), "Save CC3D Project",
                                                              self,
                                                              shortcut="Ctrl+Shift+D", statusTip="Save CC3D Project ",
                                                              triggered=self.__save_cc3d_project)

        self.actions["Save CC3D Project As..."] = QtWidgets.QAction("Save CC3D Project As...", self,

                                                                    shortcut="Ctrl+Shift+A",

                                                                    statusTip="Save CC3D Project As ",

                                                                    triggered=self.__saveCC3DProjectAs)

        self.actions["Zip It!"] = QtWidgets.QAction("Zip It!", self, shortcut="Ctrl+Shift+Z",

                                                    statusTip="Zips project directory", triggered=self.__zip_project)

        self.actions["UnZip It..."] = QtWidgets.QAction("UnZip It...", self,
                                                        statusTip="Unzip and open zipped CC3D project ",
                                                        triggered=self.__openCC3DProject)

        self.actions["Go To Project Directory"] = QtWidgets.QAction("Go To Project Directory", self, shortcut="",
                                                                    statusTip="Opens directory of the project in "
                                                                              "default file manager",
                                                                    triggered=self.__goToProjectDirectory)

        # self.actions["Zip'n'Mail"]=QtWidgets.QAction("Zip'n'Mail", self, statusTip="Zips project directory and opens email clinet with attachement", triggered=self.__zipAndMailProject)

        self.actions["Add Resource..."] = QtWidgets.QAction(QIcon(':/icons/add.png'), "Add Resource...", self,

                                                            shortcut="",

                                                            statusTip="Add Resource File ",

                                                            triggered=self.__addResource)

        self.actions["Add Serializer..."] = QtWidgets.QAction(QIcon(':/icons/add-serializer.png'), "Add Serializer ...",

                                                              self, shortcut="", statusTip="Add Serializer ",

                                                              triggered=self.__addSerializerResource)

        self.actions["Remove Resources"] = QtWidgets.QAction(QIcon(':/icons/remove.png'), "Remove Resources", self,

                                                             shortcut="", statusTip="Remove Resource Files ",

                                                             triggered=self.__removeResources)

        self.actions["Open In Editor"] = QtWidgets.QAction(QIcon(':/icons/open-in-editor.png'), "Open In Editor", self,

                                                           shortcut="", statusTip="Open Document in Editor ",

                                                           triggered=self.__openInEditor)

        self.actions["Open XML/Python In Editor"] = QtWidgets.QAction("Open XML/Python In Editor", self, shortcut="",

                                                                      statusTip="Open XML and Python scripts from the current project in editor ",

                                                                      triggered=self.__openXMLPythonInEditor)

        self.actions["Properties"] = QtWidgets.QAction("Properties", self, shortcut="",

                                                       statusTip="Display/Edit Project Item Properties ",

                                                       triggered=self.__displayProperties)

        self.actions["Serializer..."] = QtWidgets.QAction(QIcon(':/icons/save-simulation.png'), "Serializer...", self,

                                                          shortcut="",

                                                          statusTip="Edit serialization properties fo the simulation ",

                                                          triggered=self.__serializerEdit)

        self.actions["Close Project"] = QtWidgets.QAction("Close Project", self, shortcut="Ctrl+Shift+X",

                                                          statusTip="Close Project ", triggered=self.__closeProject)

        self.actions["Show Project Panel"] = QtWidgets.QAction("Show Project Panel", self, shortcut="",

                                                               statusTip="Show Project Panel")

        self.actions["Show Project Panel"].setCheckable(True)

        self.actions["Show Project Panel"].setChecked(True)

        # self.connect(self.actions["Show Project Panel"], SIGNAL('triggered(bool)'), self.showProjectPanel)

        self.actions["Show Project Panel"].triggered.connect(self.showProjectPanel)

        self.actions["Add Steppable..."] = QtWidgets.QAction(QIcon(':/icons/addSteppable.png'), "Add Steppable...",
                                                             self,
                                                             shortcut="",
                                                             statusTip="Adds Steppable to Python File "
                                                                       "(Cannot be Python Main Script) ",
                                                             triggered=self.add_steppable)

        self.actions["Add Steppable CC3D Python..."] = QtWidgets.QAction(QIcon(':/icons/addSteppable.png'),
                                                                         "Add Steppable...",
                                                                         self,
                                                                         shortcut="",
                                                                         statusTip="Adds Steppable to Python File ",
                                                                         triggered=self.add_steppable_cc3d_python)

        self.actions["Convert XML to Python"] = QtWidgets.QAction(QIcon(':/icons/xml-icon.png'),

                                                                  "Convert XML to Python",

                                                                  self, shortcut="",

                                                                  statusTip="Converts XML into equivalent Python script",

                                                                  triggered=self.__convertXMLToPython)

        self.actions["Add Parameter Scan"] = QtWidgets.QAction(QIcon(':/icons/scan_32x32.png'), "Add Parameter Scan",

                                                               self,

                                                               shortcut="Ctrl+Shift+P", statusTip="Add Parameter Scan ",

                                                               triggered=self.__addParameterScan)

        # on osx 10.9 context menu icons are not rendered properly so we do not include them at all on OSX

        if self.hideContextMenuIcons:

            addToScanIcon = QIcon()

        else:

            addToScanIcon = QIcon(':/icons/add.png')

        self.actions["Add To Scan..."] = QtWidgets.QAction(addToScanIcon, "Add To Scan...", self, shortcut="Ctrl+I",
                                                           statusTip="Add Parameter To Scan",
                                                           triggered=self.__addToScan)

        self.actions["Remove From Scan..."] = QtWidgets.QAction(QIcon(':/icons/remove.png'), "Remove From Scan...",
                                                                self, shortcut="Ctrl+Shift+I",
                                                                statusTip="Remove Parameter from Scan",
                                                                triggered=self.remove_from_parameter_scan)

        self.actions['Open Scan Editor'] = QtWidgets.QAction(QIcon(':/icons/editor.png'), "Open Scan Editor", self,
                                                             shortcut="", statusTip="Open Scan Editor",
                                                             triggered=self.__openScanEditor)

        self.actions['Reset Parameter Scan'] = QtWidgets.QAction(QIcon(':/icons/reset_32x32.png'),

                                                                 "Reset Parameter Scan",

                                                                 self, shortcut="", statusTip="Reset Parameter Scan",

                                                                 triggered=self.__resetParameterScan)

        # XML Access Path Handling

        self.actions['Open XML Access Path Editor'] = QtWidgets.QAction(QIcon(':/icons/editor.png'),

                                                                        "Open XML Access Path Editor", self,

                                                                        shortcut="",

                                                                        statusTip="Open XML Access Path Editor",

                                                                        triggered=self.__open_access_path_editor)

        self.actions["XML Access Path to Clipboard"] = QtWidgets.QAction(addToScanIcon, "XML Access Path to Clipboard",

                                                                         self, shortcut="Ctrl+Shift+X",

                                                                         statusTip="Copies XML access Path to Clipboard",

                                                                         triggered=self.get_access_path)

        self.actions['Get XML Element Value (Clipboard)'] = QtWidgets.QAction(QIcon(':/icons/editor.png'),

                                                                              "Get XML Element Value (Clipboard)", self,

                                                                              shortcut="",

                                                                              statusTip="Get XML Element Value (Clipboard)",

                                                                              triggered=self.__get_xml_element_value_snippet)

        self.actions['Set XML Element Value (Clipboard)'] = QtWidgets.QAction(QIcon(':/icons/editor.png'),

                                                                              "Set XML Element Value (Clipboard)", self,

                                                                              shortcut="",

                                                                              statusTip="Set XML Element Value (Clipboard)",

                                                                              triggered=self.__set_xml_element_value_snippet)

    def __resetParameterScan(self):

        tw = self.treeWidget

        ret = QMessageBox.warning(tw, "Parameter Scan Reset",

                                  "You are about to reset parameter scan to start from the beginning. Do you want to proceed?",

                                  QMessageBox.Yes | QMessageBox.No)

        if ret == QMessageBox.No: return

        projItem = tw.getProjectParent(tw.currentItem())

        pdh = None

        try:

            pdh = self.projectDataHandlers[qt_obj_hash(projItem)]

        except LookupError as e:

            print("could not find simulation data handler for this item")

            return

        if pdh.cc3dSimulationData.parameterScanResource:
            psu = ParameterScanUtils()

            psu.resetParameterScan(pdh.cc3dSimulationData.parameterScanResource.path)

            #    

            # self.__ui.deactivateChangeSensing=True

            self.__ui.checkIfDocumentsWereModified()

            # self.__ui.deactivateChangeSensing=False

    def __addParameterScan(self):

        tw = self.treeWidget
        proj_item = tw.getProjectParent(tw.currentItem())

        try:
            pdh = self.projectDataHandlers[qt_obj_hash(proj_item)]
        except LookupError:
            print("could not find simulation data handler for this item")
            return

        if pdh.cc3dSimulationData.parameterScanResource:
            QMessageBox.warning(tw, "Parameter Scan is already defined",

                                "You cannot have more than one parameter scan specifications in the simulation")

            return

        pdh.cc3dSimulationData.addNewParameterScanResource()  # adding empty parameter scan resource

        resourceFileName = pdh.cc3dSimulationData.parameterScanResource.path

        # insert new file into the tree

        self.insertNewGenericResourceTreeItem(pdh.cc3dSimulationData.parameterScanResource)

        pdh.cc3dSimulationData.parameterScanResource.write_parameter_scan_specs()

        # setting same base path for parameter scan as for the project - necessary to get relative
        # paths in the parameterSpec file
        pdh.cc3dSimulationData.parameterScanResource.basePath = pdh.cc3dSimulationData.basePath

        self.__save_cc3d_project()

    def __closeScanEditor(self):

        if not self.parameterScanEditor: return

        panel, idx = self.__ui.getTabWidgetAndWidgetIndex(self.parameterScanEditor)

        if panel and idx >= 0:
            self.__ui.closeTab(index=idx, _askToSave=False, _panel=panel)

        self.parameterScanEditor = None

    def __close_access_path_editor(self):

        if not self.access_path_editor: return

        panel, idx = self.__ui.getTabWidgetAndWidgetIndex(self.access_path_editor)

        if panel and idx >= 0:
            self.__ui.closeTab(index=idx, _askToSave=False, _panel=panel)

        self.access_path_editor = None

        # def  __closeScanEditorEvent(self,event):

        # print 'LOCAL CLOSE EVENT'

        # self.parameterScanEditor=None

    def __openScanEditor(self):

        if self.parameterScanEditor:
            self.__closeScanEditor()

        tw = self.treeWidget

        projItem = tw.getProjectParent(tw.currentItem())

        pdh = None

        try:

            pdh = self.projectDataHandlers[qt_obj_hash(projItem)]

        except LookupError as e:

            return

        if not pdh.cc3dSimulationData.parameterScanResource:
            QMessageBox.warning(tw, "Please Add Parameter Scan",

                                "Parameter scan editor can only be open when project includes Parameter Scan. Please add parameter scan first ")

            return

            print('')

            return

        pScanResource = pdh.cc3dSimulationData.parameterScanResource

        itemFullPath = str(tw.getFullPath(tw.currentItem()))

        basename, extension = os.path.splitext(itemFullPath)

        pScanResource.fileTypeForEditor = extension.lower()

        self.scannedFileName = itemFullPath  # store scanned file name in the global - we can only have one parameter scan editor open

        # opening editor

        self.__ui.newFile()

        editor = self.__ui.getCurrentEditor()

        editor.setReadOnly(True)

        # # set tab font color color

        # tabBar=activePanel.tabBar()

        # tabBar.setTabIcon()

        # tabBar.setStyleSheet('background-color: blue;')

        lexer = self.__ui.guessLexer("tmp" + pScanResource.fileTypeForEditor)

        if lexer[0]:
            editor.setLexer(lexer[0])

        self.__ui.setEditorProperties(editor)

        editor.registerCustomContextMenu(self.createParameterScanMenu(editor))

        # initialize globals

        self.parameterScanEditor = editor

        # self.parameterScanEditor.closeEvent=self.__closeScanEditorEvent # close event will be handled via local function

        # pScanResource.parameterScanEditor=editor

        if pScanResource.fileTypeForEditor == '.xml':  # for xml we have to get generate line to access path map and line to element map for easier handling of parameter scan generation

            cc3dXML2ObjConverter = XMLUtils.Xml2Obj()

            root_element = cc3dXML2ObjConverter.Parse(self.scannedFileName)

            xmlHandler = XMLHandler()

            xmlHandler.outputXMLWithAccessPaths(self.scannedFileName)

            print(xmlHandler.lineToElem)

            print(xmlHandler.lineToAccessPath)

            editor.insertAt(xmlHandler.xmlString, 0, 0)

            editor.setModified(False)

            pScanResource.parameterScanXMLHandler = xmlHandler

        if pScanResource.fileTypeForEditor == '.py':
            editor.insertAt(open(self.scannedFileName).read(), 0, 0)

            editor.setModified(False)

        # setting graphical  properties for parameter scan editor tab widget

        activePanel, currentindex = self.__ui.getCurrentTabWidgetAndIndex()

        activePanel.setTabText(currentindex, 'Parameter Scan Tmp File')

        activePanel.setTabIcon(currentindex, QIcon(':/icons/scan_32x32.png'))

        tabBar = activePanel.tabBar()

        tabBar.setTabTextColor(currentindex, QColor('blue'))

    def __open_access_path_editor(self):

        if self.access_path_editor:
            self.__close_access_path_editor()

        tw = self.treeWidget

        projItem = tw.getProjectParent(tw.currentItem())

        itemFullPath = str(tw.getFullPath(tw.currentItem()))

        basename, extension = os.path.splitext(itemFullPath)

        # pScanResource.fileTypeForEditor = extension.lower()

        self.access_path_fname = itemFullPath  # store access path file name in the global - we can only have one parameter access path editor open

        # opening editor

        self.__ui.newFile()

        editor = self.__ui.getCurrentEditor()

        editor.setReadOnly(True)

        # # set tab font color color

        # tabBar=activePanel.tabBar()

        # tabBar.setTabIcon()

        # tabBar.setStyleSheet('background-color: blue;')

        # lexer = self.__ui.guessLexer("tmp" + pScanResource.fileTypeForEditor)

        lexer = self.__ui.guessLexer("tmp" + extension)

        if lexer[0]:
            editor.setLexer(lexer[0])

        self.__ui.setEditorProperties(editor)

        # editor.registerCustomContextMenu(self.createParameterScanMenu(editor))

        editor.registerCustomContextMenu(self.create_access_path_menu(editor))

        # initialize globals

        self.access_path_editor = editor

        # self.parameterScanEditor = editor

        # self.parameterScanEditor.closeEvent=self.__closeScanEditorEvent # close event will be handled via local function

        # pScanResource.parameterScanEditor=editor

        # if pScanResource.fileTypeForEditor == '.xml':  # for xml we have to get generate line to access path map and line to element map for easier handling of parameter scan generation

        if extension == '.xml':  # for xml we have to get generate line to access path map and line to element map for easier handling of parameter scan generation

            cc3dXML2ObjConverter = XMLUtils.Xml2Obj()

            root_element = cc3dXML2ObjConverter.Parse(self.access_path_fname)

            xml_handler = XMLHandler()

            xml_handler.outputXMLWithAccessPaths(self.access_path_fname)

            print(xml_handler.lineToElem)

            print(xml_handler.lineToAccessPath)

            editor.insertAt(xml_handler.xmlString, 0, 0)

            editor.setModified(False)

            self.access_path_xml_handler = xml_handler

            # pScanResource.parameterScanXMLHandler = xmlHandler

        #

        # if pScanResource.fileTypeForEditor == '.py':

        #     editor.insertAt(open(self.scannedFileName).read(), 0, 0)

        #     editor.setModified(False)

        #

        # setting graphical  properties for parameter scan editor tab widget

        activePanel, currentindex = self.__ui.getCurrentTabWidgetAndIndex()

        activePanel.setTabText(currentindex, 'XML Access Path Tmp File')

        activePanel.setTabIcon(currentindex, QIcon(':/icons/scan_32x32.png'))

        tabBar = activePanel.tabBar()

        tabBar.setTabTextColor(currentindex, QColor('blue'))

    def get_access_path(self):

        """

        Opens XML Access Path Read-only editor and extracts access path  (full access path to the XML element)

        :return: {None} access path gets copied to the clipboard

        """

        tw = self.treeWidget

        projItem = tw.getProjectParent(tw.currentItem())

        print('projItem=', projItem)

        print('self.projectDataHandlers=', self.projectDataHandlers)

        pdh = None

        try:

            pdh = self.projectDataHandlers[qt_obj_hash(projItem)]

        except LookupError as e:

            return

        csd = pdh.cc3dSimulationData

        # pScanResource = pdh.cc3dSimulationData.parameterScanResource

        print('__addToScan')

        if not self.access_path_editor: return

        # check if the editor is still open

        editorExists = self.__ui.checkIfEditorExists(self.access_path_editor)

        if not editorExists:
            self.access_path_editor = None

            return

        line, col = self.access_path_editor.getCursorPosition()

        print('line,col=', (line, col))

        # if pScanResource

        access_fname_extension = os.path.splitext(self.access_path_fname)[1].lower()

        if access_fname_extension == '.xml':

            # psXMLHandler = pScanResource.parameterScanXMLHandler

            access_path_xml_handler = self.access_path_xml_handler

            self.access_path_obj = ''

            if access_path_xml_handler:

                try:

                    self.access_path_obj = access_path_xml_handler.lineToAccessPath[line]

                    self.xml_elem_access_path = access_path_xml_handler.lineToElem[line]

                except LookupError as e:

                    print('Could not figure out access path')

                print('AccessPath=', self.access_path_obj)

            if not self.access_path_obj:
                return

            clipboard = QApplication.clipboard()

            clipboard.setText(str(self.access_path_obj))

            return

    def get_xml_value_callback(self, orig_access_path, attribute_name=None):

        """

        Returns full or partial access path depending if we are accessing CDATA value or an attribute

        :param orig_access_path:{str} access path - full XML element

        :param attribute_name: {str or None} -  optional attribute name - if accessing attribute, otherwise None

        :return: {str} access path (possibly partial access path for attributes)

        """

        print('orig_access_path=', orig_access_path)

        print('attribute_name=', attribute_name)

        local_access_path = deepcopy(self.access_path_obj)

        if attribute_name is not None:

            last_access_path_segment = local_access_path[-1]

            for i, item in enumerate(last_access_path_segment):

                if str(item) == str(attribute_name):
                    break

            # removing i'th and the next elementn

            last_access_path_segment.pop(i)

            last_access_path_segment.pop(i)

            attr_access_path = local_access_path[:-1] + [last_access_path_segment]

        return local_access_path

    def process_xml_access_path_dialog(self):

        """

        Opens up xml access path dialog and extracts precise access path to the xml element component

        :return: {instance of  XmlAccessPathTuple}

        """

        self.get_access_path()

        access_path = QApplication.clipboard().text()

        s = 'access_path={}\n'.format(access_path)

        s += 'val=float(self.getXMLElementValue(*access_path))\n'

        QApplication.clipboard().setText(s)

        print('self.scannedFileName=', self.scannedFileName, '\n\n\n\n\n')

        xml_access_path = XmlAccessPathDialog(self.parameterScanEditor)

        # xml_access_path.setWindowTitle('XML Access Path Selection')

        try:

            xml_access_path.display_xml_attributes(self.xml_elem_access_path, access_path,

                                                   handle_xml_access_callback=self.get_xml_value_callback)

            ret = xml_access_path.exec_()

        except LookupError as e:  # to protect against elements that are not in psXMLHandler.lineToAccessPath

            return

        precise_xml_access_path_tuple = xml_access_path.get_precise_xml_access_path_tuple()

        return precise_xml_access_path_tuple

    def __get_xml_element_value_snippet(self):

        """

        Callback to get xml element value/attribute using xml access path. Copies

        a snippet to the clipboard

        :return:{None} - code gets copied into clipboard

        """

        precise_xml_access_path_tuple = self.process_xml_access_path_dialog()

        # default snippet value

        s = '__get_xml_element_value_snippet'

        if precise_xml_access_path_tuple.type == XML_CDATA:

            s = 'access_path={}\n'.format(precise_xml_access_path_tuple.access_path)

            s += 'val=float(self.getXMLElementValue(*access_path))\n'

        elif precise_xml_access_path_tuple.type == XML_ATTR:

            s = 'access_path={}\n'.format(precise_xml_access_path_tuple.access_path)

            s += "val=float(self.getXMLAttributeValue('{attr_name}',*access_path))\n".format(

                attr_name=precise_xml_access_path_tuple.name)

        else:

            print((

                'Expected precise_xml_access_path_tuple to be of type {}'.format('ParameterDialog.XmlAccessPathTuple')))

        print('code to modify elem = ', s)

        QApplication.clipboard().setText(s)

    def __set_xml_element_value_snippet(self):

        """

        Callback to get xml element value/attribute using xml access path. Copies

        a snippet to the clipboard

        :return:{None} - code gets copied into clipboard

        """

        precise_xml_access_path_tuple = self.process_xml_access_path_dialog()

        # default snippet value

        s = '__set_xml_element_value_snippet'

        if precise_xml_access_path_tuple.type == XML_CDATA:

            s = 'access_path={}\n'.format(precise_xml_access_path_tuple.access_path)

            s += 'self.setXMLElementValue(VALUE, *access_path)\n'

        elif precise_xml_access_path_tuple.type == XML_ATTR:

            s = 'access_path={}\n'.format(precise_xml_access_path_tuple.access_path)

            s += "self.setXMLAttributeValue('{attr_name}',VALUE,*access_path)\n".format(

                attr_name=precise_xml_access_path_tuple.name)

        else:

            raise TypeError(

                'Expected precise_xml_access_path_tupl to be of type {}'.format('ParameterDialog.XmlAccessPathTuple'))

        print('code to modify elem = ', s)

        QApplication.clipboard().setText(s)

    def check_current_editor_project(self):

        editor = self.__ui.getCurrentEditor()
        current_fname = self.__ui.get_editor_file_name(editor=editor)

        tw = self.treeWidget

        proj_item = tw.getProjectParent(tw.currentItem())

        if not proj_item:
            return

        try:
            ild = tw.projects[qt_obj_hash(proj_item)]
        except LookupError:
            ild = None

        if ild is None:
            return False

        for tw_item, cc3d_resource in ild.itemToResource.items():
            if os.path.abspath(cc3d_resource.path) == os.path.abspath(current_fname):
                return True

        return False

    def remove_from_parameter_scan(self):
        tw = self.treeWidget

        already_added_param_name = self.get_already_added_param()

        if already_added_param_name is None:
            QMessageBox.warning(tw, 'Not a Definition of Scanned Parameter',
                                'The selected Item is not a definition of the scanned parameter. '
                                'Scanned parameters are enclosed between <b>"{{"</b> and <b>"}}"</b>')
            return

        proj_item = tw.getProjectParent(tw.currentItem())

        try:
            pdh = self.projectDataHandlers[qt_obj_hash(proj_item)]
        except KeyError:
            QMessageBox.warning(tw, 'Could Not Find Active CC3D Project',
                                'Please Open or activate (by clicking on the project in the left panel) '
                                'CC3D project before trying tro modify parameter scan specifications')
            return

        csd = pdh.cc3dSimulationData

        if csd.parameterScanResource is None:
            QMessageBox.warning(tw, "Parameter Scan resource Does not Exist for This Project",
                                'Please add Parameter Scan Resource to the project')
            return

        selection_ok = self.check_selection_end_characters_param_scan()
        editor = self.__ui.getCurrentEditor()
        current_fname = self.__ui.get_editor_file_name(editor=editor)

        if not selection_ok:
            QMessageBox.warning(tw, "Parameter Scan Selection Issue",
                                "The selected fragment does not look like it can be part of the Parameter Scan. <br>"
                                "Notice: you can still delete it from parameter scan but you need to edit manually <br>"
                                f"<b>{current_fname}</b> <br> and <br> <b>ParameterScan.json</b> file. <br>"
                                "Please follow the guidelines outlined here: <br>"
                                "<a href='https://pythonscriptingmanual.readthedocs.io/en/latest/parameter_scans.html?highlight=parameter%20scan#parameter-scans'>Parameter Scan Tutorial</a>"
                                )
            return

        ans = QMessageBox.question(tw,
                                   'Remove Parameter From Scan?',
                                   f'Are you sure you want to delete <b>{already_added_param_name}</b> '
                                   f'from parameter scan', buttons=QMessageBox.Yes | QMessageBox.No)

        if ans == QMessageBox.Yes:

            ok_flag = self.check_current_editor_project()
            if not ok_flag:
                QMessageBox.warning(tw, "File Does Not Belong to Currently Select Project",
                                    f"File {current_fname} does belong to currenly active project. <br>"
                                    f"Please click on project in the Project Panel to which this file belongs to"
                                    )
                return

            psu = csd.parameterScanResource.psu
            existing_param_scan_data_dict = psu.get_parameter_scan_data_dict(already_added_param_name)
            with contextlib.suppress(KeyError):
                original_value = existing_param_scan_data_dict['original_value']

            psu.remove_from_param_scan(already_added_param_name)
            self.replace_selection_with(replacement_text=original_value)
            # reopening json file to show recent changes
            self.__ui.loadFile(csd.parameterScanResource.path)

            self.__ui.checkIfDocumentsWereModified()

    def get_current_param_scan_resource(self):
        tw = self.treeWidget

        proj_item = tw.getProjectParent(tw.currentItem())

        try:
            pdh = self.projectDataHandlers[qt_obj_hash(proj_item)]
        except LookupError as e:
            return

        p_scan_resource = pdh.cc3dSimulationData.parameterScanResource
        return p_scan_resource

    def __addToScan(self):

        tw = self.treeWidget

        proj_item = tw.getProjectParent(tw.currentItem())

        try:
            pdh = self.projectDataHandlers[qt_obj_hash(proj_item)]
        except LookupError:
            QMessageBox.warning(tw, 'Could Not Find Active CC3D Project',
                                'Please Open or activate (by clicking on the project in the left panel) '
                                'CC3D project before trying tro modify parameter scan specifications')  
            return

        csd = pdh.cc3dSimulationData

        if csd.parameterScanResource is None:
            QMessageBox.warning(tw, "Parameter Scan resource Does not Exist for This Project",
                                'Please add Parameter Scan Resource to the project')
            return

        p_scan_resource = pdh.cc3dSimulationData.parameterScanResource

        editor = self.__ui.getCurrentEditor()
        current_fname = self.__ui.get_editor_file_name(editor=editor)

        selection_ok = self.check_selection_end_characters_param_scan()
        if not selection_ok:
            current_fname = self.__ui.get_editor_file_name(editor=editor)

            QMessageBox.warning(tw, "Parameter Scan Selection Issue",
                                "The selected fragment does not look like it can be part of the Parameter Scan. <br>"
                                "Notice: you can still add it to parameter scan but you need to edit manually <br>"
                                f"<b>{current_fname}</b> <br> and <br> <b>ParameterScan.json</b> file. <br>"
                                "Please follow the guidelines outlined here: <br>"
                                "<a href='https://pythonscriptingmanual.readthedocs.io/en/latest/parameter_scans.html?highlight=parameter%20scan#parameter-scans'>Parameter Scan Tutorial</a>"
                                )
            return

        ok_flag = self.check_current_editor_project()

        if not ok_flag:
            QMessageBox.warning(tw, "File Does Not Belong to Currently Select Project",
                                f"File {current_fname} does belong to currenly active project. <br>"
                                f"Please click on project in the Project Panel to which this file belongs to"
                                )
            return

        already_added_param_name = self.get_already_added_param()

        parvaldlg = ParValDlg(self.parameterScanEditor)
        if already_added_param_name is not None:
            parvaldlg.set_identifier(val=already_added_param_name)

        if parvaldlg.exec_():

            try:

                parvaldlg.record_values()

            except ValueError as e:
                warning_str = str(e)

                if not len(warning_str):
                    QMessageBox.warning(tw, "Error Parsing Parameter List",
                                        "Please make sure that parameter list entries have correct type")

                else:
                    QMessageBox.warning(tw, "Error With Parameter Specification", warning_str)

                return

            psd = parvaldlg.psd

            if len(psd.customValues):
                if already_added_param_name is not None:
                    psu = csd.parameterScanResource.psu
                    existing_param_scan_data_dict = psu.get_parameter_scan_data_dict(already_added_param_name)
                    with contextlib.suppress(KeyError):
                        original_value = existing_param_scan_data_dict['original_value']

                else:
                    original_value = editor.selectedText()

                try:

                    csd.parameterScanResource.addParameterScanData(psd, original_value=original_value)
                except ValueError as e:
                    QMessageBox.warning(tw, 'Could Not Add Parameter Scan Specs', str(e))
                    return

                # p_scan_resource.write_parameter_scan_specs()

            self.replace_selection_with(replacement_text='{{' + f'{psd.name}' + '}}')
            # reopening json file to show recent changes
            self.__ui.loadFile(p_scan_resource.path)

        self.__ui.checkIfDocumentsWereModified()
        return

    def check_selection_end_characters_param_scan(self):
        current_editor = self.__ui.getCurrentEditor()
        line_start, col_start, line_end, col_end = current_editor.getSelection()
        if line_end != line_start:
            QMessageBox.warning(current_editor, "Multi-Line Selection Detected",
                                "For Parameter Scans multi-line selections are disallowed")

            return False

        current_fname = self.__ui.get_editor_file_name(editor=current_editor)
        ext = Path(current_fname).suffix
        xml_allowed_pairs = [
            ('>', '<'),
            ('"', '"'),
            ('>', ','),
            ('>', ' '),
            (' ', '<'),
            (',', '<'),
        ]
        if ext.lower() in ['.xml', '.sbml']:
            for allowed_pair in xml_allowed_pairs:
                line_text = current_editor.text(line_start)

                try:
                    left_limit_char = line_text[col_start - 1]
                except IndexError:
                    left_limit_char = None

                try:
                    right_limit_char = line_text[col_end]
                except IndexError:
                    right_limit_char = None

                if allowed_pair[0] == left_limit_char and allowed_pair[1] == right_limit_char:
                    return True
        else:
            # for now we allow changes in all other files
            return True

    def get_already_added_param(self):
        """
        Returns label of already added parameter (if such exist) -  it woudl be par_name for
        {{par_name}} example, or returns None . Used to see if user has selected a parameter that has been already
        added.
        :return:
        """
        current_editor = self.__ui.getCurrentEditor()
        line_start, col_start, line_end, col_end = current_editor.getSelection()
        line_text = current_editor.text(line_start)
        left_braces = False
        try:
            if line_text[col_start:col_start + 2] == '{{':
                left_braces = True
        except IndexError:
            pass

        right_braces = False
        try:
            if line_text[col_end - 2:col_end] == '}}':
                right_braces = True
        except IndexError:
            pass

        if left_braces and right_braces:
            return line_text[col_start + 2: col_end - 2]

    def replace_selection_with(self, replacement_text):
        """
        Replaces selected text with replacemtn_text for the current editor
        :param replacement_text:
        :return:
        """
        current_editor = self.__ui.getCurrentEditor()
        line_start, col_start, line_end, col_end = current_editor.getSelection()
        current_editor.removeSelectedText()
        current_editor.insertAt(replacement_text, line_start, col_start)

        current_fname = self.__ui.get_editor_file_name(editor=current_editor)
        self.__ui.saveFile(current_fname, _editor=current_editor)

    def restoreIcons(self):

        print('restore icons for scan menu')

        for action, icon in self.__iconDict.items():
            action.setIcon(icon)

    def addActionToContextMenu(self, _menu, _action):

        _menu.addAction(_action)

    def createParameterScanMenu(self, _widget):

        # resetting icon dictionary
        self.__iconDict = {}

        self.hideContextMenuIcons = True

        menu = QMenu(_widget)

        menu.aboutToHide.connect(self.restoreIcons)

        self.addActionToContextMenu(menu, self.actions["Add To Scan..."])
        self.addActionToContextMenu(menu, self.actions["Remove From Scan..."])

        return menu

    def create_access_path_menu(self, _widget):

        self.__iconDict = {}  # resetting icon dictionary

        self.hideContextMenuIcons = True

        menu = QMenu(_widget)

        menu.aboutToHide.connect(self.restoreIcons)

        self.addActionToContextMenu(menu, self.actions["Get XML Element Value (Clipboard)"])

        self.addActionToContextMenu(menu, self.actions["Set XML Element Value (Clipboard)"])

        menu.addSeparator()

        self.addActionToContextMenu(menu, self.actions["XML Access Path to Clipboard"])

        #         menu.addAction(self.actions["Add To Scan..."])

        return menu

    def __serializerEdit(self):

        se = SerializerEdit(self.treeWidget)

        resource = self.treeWidget.getCurrentResource()

        se.setupDialog(resource)

        if se.exec_():
            se.modifySerializerResource(resource)

            projItem = self.treeWidget.getProjectParent(self.treeWidget.currentItem())

            self.markProjectDirty(projItem)

    def __convertXMLToPython(self):

        print("CONVERTING XML TO PYTHON")

        print("self.xmlFileToConvert=", self.xmlFileToConvert)

        if self.xmlFileToConvert:

            cc3dXML2ObjConverter = XMLUtils.Xml2Obj()

            root_element = cc3dXML2ObjConverter.Parse(self.xmlFileToConvert)

            dirToStoreTmpFile = os.path.dirname(self.xmlFileToConvert)

            tmpFilePath = os.path.join(dirToStoreTmpFile, 'tmp.py')

            tmpFilePath = os.path.abspath(tmpFilePath)  # normalizing the path

            configureSimFcnBody = cc3dPythonGen.generate_configure_sim_fcn_body(root_element, tmpFilePath)

            configureSimFcnBody += '\n'

            self.__ui.newFile()

            editor = self.__ui.getCurrentEditor()

            editor.insertAt(configureSimFcnBody, 0, 0)

            lexer = self.__ui.guessLexer("tmp.py")

            if lexer[0]:
                editor.setLexer(lexer[0])

            self.__ui.setEditorProperties(editor)

            self.xmlFileToConvert = None

    @staticmethod
    def check_if_in_project(pdh, file_path: str) -> bool:
        """
        Checks if a given file is belongs to a project(represented by pdh)
        :param pdh: project data handle
        :param file_path:
        :return:
        """
        cc3d_simulation_data = pdh.cc3dSimulationData
        file_path = file_path.strip()

        if cc3d_simulation_data.pythonScript.strip() == file_path:
            return True
        if cc3d_simulation_data.pythonScriptResource.path.strip() == file_path:
            return True
        if cc3d_simulation_data.xmlScript.strip() == file_path:
            return True

        for key, resource in cc3d_simulation_data.resources.items():
            if resource.path == file_path:
                return True

        return False

    def find_project_for_file(self, file_path: str):
        """
        Scans all open projects in the CCC3D Project panel to locate a project that a given file (file_path)
        belongs to. If nothing can be found it returns None

        :param file_path:
        :return:
        """

        pdh_found = None

        for pdh in self.projectDataHandlers.values():
            if self.check_if_in_project(pdh=pdh, file_path=file_path):
                pdh_found = pdh
                break

        return pdh_found

    @staticmethod
    def is_main_python_script(pdh, file_path):
        """
        checks if a given file is main Python script
        :param pdh:
        :param file_path:
        :return:
        """
        return pdh.cc3dSimulationData.pythonScript.strip() == file_path

    @staticmethod
    def is_python_resource_script(pdh, file_path):
        """
        checks if a given file is Python resource script (usually a steppable script)
        :param pdh:
        :param file_path:
        :return:
        """
        for key, resource in pdh.cc3dSimulationData.resources.items():
            if resource.path == file_path:
                return True

        return False

    def open_file_in_editor(self, file_path):
        """
        Opens file in editor and returns editor object
        :param file_path:
        :return:
        """
        self.__ui.loadFile(file_path)
        editor = self.__ui.getCurrentEditor()
        return editor

    def insert_steppable_template(self, main_python_script_editor, steppable_script_editor):
        """
        Inserts template steppable code into editors - main python and steppable editors
        :param main_python_script_editor:
        :param steppable_script_editor:
        :return:
        """
        tw = self.treeWidget

        main_python_script_path = self.__ui.getEditorFileName(main_python_script_editor)
        steppable_script = self.__ui.getEditorFileName(steppable_script_editor)

        basename_for_import, ext = os.path.splitext(os.path.basename(steppable_script))

        sgd = SteppableGeneratorDialog(tw)

        sgd.mainScriptLB.setText(main_python_script_path)

        if not sgd.exec_():
            return

        steppeble_name = str(sgd.steppebleNameLE.text())

        if not steppeble_name.lower().endswith('steppable'):
            # append Steppable to new steppable in case user does not do that
            steppeble_name += 'Steppable'

        frequency = sgd.freqSB.value()

        steppable_type = "Generic"

        if sgd.genericLB.isChecked():
            steppable_type = "Generic"

        elif sgd.mitosisRB.isChecked():
            steppable_type = "Mitosis"

        elif sgd.clusterMitosisRB.isChecked():
            steppable_type = "ClusterMitosis"

        elif sgd.runBeforeMCSRB.isChecked():
            steppable_type = "RunBeforeMCS"

        extra_fields = []

        if sgd.scalarCB.isChecked():
            extra_fields.append("Scalar")

        if sgd.scalarCellLevelCB.isChecked():
            extra_fields.append("ScalarCellLevel")

        if sgd.vectorCB.isChecked():
            extra_fields.append("Vector")

        if sgd.vectorCellLevelCB.isChecked():
            extra_fields.append("VectorCellLevel")

        # adding steppable
        # will instantiate steppable templates only when needed
        if not self.steppableTemplates:
            self.steppableTemplates = SteppableTemplates()

        # figuring out if we need to add import header for steppable newly generated code
        steppable_import_header = self.steppableTemplates.generate_steppable_import_header()
        header_import_regex_list = self.steppableTemplates.get_steppable_header_import_regex_list()

        add_import_header = False
        for regex in header_import_regex_list:
            line_num, indent_level = self.find_regex_occurrence(
                regex=regex, script_editor_window=steppable_script_editor, find_first=True)

            if line_num < 0:
                add_import_header = True
                break

        entry_line, indentation_level = self.find_entry_point_for_steppable_registration(main_python_script_editor)

        steppable_code = self.steppableTemplates.generate_steppable_code(steppeble_name, frequency, steppable_type,
                                                                         extra_fields)
        if add_import_header:
            steppable_code = steppable_import_header + steppable_code

        if steppable_code == "":
            QMessageBox.warning(tw, "Problem With Steppable Generation", "Could not generate steppable")

            return

        max_line_idx = steppable_script_editor.lines()

        col = steppable_script_editor.lineLength(max_line_idx - 1)

        steppable_script_editor.insertAt(steppable_code, max_line_idx, col)

        steppable_script_editor.ensureLineVisible(max_line_idx + 20)

        # Registration of steppable

        if not main_python_script_editor:
            QMessageBox.warning(tw, "Problem with Main Python script",
                                "Please edit python main script to register steppable . "
                                "Could not open main Python script")
            return

        if entry_line == -1:
            QMessageBox.warning(tw, "Please check Python main script",
                                "Please edit python main script to register steppable . "
                                "Could not determine where to put steppeble registration code ")
            return

        steppable_registration_code = self.steppableTemplates.generate_steppable_registration_code(
            steppeble_name, frequency, basename_for_import, indentation_level,
            main_python_script_editor.indentationWidth())

        if indentation_level == -1:
            QMessageBox.warning(tw, "Possible indentation problem",

                                "Please edit python main script position properly steppable registration code ")

        main_python_script_editor.insertAt(steppable_registration_code, entry_line, 0)

        main_python_script_editor.ensureLineVisible(max_line_idx + 10)
        # steppableScriptEditorWindow
        print("ENTRY LINE FOR REGISTRATION OF STEPPABLE IS ", entry_line)

    def add_steppable_cc3d_python(self):
        """
        Inserts template steppable code into Steppable script and also registers newly created steppable in the main
        Python script. Handles clicks from CC3D Python menu

        :return:
        """

        current_file_path = self.__ui.getCurrentDocumentName()
        pdh = self.find_project_for_file(file_path=current_file_path)
        if pdh is None:
            QMessageBox.warning(self.treeWidget, "Could not find open open cc3d project",
                                f"Could find open cc3d project containing <br> "
                                f"{current_file_path}")
            return

        main_python_script = pdh.cc3dSimulationData.pythonScript.strip()

        steppable_script = None

        if self.is_python_resource_script(pdh=pdh, file_path=current_file_path):
            steppable_script = current_file_path
        else:
            try:
                # in this case we are picking first available python file from the project that is not
                # a main script.
                candidate_steppable_script = list(pdh.cc3dSimulationData.resources.values())[0].path
                if candidate_steppable_script != main_python_script:
                    steppable_script = candidate_steppable_script
            except (IndexError, AttributeError):
                pass

        if steppable_script is None:
            # we could not locate steppable file in the project
            # we will exit - in the future we could create steppable file and add it to the project in such situation
            QMessageBox.warning(self.treeWidget, "Could not open file",
                                f"Could not open steppable file")

            return

        if not main_python_script:
            # we could not locate main python script
            QMessageBox.warning(self.treeWidget, "Could not locate python main script",
                                f"Make sure your simulation has main python script")
            return

        main_python_script_editor = self.open_file_in_editor(file_path=main_python_script)
        steppable_script_editor = self.open_file_in_editor(file_path=steppable_script)

        self.insert_steppable_template(main_python_script_editor=main_python_script_editor,
                                       steppable_script_editor=steppable_script_editor)

    def add_steppable(self):
        """
        Inserts template steppable code into Steppable script and also registers newly created steppable in the main
        Python script.Handles right-clicks (context) from CC3D Project panel
        :return:
        """

        # curItem here points to Python resource file meaning it is a viable file to paste steppable
        tw = self.treeWidget
        cur_item = tw.currentItem()
        proj_item = tw.getProjectParent(cur_item)

        if not proj_item:
            return

        try:
            pdh = self.projectDataHandlers[qt_obj_hash(proj_item)]
        except LookupError:
            return

        main_python_script_path = pdh.cc3dSimulationData.pythonScriptResource.path

        # check if the file to which we are trying to add Steppable is Python resource
        item_full_path = str(tw.getFullPath(cur_item))

        main_script_editor_window = None
        steppable_script_editor_window = None

        if main_python_script_path != "":

            self.openFileInEditor(main_python_script_path)
            editor = self.__ui.getCurrentEditor()

            if str(self.__ui.getCurrentDocumentName()) == main_python_script_path:
                main_script_editor_window = editor

        self.openFileInEditor(item_full_path)

        editor = self.__ui.getCurrentEditor()
        if str(self.__ui.getCurrentDocumentName()) == item_full_path:
            steppable_script_editor_window = editor

        if not steppable_script_editor_window:
            QMessageBox.warning(tw, "File Open Problem", "Could not open steppable file in Twedit++5-CC3D")
            return

        self.insert_steppable_template(main_python_script_editor=main_script_editor_window,
                                       steppable_script_editor=steppable_script_editor_window)

    def find_regex_occurrence(self, regex, script_editor_window, find_first=True):
        """
        Finds first regex occurrence in the editor window
        :param regex: {compiled regex}
        :param script_editor_window:{editor window}
        :param find_first:{bool} flag whether we look for first or last occurence
        :return: {tuple} line, column of regex occurence
        """

        if not script_editor_window:
            return -1, - 1

        last_line = script_editor_window.lines() - 1

        if find_first:
            line_sequence = range(last_line)
        else:
            line_sequence = range(last_line, -1, -1)

        for line_idx in line_sequence:

            line_text = script_editor_window.text(line_idx)

            main_loop_regex_found = re.match(regex, line_text)

            if main_loop_regex_found:

                print("Indentation for mainLoop line is: ", script_editor_window.indentation(
                    line_idx), " indentation width=", script_editor_window.indentationWidth())

                indentation_level = script_editor_window.indentation(
                    line_idx) // script_editor_window.indentationWidth()

                if script_editor_window.indentation(line_idx) % script_editor_window.indentationWidth():
                    # problems with indentation will used indentation 0 and inform user about the issue
                    indentation_level = -1

                return line_idx, indentation_level

        return -1, -1

    def find_entry_point_for_steppable_registration(self, main_script_editor_window):

        main_loop_regex = re.compile('^[\s]*CompuCellSetup\.run()')

        return self.find_regex_occurrence(regex=main_loop_regex,
                                          script_editor_window=main_script_editor_window,
                                          find_first=False)

    def showProjectPanel(self, _flag):

        """

            THIS SLOT WILL BE CALLED MULTIPLE TIMES AS IT IS LINKED TO TWO DIFFERENT SIGNALS - THIS IS NOT A PROBLEM IN THIS PARTICULAR CASE THOUGH

        """

        print("showProjectPanel CALLED ", _flag)

        if _flag:

            self.cc3dProjectDock.show()

        else:

            self.cc3dProjectDock.hide()

        if self.actions["Show Project Panel"].isChecked() != _flag:
            self.actions["Show Project Panel"].setChecked(_flag)

    def __runInPlayer(self):
        if not installed_player:
            return

        tw = self.treeWidget
        cur_item = tw.currentItem()

        proj_item = tw.getProjectParent(cur_item)

        if not proj_item:

            number_ofprojects = self.treeWidget.topLevelItemCount()

            if number_ofprojects == 1:

                proj_item = self.treeWidget.topLevelItem(0)

            elif number_ofprojects > 1:

                QMessageBox.warning(self.treewidget, "Please Select Project",

                                    "Please first click inside project that you wish to open in the PLayer and try again")

            else:
                return

        try:
            pdh = self.projectDataHandlers[qt_obj_hash(proj_item)]
        except LookupError:
            return

        project_full_path = pdh.cc3dSimulationData.path

        # get CompuCell3D Twedit Plugin - it allows to start CC3D from twedit
        cc3d_plugin = self.__ui.pm.get_active_plugin("PluginCompuCell3D")

        if not cc3d_plugin:
            return

        cc3d_plugin.startCC3D(project_full_path)

    def __newCC3DProject(self):

        tw = self.treeWidget
        nsw = NewSimulationWizard(tw)

        if nsw.exec_():
            nsw.generateNewProject()

    def __displayProperties(self):

        tw = self.treeWidget
        proj_item = tw.getProjectParent(tw.currentItem())

        if not proj_item:
            return

        try:
            pdh = self.projectDataHandlers[qt_obj_hash(proj_item)]
        except LookupError:
            return

        try:
            ild = tw.projects[qt_obj_hash(proj_item)]
        except LookupError:
            return

        try:
            resource = ild.itemToResource[qt_obj_hash(tw.currentItem())]
        except LookupError:
            return

        print("resource=", resource)

        ip = ItemProperties(self.treeWidget)

        ip.setResourceReference(resource)

        ip.updateUi()

        if ip.exec_():

            print("Changes were made")

            dirtyFlagLocal = False

            if resource.module != str(ip.moduleLE.text()):
                dirtyFlagLocal = True

            if resource.origin != str(ip.originLE.text()):
                dirtyFlagLocal = True

            if resource.copy != ip.copyCHB.isChecked():
                dirtyFlagLocal = True

            resource.module = str(ip.moduleLE.text())

            resource.origin = str(ip.originLE.text())

            resource.copy = ip.copyCHB.isChecked()

            print("resource=", resource)

            print("copy=", resource.copy)

            # set dirtyFlag to True

            try:

                self.treeWidget.projects[qt_obj_hash(proj_item)].dirtyFlag = dirtyFlagLocal

            except LookupError as e:

                pass



        else:

            print("No Changes were made")

    def __openXMLPythonInEditor(self):

        tw = self.treeWidget

        projItem = tw.getProjectParent(tw.currentItem())

        if not projItem:
            return

        pdh = None

        try:

            pdh = self.projectDataHandlers[qt_obj_hash(projItem)]

        except LookupError as e:

            return

        print("__openXMLPythonInEditor pdh.cc3dSimulationData.xmlScript=", pdh.cc3dSimulationData.xmlScript)

        print("__openXMLPythonInEditor pdh.cc3dSimulationData.xmlScriptResource.path=",
              pdh.cc3dSimulationData.xmlScriptResource.path)

        # in order to do deeper level expansion we first have to expand top level

        projItem.setExpanded(True)

        if pdh.cc3dSimulationData.xmlScript != "":

            self.openFileInEditor(pdh.cc3dSimulationData.xmlScript)

            xmlItem = tw.getItemByText(projItem, "XML Script")

            if xmlItem:
                xmlItem.setExpanded(True)

        if pdh.cc3dSimulationData.pythonScript != "":

            self.openFileInEditor(pdh.cc3dSimulationData.pythonScript)

            pythonItem = tw.getItemByText(projItem, "Main Python Script")

            if pythonItem:
                pythonItem.setExpanded(True)

        for path, resource in pdh.cc3dSimulationData.resources.items():

            if resource.type == "Python":

                self.openFileInEditor(path)

                pythonItem = tw.getItemByText(projItem, "Python")

                if pythonItem:
                    pythonItem.setExpanded(True)

        return

    def openFileInEditor(self, _fileName=""):

        if _fileName == "":
            return

        tw = self.treeWidget

        proj_item = tw.getProjectParent(tw.currentItem())

        if not proj_item:
            return

        ild = None

        try:

            ild = tw.projects[qt_obj_hash(proj_item)]

        except LookupError as e:

            pass

        if _fileName != "":

            # we will check if current tab before and after opening new document
            # are the same (meaning an attempt to open same document twice)

            self.__ui.loadFile(_fileName)

            current_document_name = self.__ui.getCurrentDocumentName()

            current_editor = self.__ui.getCurrentEditor()

            current_editor.registerCustomContextMenu(self.createParameterScanMenu(current_editor))

            # check if opening of document was successful

            if current_document_name == _fileName:

                # next we check if _fileName is already present in self.projectLinkedTweditTabs as
                # a value and linked to tab different than currentTabWidget

                # this happens when user opens _fileName from project widget,
                # renames it in Twedit and then attempts to open _fileName again from project widget

                if ild:

                    tab_references_to_remove = []

                    for tabWidget, path in ild.projectLinkedTweditTabs.items():

                        if path == _fileName and tabWidget != current_editor:
                            tab_references_to_remove.append(tabWidget)

                    for tab in tab_references_to_remove:

                        try:

                            del ild.projectLinkedTweditTabs[tab]

                        except LookupError as e:

                            pass

                    # insert current tab and associate it with _fileName -

                    # if projectLinkedTweditTabs[currentTabWidget] is already present we will
                    # next statement is ignored - at most it changes value projectLinkedTweditTabs[currentTabWidget]

                    ild.projectLinkedTweditTabs[current_editor] = _fileName

    def __openInEditor(self):

        tw = self.treeWidget

        projItem = tw.getProjectParent(tw.currentItem())

        if not projItem:
            return

        pdh = None

        try:

            pdh = self.projectDataHandlers[qt_obj_hash(projItem)]

        except LookupError as e:

            return

            # fileName=pdh.cc3dSimulationData.path

        idl = None

        try:

            idl = tw.projects[qt_obj_hash(projItem)]

        except LookupError as e:

            pass

        fileName = tw.getFullPath(tw.currentItem())

        if fileName != "":
            self.openFileInEditor(fileName)

    def closeProjectUsingProjItem(self, _projItem=None):

        if not _projItem:
            return

        tw = self.treeWidget

        pdh = None

        try:

            pdh = self.projectDataHandlers[qt_obj_hash(_projItem)]

        except LookupError as e:

            return

        fileName = pdh.cc3dSimulationData.path

        # check if project is dirty

        dirtyFlag = False

        try:

            dirtyFlag = self.treeWidget.projects[qt_obj_hash(_projItem)].dirtyFlag

        except LookupError as e:

            pass

        if dirtyFlag:

            ret = QMessageBox.warning(self.treeWidget, "Save Project Changes?",

                                      "Project was modified.<br>Do you want to save changes?",

                                      QMessageBox.Yes | QMessageBox.No)

            if ret == QMessageBox.Yes:
                self.__save_cc3d_project()

        # ask users if they want to save unsaved documents associated with the project

        # close tabs associated with the project

        idl = None

        try:

            idl = tw.projects[qt_obj_hash(_projItem)]

        except LookupError as e:

            pass

        for tab in list(idl.projectLinkedTweditTabs.keys()):
            index = tab.panel.indexOf(tab)

            self.__ui.closeTab(index, True, tab.panel)

            # self.__ui.closeTab(index)

        # remove self.treeWidget.projects[_projItem],self.treeWidget.projects[fileName] and self.projectDataHandlers[_projItem]from dictionaries

        try:

            del self.projectDataHandlers[qt_obj_hash(_projItem)]

            del self.treeWidget.projects[qt_obj_hash(_projItem)]

            del self.treeWidget.projects[fileName]



        except LookupError as e:

            pass

        for i in range(tw.topLevelItemCount()):

            if tw.topLevelItem(i) == _projItem:
                tw.takeTopLevelItem(i)

                break

                # tw.removeChild(projItem)

    def __closeProject(self):

        tw = self.treeWidget

        projItem = tw.getProjectParent(tw.currentItem())

        pathToRemove = ""

        for path, projItemLocal in self.openProjectsDict.items():

            if projItemLocal == projItem:
                pathToRemove = path

        try:

            del self.openProjectsDict[pathToRemove]

        except LookupError as e:

            pass

        self.closeProjectUsingProjItem(projItem)

    def markProjectDirty(self, projItem):

        try:

            self.treeWidget.projects[qt_obj_hash(projItem)].dirtyFlag = True

        except LookupError as e:

            pass

    def __removeResources(self):

        tw = self.treeWidget
        proj_item = tw.getProjectParent(tw.currentItem())

        if not proj_item:
            return

        ret = QMessageBox.warning(tw, "Delete Selected Items?",
                                  "Are you sure you want to delete selected items?<br>This cannot be undone.<br> "
                                  "Proceed?",
                                  QMessageBox.Yes | QMessageBox.No)

        if ret == QMessageBox.No:
            return

        try:
            ild = self.treeWidget.projects[qt_obj_hash(proj_item)]
        except LookupError:
            return

        try:
            pdh = self.projectDataHandlers[qt_obj_hash(proj_item)]
        except LookupError:
            return

        selection = self.treeWidget.selectedItems()

        # divide the selection into type level items (e.g. items like Main Python Script, Python ,PIF File etc.)
        # and leaf items (i.e files)

        type_items = []

        leaf_items = []

        for item_tmp in selection:

            if proj_item == item_tmp.parent():
                type_items.append(item_tmp)
            elif item_tmp != proj_item:
                leaf_items.append(item_tmp)

        # first process leaf items - remove them from the project
        for item_tmp in leaf_items:
            parent = item_tmp.parent()
            pdh.cc3dSimulationData.removeResource(ild.getFullPath(item_tmp))

            if ild.getResourceName(item_tmp) == 'CC3DSerializerResource':
                pdh.cc3dSimulationData.removeSerializerResource()

            ild.removeItem(item_tmp)

            parent.removeChild(item_tmp)

            if not parent.childCount() and parent not in type_items:
                ild.removeItem(parent)

                proj_item.removeChild(parent)

        # process type_items
        for item_tmp in type_items:
            children_list = []

            for i in range(item_tmp.childCount()):
                children_list.append(item_tmp.child(i))

            for child_item in children_list:
                # pdh.cc3dSimulationData.removeResource(ild.getFullPath(item_tmp))
                pdh.cc3dSimulationData.removeResource(ild.getFullPath(child_item))
                ild.removeItem(child_item)
                item_tmp.removeChild(child_item)

            if ild.getResourceName(item_tmp) == 'CC3DSerializerResource':
                pdh.cc3dSimulationData.removeSerializerResource()

            elif ild.getResourceName(item_tmp) == 'CC3DParameterScanResource':
                pdh.cc3dSimulationData.removeParameterScanResource()

            ild.removeItem(item_tmp)

            proj_item.removeChild(item_tmp)

        # save project
        self.__save_cc3d_project()

        # # mark project as dirty
        # self.markProjectDirty(proj_item)

    def checkFileExtension(self, _extension="", _expectedExtensions=[]):

        if not len(_expectedExtensions):
            return ""

        if _extension in _expectedExtensions:

            return ""

        else:

            return _expectedExtensions[0]

    def __addResource(self):

        wz = NewFileWizard(self.treeWidget)
        if wz.exec_():
            name = wz.nameLE.text().strip()

            # dont allow empty file names
            if name == "":
                return

            file_name = os.path.basename(name)
            base, extension = os.path.splitext(file_name)
            location = str(wz.locationLE.text())

            if wz.customTypeCHB.isChecked():
                file_type = str(wz.customTypeLE.text())
            else:
                # have to replace it with dictionary
                file_type = str(wz.fileTypeCB.currentText())

                if file_type == "Main Python Script":
                    file_type = "PythonScript"
                elif file_type == "XML Script":
                    file_type = "XMLScript"
                elif file_type == "PIF File":
                    file_type = "PIFFile"
                elif file_type == "Python File":
                    file_type = "Python"
                elif file_type == "Concentration File":
                    file_type = "ScalarField"
                # check file extensions

                if file_type == "Python" or file_type == "PythonScript":
                    if extension == "":
                        name = name + '.py'
                    else:

                        suggested_extension = self.checkFileExtension(extension, ['.py', '.pyw'])

                        if suggested_extension != "":
                            ret = QMessageBox.warning(self.treeWidget, "Possible Extension Mismatch",
                                                      "Python script typically has extension <b>.py</b> .<br> "
                                                      "Your file has extension <b>%s</b> . "
                                                      "<br> Do you want to continue?" % extension,
                                                      QMessageBox.Yes | QMessageBox.No)

                            if ret == QMessageBox.No:
                                return

                if file_type == "XMLScript":

                    if extension == "":
                        name = name + '.xml'

                    else:
                        suggested_extension = self.checkFileExtension(extension, ['.xml'])
                        if suggested_extension != "":
                            ret = QMessageBox.warning(self.treeWidget, "Possible Extension Mismatch",
                                                      "XML script typically has extension <b>.xml</b> .<br> "
                                                      "Your file has extension <b>%s</b> . "
                                                      "<br> Do you want to continue?" % extension,
                                                      QMessageBox.Yes | QMessageBox.No)

                            if ret == QMessageBox.No:
                                return

                if file_type == "PIFFile":

                    if extension == "":
                        name = name + '.piff'
                    else:
                        suggested_extension = self.checkFileExtension(extension, ['.piff'])
                        if suggested_extension != "":
                            ret = QMessageBox.warning(self.treeWidget, "Possible Extension Mismatch",
                                                      "PIF File typically has extension <b>.piff</b> .<br> "
                                                      "Your file has extension <b>%s</b> ."
                                                      " <br> Do you want to continue?" % extension,
                                                      QMessageBox.Yes | QMessageBox.No)

                            if ret == QMessageBox.No:
                                return

            # extract project data handler
            tw = self.treeWidget
            proj_item = tw.getProjectParent(tw.currentItem())

            if not proj_item:
                return

            try:
                pdh = self.projectDataHandlers[qt_obj_hash(proj_item)]
            except LookupError:
                return

            # first check if location has not changed - this is a relative path w.r.t root of the simulation

            if location == "" or location == "Simulation" or location == "Simulation/":

                location = "Simulation"

                full_location = os.path.join(pdh.cc3dSimulationData.basePath, "Simulation")

            else:
                try:
                    full_location = os.path.join(pdh.cc3dSimulationData.basePath, str(location))
                    self.makeDirectory(full_location)
                except IOError:
                    print("COULD NOT MAKE DIRECTORY ", pdh.cc3dSimulationData.basePath)

                    QMessageBox.warning(self, "COULD NOT MAKE DIRECTORY",
                                        "Write permission error. You do not have write permissions to %s directory" % (
                                            pdh.cc3dSimulationData.basePath), QMessageBox.Ok)

                    return

            # check if a file exists in which case we have to copy it to current directory
            name = str(name)

            try:
                open(name)
                # if file exist we will copy it to the 'full_location' directory
                file_name = os.path.basename(name)
                resource_name = os.path.join(full_location, file_name)

                try:
                    shutil.copy(name, resource_name)
                except shutil.Error:
                    # ignore any copy errors
                    QMessageBox.warning(self.__ui, "COULD NOT COPY FILE",
                                        "Could not copy %s to %s . " % (name, full_location), QMessageBox.Ok)

            except IOError:
                # file does not exist
                try:
                    resource_name = os.path.join(full_location, name)
                    write_file(os.path.join(full_location, name), "")

                except IOError:
                    print("COULD NOT CREATE FILE")
                    QMessageBox.warning(self.__ui, "COULD NOT CREATE FILE",
                                        "Write permission error. You do not have write permissions to %s directory" % (
                                            full_location), QMessageBox.Ok)
                    return

            # Those 2 fcn calls have to be paired
            # attach new file to the project
            pdh.cc3dSimulationData.addNewResource(resource_name, file_type)
            # insert new file into the tree
            self.insertNewTreeItem(resource_name, file_type)

            # mark project as dirty
            # self.markProjectDirty(proj_item)

            # save project
            self.__save_cc3d_project()

    def __addSerializerResource(self):

        tw = self.treeWidget

        projItem = tw.getProjectParent(tw.currentItem())

        pdh = None

        try:

            pdh = self.projectDataHandlers[qt_obj_hash(projItem)]

        except LookupError as e:

            print("could not find simulation data handler for this item")

            return

        if pdh.cc3dSimulationData.serializerResource:
            QMessageBox.warning(tw, "Serializer is already defined",

                                "You cannot have more than one serializer per simulation")

            return

        se = SerializerEdit(self.treeWidget)

        resource = self.treeWidget.getCurrentResource()

        print('resource=', resource)

        # se.setupDialog(resource)

        if se.exec_():
            pdh.cc3dSimulationData.addNewSerializerResource()  # adding empty serializer resource

            se.modifySerializerResource(pdh.cc3dSimulationData.serializerResource)

            projItem = self.treeWidget.getProjectParent(self.treeWidget.currentItem())

            self.markProjectDirty(projItem)

            # insert new file into the tree

            self.insertNewGenericResourceTreeItem(pdh.cc3dSimulationData.serializerResource)

    def insertNewGenericResourceTreeItem(self, _resource):

        projItem = self.treeWidget.getProjectParent(self.treeWidget.currentItem())

        if not projItem:
            return

        pdh = None

        try:

            pdh = self.projectDataHandlers[qt_obj_hash(projItem)]

        except LookupError as e:

            return

        pd = pdh.cc3dSimulationData  # project data

        ild = None

        try:

            ild = self.treeWidget.projects[qt_obj_hash(projItem)]

        except:

            print("COULD NOT FIND PROJECT DATA")

            return

        if _resource.resourceName == 'CC3DSerializerResource':

            item = QTreeWidgetItem(projItem)

            item.setText(0, "Serializer")

            item.setIcon(0, QIcon(':/icons/save-simulation.png'))

            try:

                ild.insertnewGenericResource(item, _resource)

            except LookupError as e:

                # print "pd.resources[resourceName]=",pd.resources[resourceName]

                pass



        elif _resource.resourceName == 'CC3DParameterScanResource':

            # make new branch to store this item

            item = QTreeWidgetItem(projItem)

            item.setText(0, "ParameterScan")

            item.setIcon(0, QIcon(':/icons/scan_32x32.png'))

            item1 = QTreeWidgetItem(item)

            item1.setText(0, os.path.basename(_resource.path))

            try:

                ild.insertnewGenericResource(item, _resource)

                ild.insertNewItem(item1,

                                  _resource)  # file path has to be entered into ild using insertNewItem to enable proper behavior of tree widget                



            except LookupError as e:

                # print "pd.resources[resourceName]=",pd.resources[resourceName]

                pass

    def insertNewTreeItem(self, resourceName, fileType):

        # first find the node where to insert new item

        projItem = self.treeWidget.getProjectParent(self.treeWidget.currentItem())

        if not projItem:
            return

        fileNameBase = os.path.basename(resourceName)

        print("resourceName=", resourceName)

        print("fileType=", fileType)

        pdh = None

        try:

            pdh = self.projectDataHandlers[qt_obj_hash(projItem)]

        except LookupError as e:

            return

        pd = pdh.cc3dSimulationData  # project data

        ild = None

        try:

            ild = self.treeWidget.projects[qt_obj_hash(projItem)]

        except:

            print("COULD NOT FIND PROJECT DATA")

            return

        if fileType == "PythonScript":

            typeItem = self.findTypeItemByName("Main Python Script")

            # we will replace Python script with new one

            if typeItem:

                ild.removeItem(typeItem.child(0))

                typeItem.removeChild(typeItem.child(0))

                pythonScriptItem = QTreeWidgetItem(typeItem)

                pythonScriptItem.setText(0, fileNameBase)

                ild.insertNewItem(pythonScriptItem, pd.pythonScriptResource)



            else:  # make new branch to store this item 

                pythonScriptItem = QTreeWidgetItem(projItem)

                pythonScriptItem.setText(0, "Main Python Script")

                pythonScriptItem.setIcon(0, QIcon(':/icons/python-icon.png'))

                pythonScriptItem1 = QTreeWidgetItem(pythonScriptItem)

                pythonScriptItem1.setText(0, fileNameBase)

                ild.insertNewItem(pythonScriptItem1, pd.pythonScriptResource)





        elif fileType == "XMLScript":

            typeItem = self.findTypeItemByName("XML Script")

            # we will replace XML script with new one

            if typeItem:

                ild.removeItem(typeItem.child(0))

                typeItem.removeChild(typeItem.child(0))

                xmlScriptItem = QTreeWidgetItem(typeItem)

                xmlScriptItem.setText(0, fileNameBase)

                ild.insertNewItem(xmlScriptItem, pd.xmlScriptResource)



            else:  # make new branch to store this item 

                xmlScriptItem = QTreeWidgetItem(projItem)

                xmlScriptItem.setText(0, "XML Script")

                xmlScriptItem.setIcon(0, QIcon(':/icons/xml-icon.png'))

                xmlScriptItem1 = QTreeWidgetItem(xmlScriptItem)

                xmlScriptItem1.setText(0, fileNameBase)

                ild.insertNewItem(xmlScriptItem1, pd.xmlScriptResource)



        elif fileType == "PIFFile":

            typeItem = self.findTypeItemByName("PIF File")

            # we will do not replace PIF File with new one - just add another one

            if typeItem:

                # check if new path  exists in this branch

                for i in range(typeItem.childCount()):

                    if str(ild.getFullPath(typeItem.child(i))) == str(resourceName):
                        return

                pifFileItem = QTreeWidgetItem(typeItem)

                pifFileItem.setText(0, fileNameBase)

                # check if full path exist in this branch

                try:

                    ild.insertNewItem(pifFileItem, pd.resources[resourceName])

                except LookupError as e:

                    pass



            else:  # make new branch to store this item 

                pifFileItem = QTreeWidgetItem(projItem)

                pifFileItem.setText(0, "PIF File")

                pifFileItem.setIcon(0, QIcon(':/icons/pifgen_64x64.png'))

                pifFileItem1 = QTreeWidgetItem(pifFileItem)

                pifFileItem1.setText(0, fileNameBase)

                print("PIF FILE RESOURCE=", os.path.abspath(resourceName))

                try:

                    ild.insertNewItem(pifFileItem1, pd.resources[os.path.abspath(resourceName)])

                except LookupError as e:

                    # print "pd.resources[resourceName]=",pd.resources[resourceName]

                    pass

        else:

            typeItem = self.findTypeItemByName(fileType)

            if typeItem:

                # check if new path  exists in this branch

                for i in range(typeItem.childCount()):

                    if str(ild.getFullPath(typeItem.child(i))) == str(resourceName):
                        return

                item = QTreeWidgetItem(typeItem)

                item.setText(0, fileNameBase)

                try:

                    ild.insertNewItem(item, pd.resources[resourceName])

                except LookupError as e:

                    pass



            else:  # make new branch to store this item 

                item = QTreeWidgetItem(projItem)

                item.setText(0, fileType)

                item1 = QTreeWidgetItem(item)

                item1.setText(0, fileNameBase)

                print("PIF FILE RESOURCE=", os.path.abspath(resourceName))

                try:

                    ild.insertNewItem(item1, pd.resources[os.path.abspath(resourceName)])

                except LookupError as e:

                    # print "pd.resources[resourceName]=",pd.resources[resourceName]

                    pass

    def makeDirectory(self, fullDirPath):

        """

            This fcn attmpts to make directory or if directory exists it will do nothing

        """

        # dirName=os.path.dirname(fullDirPath)

        try:

            mkpath(fullDirPath)

        except:

            raise IOError

        return

    def __save_cc3d_project(self):
        """
        writes cc3d project to disk
        :return: None
        """

        cur_item = self.treeWidget.currentItem()

        proj_item = self.treeWidget.getProjectParent(cur_item)

        if not proj_item:
            return

        try:
            pdh = self.projectDataHandlers[qt_obj_hash(proj_item)]
        except LookupError:
            return

        file_name = pdh.cc3dSimulationData.path
        pdh.write_cc3d_file_format(file_name)

        # set dirtyFlag to False
        try:
            self.treeWidget.projects[qt_obj_hash(proj_item)].dirtyFlag = False
        except LookupError:
            pass

    def __saveCC3DProjectAs(self):

        tw = self.treeWidget

        currentProjectDir = os.path.dirname(str(self.configuration.setting("RecentProject")))

        # going one level up to open dialog in the correct location

        currentProjectDir = os.path.dirname(currentProjectDir)

        projectDirName, _ = QFileDialog.getSaveFileName(self.__ui, "Save CC3D Project...", currentProjectDir, '', '',

                                                        QFileDialog.DontConfirmOverwrite)

        projectDirName = str(projectDirName)

        # projectDirName can have extension because we are using getSaveFile, so we get rid of extension here

        projectDirName, extension = os.path.splitext(projectDirName)

        projectCoreName = os.path.basename(projectDirName)

        if str(projectDirName) == "":
            return

        curItem = self.treeWidget.currentItem()

        projItem = self.treeWidget.getProjectParent(curItem)

        if not projItem:

            numberOfprojects = self.treeWidget.topLevelItemCount()

            if numberOfprojects == 1:

                projItem = self.treeWidget.topLevelItem(0)

            elif numberOfprojects > 1:

                QMessageBox.warning(self.treewidget, "Please Select Project",

                                    "Please first click inside project that you wish to save and try again")

            else:

                return

        pdh = None

        try:

            pdh = self.projectDataHandlers[qt_obj_hash(projItem)]

        except LookupError as e:

            return

            # note, a lot of the code here was written assuming we will not need to reopen the project

        # however it turns out that proper handling of such situation would require more refactoring so I decided to

        # close new project and reopen it (users will need to open their files) 

        # Once we refactor this plugin we can always add proper handling without requiring project to be reopened

        csd = pdh.cc3dSimulationData

        #         print 'csd.xmlScriptResource.path=',csd.xmlScriptResource.path

        fn2ew = self.__ui.getFileNameToEditorWidgetMap()

        if os.path.exists(projectDirName):

            ret = QMessageBox.warning(tw, "Directory or File %s Already Exists" % (projectCoreName),

                                      "Please choose different name for the project. Directory or file %s already exists" % (

                                          os.path.join(projectDirName, projectCoreName)), QMessageBox.Ok)

            return

        else:

            #             print 'will make new directory ', projectDirName

            os.makedirs(projectDirName)

            os.makedirs(os.path.join(projectDirName, 'Simulation'))

        coreCsdResourceNames = ['xmlScriptResource', 'pythonScriptResource', 'pifFileResource', 'windowScriptResource',

                                'serializerResource', 'parameterScanResource']

        resourceList = [getattr(csd, resourceName) for resourceName in coreCsdResourceNames]

        for resourceKey, resource in csd.resources.items():
            resourceList.append(resource)

        for resource in resourceList:

            if not resource: continue

            if resource.path.strip() == '': continue

            resourceBaseName = os.path.basename(resource.path)

            newResourcePath = os.path.join(os.path.abspath(projectDirName), 'Simulation', resourceBaseName)

            #             print 'resource=',resource

            if resource.path in list(fn2ew.keys()):

                # this means the editor with the resource is open

                editor = fn2ew[resource.path]

                self.__ui.saveFile(_fileName=newResourcePath,

                                   _editor=editor)  # if project resource is open we save it in the new location                

            else:

                # this means the editor with the resource is not open so we simply copy files

                shutil.copy(resource.path, newResourcePath)

            old_resource_path = resource.path

            resource.path = 'Simulation/' + resourceBaseName

            try:
                del pdh.cc3dSimulationData.resources[old_resource_path]
                pdh.cc3dSimulationData.resources[resource.path] = resource
            except LookupError:
                print('could not find ', old_resource_path, ' in pdh.cc3dSimulationData.resources')

        cc3d_project_file_name = os.path.join(projectDirName, projectCoreName + '.cc3d')
        pdh.write_cc3d_file_format(cc3d_project_file_name)

        # after the project has been saved we need to update path to .cc3d fine and basePath
        csd.path = cc3d_project_file_name
        csd.basePath = os.path.dirname(csd.path)

        self.closeProjectUsingProjItem(projItem)
        self.openCC3Dproject(cc3d_project_file_name)

    def __goToProjectDirectory(self):

        tw = self.treeWidget

        cur_item = self.treeWidget.currentItem()

        proj_item = self.treeWidget.getProjectParent(cur_item)

        if not proj_item:

            number_ofprojects = self.treeWidget.topLevelItemCount()

            if number_ofprojects == 1:

                proj_item = self.treeWidget.topLevelItem(0)

            elif number_ofprojects > 1:

                QMessageBox.warning(self.treewidget,
                                    "Please Select Project",
                                    "Please first click inside project that you would like "
                                    "to open in file manager try again")
            else:
                return

        try:
            pdh = self.projectDataHandlers[qt_obj_hash(proj_item)]
        except LookupError:
            return

        csd = pdh.cc3dSimulationData
        QDesktopServices.openUrl(QUrl.fromLocalFile(csd.basePath))

    def __zip_project(self):

        """
        Zips project directory

        :return:

        """

        cur_item = self.treeWidget.currentItem()
        proj_item = self.treeWidget.getProjectParent(cur_item)

        if not proj_item:
            number_of_projects = self.treeWidget.topLevelItemCount()

            if number_of_projects == 1:
                proj_item = self.treeWidget.topLevelItem(0)

            elif number_of_projects > 1:
                QMessageBox.warning(self.treewidget, "Please Select Project",
                                    "Please first click inside project that you wish to save and try again")

            else:
                return

        try:
            pdh = self.projectDataHandlers[qt_obj_hash(proj_item)]
        except LookupError:
            return

        csd = pdh.cc3dSimulationData

        proposed_project_zip_name = csd.basePath + '.zip'

        while True:

            zipped_filename_tmp, _ = QFileDialog.getSaveFileName(self.__ui,
                                                                 "Save Zipped CC3D Project As...",
                                                                 proposed_project_zip_name,
                                                                 "*.zip")

            if zipped_filename_tmp:

                if not os.path.isfile(zipped_filename_tmp):
                    zipped_filename = zipped_filename_tmp
                    break

            else:
                return None

        zip_archive_core_name, ext = os.path.splitext(zipped_filename)
        shutil.make_archive(zip_archive_core_name, ext[1:], csd.basePath)

        return zipped_filename

    def openCC3Dproject(self, proj_file_name):

        proj_exist = True

        proj_file_name_path = Path(proj_file_name)
        if not proj_file_name_path.exists():
            QMessageBox.warning(self.treeWidget, 'Project file missing',
                                f'Project file <br> {proj_file_name} is missing')
            self.__ui.remove_item_from_configuration_string_list(self.configuration, "RecentProjects", proj_file_name)
            return

        self.__ui.add_item_to_configuration_string_list(self.configuration, "RecentProjects", proj_file_name)

        # extract file directory name and add it to settings
        dir_name = os.path.abspath(os.path.dirname(str(proj_file_name)))
        self.__ui.add_item_to_configuration_string_list(self.configuration, "RecentProjectDirectories", dir_name)

        try:
            self.openProjectsDict[proj_file_name]
        except LookupError:

            proj_exist = False

        if proj_exist:
            proj_item = self.openProjectsDict[proj_file_name]
            self.treeWidget.setCurrentItem(proj_item)
            return

        proj_item = QTreeWidgetItem(self.treeWidget)

        proj_item.setIcon(0, QIcon(':/icons/cc3d_64x64_logo.png'))

        # store a reference to data handler in a dictionary

        self.projectDataHandlers[qt_obj_hash(proj_item)] = CC3DSimulationDataHandler(None)

        self.projectDataHandlers[qt_obj_hash(proj_item)].read_cc3_d_file_format(proj_file_name)

        # we read manually the content of the parameter spec file

        # todo - reimplement reading of parameter scan spec on project open
        # if self.projectDataHandlers[qt_obj_hash(proj_item)].cc3dSimulationData.parameterScanResource:
        #     self.projectDataHandlers[
        #         qt_obj_hash(proj_item)].cc3dSimulationData.parameterScanResource.readParameterScanSpecs()

        self.__populateCC3DProjectWidget(proj_item, proj_file_name)

        self.configuration.setSetting("RecentProject", proj_file_name)

        self.openProjectsDict[proj_file_name] = proj_item

    def showOpenProjectDialogAndLoad(self, _dir=''):
        """
        Displays CC3D project open dialog and actually opens a CC3D project
        :param _dir: default directory to open file dialog to
        :return:
        """

        allowed_extensions = "*.cc3d ; *.zip"

        file_name, _ = QFileDialog.getOpenFileName(self.__ui, "Open CC3D file...", _dir, allowed_extensions)
        file_name_path = Path(file_name)
        if file_name_path.suffix in ['.zip']:
            unzipper = Unzipper(ui=self.__ui)
            file_name = unzipper.unzip_project(file_name_path)

        # this happens when e.g. during unzipping of cc3d project we could not identify uniquely
        # a file or if we skip opening altogether

        if file_name is None or str(file_name) == '':
            return

        # normalizing filename
        file_name = os.path.abspath(str(file_name))

        self.openCC3Dproject(file_name)

    def __openCC3DProject(self):
        """
        Action that opens file dialog to open .cc3d project. Pre-populates file with most recent project open
        :return:
        """

        current_file_path = str(self.configuration.setting("RecentProject"))
        self.showOpenProjectDialogAndLoad(current_file_path)

    def open_most_recent_cc3d_project(self):
        current_file_path = str(self.configuration.setting("RecentProject"))
        if not len(current_file_path):
            self.showOpenProjectDialogAndLoad()
            return

        current_proj_pth = Path(current_file_path)
        if current_proj_pth.exists():
            self.openCC3Dproject(str(current_proj_pth))

    def findTypeItemByName(self, _typeName):

        proj_item = self.treeWidget.getProjectParent(self.treeWidget.currentItem())

        if not proj_item:
            return None

        for i in range(proj_item.childCount()):

            child_item = proj_item.child(i)

            print("childItem.text(0)=", child_item.text(0), " _typeName=", _typeName)

            if str(_typeName) == str(child_item.text(0)):
                return child_item

        return None

    def __populateCC3DProjectWidget(self, projItem, fileName):

        try:
            pdh = self.projectDataHandlers[qt_obj_hash(projItem)]
        except LookupError:
            return

        file_name_base = os.path.basename(fileName)

        ild = ItemLookupData()

        self.treeWidget.projects[fileName] = ild

        self.treeWidget.projects[qt_obj_hash(projItem)] = ild

        # store a reference to data handler in a dictionary

        projItem.setText(0, file_name_base)

        pd = pdh.cc3dSimulationData  # project data

        if pd.pythonScript != "":
            python_script_item = QTreeWidgetItem(projItem)

            python_script_item.setText(0, "Main Python Script")

            python_script_item.setIcon(0, QIcon(':/icons/python-icon.png'))

            python_script_item1 = QTreeWidgetItem(python_script_item)

            python_script_item1.setText(0, os.path.basename(pd.pythonScript))

            # python_script_item1.setIcon(0,QIcon(':/icons/python-icon.png'))

            ild.insertNewItem(python_script_item1, pd.pythonScriptResource)

        if pd.xmlScript != "":
            xml_script_item = QTreeWidgetItem(projItem)

            xml_script_item.setText(0, "XML Script")

            xml_script_item.setIcon(0, QIcon(':/icons/xml-icon.png'))

            xml_script_item1 = QTreeWidgetItem(xml_script_item)

            xml_script_item1.setText(0, os.path.basename(pd.xmlScript))

            # xml_script_item1.setIcon(0,QIcon(':/icons/xml-icon.png'))

            ild.insertNewItem(xml_script_item1, pd.xmlScriptResource)

        if pd.pifFile != "":
            pif_file_item = QTreeWidgetItem(projItem)

            pif_file_item.setText(0, "PIF File")

            pif_file_item.setIcon(0, QIcon(':/icons/pifgen_64x64.png'))

            pif_file_item1 = QTreeWidgetItem(pif_file_item)

            pif_file_item1.setText(0, os.path.basename(pd.pifFile))

            ild.insertNewItem(pif_file_item1, pd.pifFileResource)

        resource_types = {}

        # Resources
        for resource_key, resource in pd.resources.items():

            if resource.type in list(resource_types.keys()):

                parent_item = resource_types[resource.type]

                new_resource_item = QTreeWidgetItem(parent_item)
                new_resource_item.setText(0, os.path.basename(resource.path))
                ild.insertNewItem(new_resource_item, resource)

            else:

                new_resource_item = QTreeWidgetItem(projItem)

                new_resource_item.setText(0, resource.type)

                if resource.type == "Python":
                    new_resource_item.setIcon(0, QIcon(':/icons/python-icon.png'))

                # inserting parent element for given resource type to dictionary

                resource_types[resource.type] = new_resource_item

                new_resource_item1 = QTreeWidgetItem(new_resource_item)

                new_resource_item1.setText(0, os.path.basename(resource.path))

                ild.insertNewItem(new_resource_item1, resource)

        # serialization data
        if pd.serializerResource:
            serializer_item = QTreeWidgetItem(projItem)

            serializer_item.setText(0, "Serializer")

            serializer_item.setIcon(0, QIcon(':/icons/save-simulation.png'))

            ild.insertnewGenericResource(serializer_item, pd.serializerResource)

        if pd.parameterScanResource:

            ps_resource = pd.parameterScanResource

            # make new branch to store this item 

            item = QTreeWidgetItem(projItem)
            item.setText(0, "ParameterScan")
            item.setIcon(0, QIcon(':/icons/scan_32x32.png'))
            item1 = QTreeWidgetItem(item)
            item1.setText(0, os.path.basename(ps_resource.path))
            try:
                # file path has to be entered into ild using insertNewItem to enable proper behavior of tree widget
                ild.insertnewGenericResource(item, ps_resource)
                ild.insertNewItem(item1, ps_resource)
            except LookupError:
                pass<|MERGE_RESOLUTION|>--- conflicted
+++ resolved
@@ -53,12 +53,8 @@
 import cc3d.twedit5.Plugins.CC3DProject.CC3DPythonGenerator as cc3dPythonGen
 from cc3d.core.ParameterScanUtils import ParameterScanUtils
 from cc3d.core.ParameterScanEnums import PYTHON_GLOBAL
-<<<<<<< HEAD
-=======
-from cc3d.gui_plugins.unzipper import Unzipper
 import contextlib
 from pathlib import Path
->>>>>>> 52aeeb34
 
 # Start-Of-Header
 
@@ -1123,23 +1119,17 @@
                                                                  statusTip="Open CC3D Project ",
                                                                  triggered=self.__openCC3DProject)
 
-<<<<<<< HEAD
+        self.actions["Open Most Recent CC3D Project"] = QtWidgets.QAction(QIcon(':/icons/open-project.png'),
+                                                                          "Open Most Recent CC3D Project",
+                                                                          self, shortcut="Ctrl+Shift+Alt+O",
+                                                                          statusTip="Opens Most Recent CC3D Project ",
+                                                                          triggered=self.open_most_recent_cc3d_project)
+
         if installed_player:
             self.actions["Open in Player"] = QtWidgets.QAction(QIcon(':/icons/player5-icon.png'), "Open In Player",
                                                                self, shortcut="",
                                                                statusTip="Open simulation in Player ",
                                                                triggered=self.__runInPlayer)
-=======
-        self.actions["Open Most Recent CC3D Project"] = QtWidgets.QAction(QIcon(':/icons/open-project.png'),
-                                                                          "Open Most Recent CC3D Project",
-                                                                          self, shortcut="Ctrl+Shift+Alt+O",
-                                                                          statusTip="Opens Most Recent CC3D Project ",
-                                                                          triggered=self.open_most_recent_cc3d_project)
-
-        self.actions["Open in Player"] = QtWidgets.QAction(QIcon(':/icons/player5-icon.png'), "Open In Player", self,
-                                                           shortcut="", statusTip="Open simulation in Player ",
-                                                           triggered=self.__runInPlayer)
->>>>>>> 52aeeb34
 
         self.actions["Save CC3D Project"] = QtWidgets.QAction(QIcon(':/icons/save-project.png'), "Save CC3D Project",
                                                               self,
@@ -2015,7 +2005,7 @@
         except LookupError:
             QMessageBox.warning(tw, 'Could Not Find Active CC3D Project',
                                 'Please Open or activate (by clicking on the project in the left panel) '
-                                'CC3D project before trying tro modify parameter scan specifications')  
+                                'CC3D project before trying tro modify parameter scan specifications')
             return
 
         csd = pdh.cc3dSimulationData
