--- conflicted
+++ resolved
@@ -1,17 +1,9 @@
 import os
 import sys
 from os.path import dirname, join, abspath
-<<<<<<< HEAD
+from pathlib import Path
 from . import config
 from .config import versionMajor, versionMinor, versionBuild, revisionNumber
-=======
-from pathlib import Path
-
-versionMajor = 4
-versionMinor = 2
-versionBuild = 5
-revisionNumber = "20210612"
->>>>>>> 9160bb9d
 
 
 def get_sha_label() -> str:
@@ -97,10 +89,7 @@
 
 if sys.platform.startswith('win'):
     path_env = os.environ['PATH']
-    # needed for pyqt modules installed via conda
-    python_exe = Path(sys.executable)
-    python_exe_dir = python_exe.parent
-    pyqt_library_bin_path = python_exe_dir.joinpath('Library', 'bin')
+
     path_env_list = path_env.split(';')
 
     # needed for maboss
@@ -116,7 +105,6 @@
     # todo - this needs to have platform specific behavior
     path_env_list.insert(0, os.environ['COMPUCELL3D_PLUGIN_PATH'])
     path_env_list.insert(0, os.environ['COMPUCELL3D_STEPPABLE_PATH'])
-    path_env_list.insert(0, str(pyqt_library_bin_path))
     path_env_list.insert(0, str(mingw_bin_path))
 
     os.environ['PATH'] = ';'.join(path_env_list)
