--- conflicted
+++ resolved
@@ -75,14 +75,6 @@
 
         if cc3d_lib_shared not in path_env_list:
             os.add_dll_directory(cc3d_lib_shared)
-<<<<<<< HEAD
-        if cc3d_cpp_bin_path_pathlib.exists() and cc3d_cpp_bin_path_pathlib.is_dir():
-            # note this directory may not exist if we are using conda package layout.
-            # It only exists if we compile ti in a standalone mode
-            if cc3d_cpp_bin_path not in path_env_list:
-                os.add_dll_directory(cc3d_cpp_bin_path)
-=======
->>>>>>> e7a2858e
 
         os.add_dll_directory(os.environ['COMPUCELL3D_PLUGIN_PATH'])
         os.add_dll_directory(os.environ['COMPUCELL3D_STEPPABLE_PATH'])
@@ -91,14 +83,6 @@
 
         if cc3d_lib_shared not in path_env_list:
             path_env_list.insert(0, cc3d_lib_shared)
-<<<<<<< HEAD
-        if cc3d_cpp_bin_path_pathlib.exists() and cc3d_cpp_bin_path_pathlib.is_dir():
-            # note this directory may not exist if we are using conda package layout.
-            # It only exists if we compile ti in a standalone mode
-            if cc3d_cpp_bin_path not in path_env_list:
-                path_env_list.insert(0, cc3d_cpp_bin_path)
-=======
->>>>>>> e7a2858e
 
         path_env_list.insert(0, os.environ['COMPUCELL3D_PLUGIN_PATH'])
         path_env_list.insert(0, os.environ['COMPUCELL3D_STEPPABLE_PATH'])
