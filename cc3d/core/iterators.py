from cc3d.cpp import CompuCell
from deprecated import deprecated

# IMPORTANT: It is best to always provide hand-written iterators for STL
# containers even though swig generates them for you.
# with multiple swig modules  those autogenerated iterators will work on one platform and crash on another
# ones so best solution is to write iterators yourself

# this is used to iterate more easily over cells


class CellList:
    """
    Wraps current inventory of all :class:`~cc3d.cpp.CompuCell.CellG` instances in simulation
    """

    def __init__(self, inventory):
        self.inventory = inventory

    def __iter__(self):
        """

        :return: CellListIterator instance
        :rtype: CellListIterator
        """
        return CellListIterator(self)

    def __len__(self):
        """

        :return: number of cells
        :rtype: int
        """
        return int(self.inventory.getSize())


class CellListIterator:
    def __init__(self, cell_list):
        self.next = self.__next__
        self.inventory = cell_list.inventory
        self.invItr = CompuCell.STLPyIteratorCINV()
        self.invItr.initialize(self.inventory.getContainer())
        self.invItr.setToBegin()

    def __next__(self):
        """

        :return: a cell
        :rtype: cc3d.cpp.CompuCell.CellG
        """
        if not self.invItr.isEnd():
            self.cell = self.invItr.getCurrentRef()
            self.invItr.next()
            return self.cell
        else:
            raise StopIteration

    def __iter__(self):
        return self


#########################################################################
# iterating over inventory of cells of a given type
class CellListByType:
    """
    List of all cells in current inventory of a variable number of particular types
    """
    def __init__(self, inventory, *args):
        self.inventory = inventory

        self.types = CompuCell.vectorint()

        self.inventoryByType = CompuCell.mapLongCellGPtr()

        self.initTypeVec(args)
        self.inventory.initCellInventoryByMultiType(self.inventoryByType, self.types)

    def __iter__(self):
        """

        :return: CellListByTypeIterator instance
        :rtype: CellListByTypeIterator
        """
        return CellListByTypeIterator(self)

    def __len__(self):
        """

        :return: number of cells
        :rtype: int
        """
        return int(self.inventoryByType.size())

    def initTypeVec(self, _type_list):

        self.types.clear()
        if len(_type_list) <= 0:
            self.types.push_back(1)  # type 1
        else:
            for type in _type_list:
                self.types.push_back(type)

    def initializeWithType(self, _type):
        self.types.clear()
        self.types.push_back(_type)
        self.inventory.initCellInventoryByMultiType(self.inventoryByType, self.types)

    def refresh(self):
        self.inventory.initCellInventoryByMultiType(self.inventoryByType, self.types)


class CellListByTypeIterator:
    def __init__(self, _cellListByType):
        self.inventoryByType = _cellListByType.inventoryByType
        self.invItr = CompuCell.mapLongCellGPtrPyItr()
        self.invItr.initialize(self.inventoryByType)
        self.invItr.setToBegin()
        self.next = self.__next__

    def __next__(self):
        """

        :return: a cell
        :rtype: cc3d.cpp.CompuCell.CellG
        """
        if not self.invItr.isEnd():
            self.cell = self.invItr.getCurrentRef()
            # print 'self.idCellPair=',self.idCellPair
            # print 'dir(self.idCellPair)=',dir(self.idCellPair)
            self.invItr.next()
            return self.cell
        #
        else:
            raise StopIteration

    def __iter__(self):
        return self


#########################################################################
# this is used to iterate more easily over clusters
class ClusterList:
    def __init__(self, _inventory):
        self.inventory = _inventory.getClusterInventory().getContainer()

    def __iter__(self):
        """

        :return: ClusterListIterator instance
        :rtype: ClusterListIterator
        """
        return ClusterListIterator(self)

    def __len__(self):
        """

        :return: number of clusters
        :rtype: int
        """
        return int(self.inventory.size())


class ClusterListIterator:
    def __init__(self, _cellList):
        self.inventory = _cellList.inventory
        self.invItr = CompuCell.compartmentinventoryPtrPyItr()
        self.invItr.initialize(self.inventory)
        self.invItr.setToBegin()
        self.compartmentList = None
        self.next = self.__next__

    def __next__(self):
        """

        :return: a cell
        :rtype: cc3d.cpp.CompuCell.CellG
        """

        if not self.invItr.isEnd():
            self.compartmentList = self.invItr.getCurrentRef()
            self.invItr.next()
            return self.compartmentList
        #
        else:
            raise StopIteration


# this is used to iterate more easily over clusters and avoid strange looking Python syntax

class Clusters:
    def __init__(self, _inventory):
        self.inventory = _inventory.getClusterInventory().getContainer()

    def __iter__(self):
        """

        :return: ClustersIterator instance
        :rtype: ClustersIterator
        """
        return ClustersIterator(self)

    def __len__(self):
        """

        :return: number of clusters
        :rtype: int
        """
        return int(self.inventory.size())


class ClustersIterator:
    def __init__(self, _cellList):

        self.next = self.__next__
        self.inventory = _cellList.inventory

        self.invItr = CompuCell.compartmentinventoryPtrPyItr()
        self.invItr.initialize(self.inventory)
        self.invItr.setToBegin()

        self.compartmentList = None

    def __next__(self):
        """

        :return: CompartmentList instance
        :rtype: CompartmentList
        """

        if not self.invItr.isEnd():
            self.compartmentList = self.invItr.getCurrentRef()
            # print 'self.idCellPair=',self.idCellPair
            # print 'dir(self.idCellPair)=',dir(self.idCellPair)
            self.invItr.next()
            return CompartmentList(self.compartmentList)
        #
        else:
            raise StopIteration


# this is used to iterate more easily over list of compartments,
# notice regular map iteration will work too but this is more abstracted out and will work with other containers too

class CompartmentList:
    def __init__(self, _inventory):
        self.inventory = _inventory

    def __iter__(self):
        """

        :return: CompartmentListIterator instance
        :rtype: CompartmentListIterator
        """
        return CompartmentListIterator(self)

    def __len__(self):
        """

        :return: number of compartments
        :rtype: int
        """
        return int(self.inventory.size())

    def clusterId(self):
        return self.__iter__().next().clusterId


class CompartmentListIterator:
    def __init__(self, _cellList):
        self.next = self.__next__
        self.inventory = _cellList.inventory
        self.invItr = CompuCell.mapLongCellGPtrPyItr()
        self.invItr.initialize(self.inventory)
        self.invItr.setToBegin()

    def __next__(self):
        """

        :return: a cell
        :rtype: cc3d.cpp.CompuCell.CellG
        """
        if not self.invItr.isEnd():
            self.cell = self.invItr.getCurrentRef()
            # print 'self.idCellPair=',self.idCellPair
            # print 'dir(self.idCellPair)=',dir(self.idCellPair)
            self.invItr.next()
            return self.cell
        #
        else:
            raise StopIteration

    def __iter__(self):
        return self


# this is wrapper for std::vector<CellG*>
class ClusterCellList:
    def __init__(self, _inventory):
        self.inventory = _inventory

    def __iter__(self):
        """

        :return: ClusterCellListIterator instance
        :rtype: ClusterCellListIterator
        """
        return ClusterCellListIterator(self)

    def __getitem__(self, item):
        """

        :param int item:
        :return: a cell
        :rtype: cc3d.cpp.CompuCell.CellG
        """
        return self.inventory[item]

    def __len__(self):
        """

        :return: number of cells
        :rtype: int
        """
        return int(self.inventory.size())

    @deprecated(version='4.0.0', reason="You should use : len()")
    def size(self):
        return self.__len__()


class ClusterCellListIterator:
    def __init__(self, _cellList):
        self.next = self.__next__
        self.inventory = _cellList.inventory
        # print "dir(self.inventory)=",dir(self.inventory)
        self.currentIdx = 0
        self.cell = None
        # self.invItr.initialize(self.inventory.getContainer())
        # self.invItr.setToBegin()

    def __next__(self):
        """

        :return: a cell
        :rtype: cc3d.cpp.CompuCell.CellG
        """
        # if self.invItr !=  self.inventory.end():
        if self.currentIdx < self.inventory.size():
            # print "self.invItr=",dir(self.invItr)
            # print "self.invItr.next()=",self.invItr.next()
            # self.compartmentList = self.invItr.next()

            self.cell = self.inventory[self.currentIdx]
            self.currentIdx += 1

            return self.cell
        else:
            raise StopIteration

    def __iter__(self):
        return self

    # legacy code  - do not modify


class CellNeighborListFlex:
    def __init__(self, _neighborPlugin, _cell):
        self.neighborPlugin = _neighborPlugin
        self.neighborTrackerAccessor = self.neighborPlugin.getNeighborTrackerAccessorPtr()
        self.cell = _cell

        # legacy API
        self.commonSurfaceAreaWithCellTypes = self.common_surface_area_with_cell_types
        self.commonSurfaceAreaByType = self.common_surface_area_by_type
        self.neighborCountByType = self.neighbor_count_by_type

    def __len__(self):
        """

        :return: number of cells
        :rtype: int
        """
        neighborTracker = self.neighborTrackerAccessor.get(self.cell.extraAttribPtr)
        return int(neighborTracker.cellNeighbors.size())

    def __getitem__(self, idx):
        """

        :param int idx:
        :raises IndexError: Out of bounds index
        :return: neighbor, common surface area
        :rtype: (cc3d.cpp.CompuCell.CellG, int)
        """
        if idx > self.__len__() - 1: raise IndexError(
            "Out of bounds index: CellNeighborListAuto index = %s is out of bounds" % str(idx))
        for counter, data in enumerate(self.__iter__()):
            if idx == counter: return data

    def common_surface_area_with_cell_types(self, cell_type_list):
        """
        Returns common surface area with a variable number of cell types

        :param cell_type_list: list or tuple of cell types
        :type cell_type_list: list of int or tuple of int
        :return: total common surface area with all given types
        :rtype: int
        """
        area = 0
        for neighbor, commonSurfaceArea in self.__iter__():
            cell_type = 0 if not neighbor else neighbor.type
            if cell_type in cell_type_list:
                area += commonSurfaceArea
        return area

    def common_surface_area_by_type(self):
        """
        Returns common surface area with all cell types

        :return: total common surface area by cell type
        :rtype: collections.defaultdict of {int: int}
        """
        from collections import defaultdict
        area_dict = defaultdict(int)
        for neighbor, commonSurfaceArea in self.__iter__():
            cell_type = 0 if not neighbor else neighbor.type
            area_dict[cell_type] += commonSurfaceArea
        return area_dict

    def neighbor_count_by_type(self):
        """
        Returns number of neighbors of all cell types

        :return: number of neighbors by type
        :rtype: collections.defaultdict of {int: int}
        """
        from collections import defaultdict
        neighbor_counter_dict = defaultdict(int)

        for neighbor, commonSurfaceArea in self.__iter__():
            cell_type = 0 if not neighbor else neighbor.type
            neighbor_counter_dict[cell_type] += 1
        return neighbor_counter_dict

    def __iter__(self):
        """

        :return: CellNeighborIteratorFlex instance
        :rtype: CellNeighborIteratorFlex
        """
        return CellNeighborIteratorFlex(self)


class CellNeighborIteratorFlex:
    def __init__(self, _cellNeighborList):
        self.neighborTrackerAccessor = _cellNeighborList.neighborTrackerAccessor
        self.cell = _cellNeighborList.cell
        self.nsdItr = CompuCell.nsdSetPyItr()
        self.nTracker = self.neighborTrackerAccessor.get(self.cell.extraAttribPtr)
        self.nsdItr.initialize(self.nTracker.cellNeighbors)
        self.nsdItr.setToBegin()

    def __next__(self):
        """

        :return: neighbor, common surface area
        :rtype: (cc3d.cpp.CompuCell.CellG, int)
        """
        if not self.nsdItr.isEnd():
            self.neighborCell = self.nsdItr.getCurrentRef().neighborAddress
            self.currentNsdItr = self.nsdItr.current
            self.currentNeighborSurfaceData = self.nsdItr.getCurrentRef()
            self.nsdItr.next()
            # return self.currentNeighborSurfaceData.neighborAddress,self.currentNeighborSurfaceData.commonSurfaceArea
            return self.currentNeighborSurfaceData.neighborAddress, self.currentNeighborSurfaceData.commonSurfaceArea
        else:
            raise StopIteration

    def __iter__(self):
        return self


<<<<<<< HEAD
class FocalPointPlasticityDataList:
    def __init__(self, _focalPointPlasticityPlugin, _cell):
        self.focalPointPlasticityPlugin = _focalPointPlasticityPlugin
        self.focalPointPlasticityTrackerAccessor = self.focalPointPlasticityPlugin.getFocalPointPlasticityTrackerAccessorPtr()
=======
class _FocalPointPlasticityDataListBase:
    def __init__(self, _fpp_plugin, _cell):
        # Maintaining legacy feature: cell is attached to data list
>>>>>>> e45c73e6
        self.cell = _cell

        self._data = self._get_inventory(_fpp_plugin).getFPPTrackerDataSet(_cell)

    def __len__(self):
<<<<<<< HEAD
        """

        :return: number of links
        :rtype: int
        """
        self.focalPointPlasticityTracker = self.focalPointPlasticityTrackerAccessor.get(self.cell.extraAttribPtr)
        return int(self.focalPointPlasticityTracker.focalPointPlasticityNeighbors.size())

    def __getitem__(self, idx):
        """

        :param idx: {int}
        :return: {:class:`cc3d.cpp.CompuCell.FocalPointPlasticityTrackerData`}
        """
        if idx > self.__len__() - 1: raise IndexError(
            "Out of bounds index: FocalPointPlasticityDataList index = %s is out of bounds" % str(idx))
        for counter, data in enumerate(self.__iter__()):
            if idx == counter: return data

    def __iter__(self):
        """

        :return: FocalPointPlasticityDataIterator instance
        :rtype: FocalPointPlasticityDataIterator
        """
        return FocalPointPlasticityDataIterator(self)
=======
        return len(self._data)

    def __getitem__(self, idx):
        return self._data[idx]

    def __iter__(self):
        return self._data.__iter__()
>>>>>>> e45c73e6

    @staticmethod
    def _get_inventory(_fpp_plugin):
        """
        Get link inventory container
        :param _fpp_plugin: focal point plasticity plugin
        :return: link inventory container
        """
        raise NotImplementedError


class _FocalPointPlasticityDataListIteratorBase:
    def __init__(self, _fpp_data_list: _FocalPointPlasticityDataListBase):
        # Maintaining legacy feature: cell is attached to data list iterator
        self.cell = _fpp_data_list.cell

        self._val = iter(_fpp_data_list._data)

    def __next__(self):
<<<<<<< HEAD
        """

        :return: FocalPointPlasticityTrackerData instance
        :rtype: cc3d.cpp.CompuCell.FocalPointPlasticityTrackerData
        """
        if not self.focalPointPlasticityDataSetItr.isEnd():
            self.currentFocalPointPlasticityDataSetItr = self.focalPointPlasticityDataSetItr.current
            self.focalPointPlasticityData = self.focalPointPlasticityDataSetItr.getCurrentRef()
            self.focalPointPlasticityDataSetItr.next()
            return self.focalPointPlasticityPlugin.getFocalPointPlasticityTrackerData(self.focalPointPlasticityData)
        #             return self.plasticityData
        else:
            raise StopIteration
=======
        return self._val.__next__()
>>>>>>> e45c73e6

    def __iter__(self):
        return self._val


class FocalPointPlasticityDataList(_FocalPointPlasticityDataListBase):
    def __init__(self, _fpp_plugin, _cell):
        super().__init__(_fpp_plugin, _cell)

<<<<<<< HEAD
    def __getitem__(self, idx):
        """

        :param int idx:
        :raises IndexError: Out of bounds index
        :return: FocalPointPlasticityTrackerData instance
        :rtype: cc3d.cpp.CompuCell.FocalPointPlasticityTrackerData
        """
        if idx > self.__len__() - 1: raise IndexError(
            "Out of bounds index: InternalFocalPointPlasticityDataList index = %s is out of bounds" % str(idx))
        for counter, data in enumerate(self.__iter__()):
            if idx == counter: return data

    def __len__(self):
        """

        :return: number of internal links
        :rtype: int
        """
        self.focalPointPlasticityTracker = self.focalPointPlasticityTrackerAccessor.get(self.cell.extraAttribPtr)
        return int(self.focalPointPlasticityTracker.internalFocalPointPlasticityNeighbors.size())

    def __iter__(self):
        """

        :return: InternalFocalPointPlasticityDataIterator instance
        :rtype: InternalFocalPointPlasticityDataIterator
        """
        return InternalFocalPointPlasticityDataIterator(self)
=======
    @staticmethod
    def _get_inventory(_fpp_plugin):
        return _fpp_plugin.getLinkInventory()


class FocalPointPlasticityDataIterator(_FocalPointPlasticityDataListIteratorBase):
    def __init__(self, _fpp_data_list: FocalPointPlasticityDataList):
        super().__init__(_fpp_data_list)
>>>>>>> e45c73e6


class InternalFocalPointPlasticityDataList(_FocalPointPlasticityDataListBase):
    def __init__(self, _fpp_plugin, _cell):
        super().__init__(_fpp_plugin, _cell)

<<<<<<< HEAD
    def __next__(self):
        """

        :return: FocalPointPlasticityTrackerData instance
        :rtype: cc3d.cpp.CompuCell.FocalPointPlasticityTrackerData
        """
        if not self.focalPointPlasticityDataSetItr.isEnd():
            self.currentFocalPointPlasticityDataSetItr = self.focalPointPlasticityDataSetItr.current
            self.focalPointPlasticityData = self.focalPointPlasticityDataSetItr.getCurrentRef()
            self.focalPointPlasticityDataSetItr.next()
            return self.focalPointPlasticityPlugin.getFocalPointPlasticityTrackerData(self.focalPointPlasticityData)
        #             return self.plasticityData
        else:
            raise StopIteration
=======
    @staticmethod
    def _get_inventory(_fpp_plugin):
        return _fpp_plugin.getInternalLinkInventory()
>>>>>>> e45c73e6


class InternalFocalPointPlasticityDataIterator(_FocalPointPlasticityDataListIteratorBase):
    def __init__(self, _fpp_data_list: InternalFocalPointPlasticityDataList):
        super().__init__(_fpp_data_list)


<<<<<<< HEAD
    def __getitem__(self, idx):
        """

        :param int idx:
        :raises IndexError: Out of bounds index
        :return: FocalPointPlasticityTrackerData instance
        :rtype: cc3d.cpp.CompuCell.FocalPointPlasticityTrackerData
        """
        if idx > self.__len__() - 1: raise IndexError(
            "Out of bounds index: AnchorFocalPointPlasticityDataList index = %s is out of bounds" % str(idx))
        for counter, data in enumerate(self.__iter__()):
            if idx == counter: return data

    def __len__(self):
        """

        :return: number of anchors
        :rtype: int
        """
        self.focalPointPlasticityTracker = self.focalPointPlasticityTrackerAccessor.get(self.cell.extraAttribPtr)
        return int(self.focalPointPlasticityTracker.anchors.size())

    def __iter__(self):
        """

        :return: AnchorFocalPointPlasticityDataIterator instance
        :rtype: AnchorFocalPointPlasticityDataIterator
        """
        return AnchorFocalPointPlasticityDataIterator(self)
=======
class AnchorFocalPointPlasticityDataList(_FocalPointPlasticityDataListBase):
    def __init__(self, _fpp_plugin, _cell):
        super().__init__(_fpp_plugin, _cell)

    @staticmethod
    def _get_inventory(_fpp_plugin):
        return _fpp_plugin.getAnchorInventory()


class AnchorFocalPointPlasticityDataIterator(_FocalPointPlasticityDataListIteratorBase):
    def __init__(self, _fpp_data_list: AnchorFocalPointPlasticityDataList):
        super().__init__(_fpp_data_list)


class _FocalPointPlasticityLinkListBase:

    # Python iterator type
    inv_itr_t = None

    def __init__(self, _fpp_plugin):
        self._inv = self._get_inventory(_fpp_plugin)

    def __len__(self):
        return int(self._inv.getLinkInventorySize())

    def __iter__(self):
        return self.inv_itr_t(self)

    @staticmethod
    def _get_inventory(_fpp_plugin):
        """
        Get link inventory container
        :param _fpp_plugin: focal point plasticity plugin
        :return: link inventory container
        """
        raise NotImplementedError

>>>>>>> e45c73e6

class _FocalPointPlasticityDataIteratorBase:

    # C++ iterator type
    py_itr_t = None

    def __init__(self, _link_list: _FocalPointPlasticityLinkListBase):
        self._link_list = _link_list
        self._inv = self._link_list._inv
        self._itr = self.py_itr_t()
        self._itr.initialize(self._inv.getContainer())
        self._itr.setToBegin()

    def __next__(self):
<<<<<<< HEAD
        """

        :return: FocalPointPlasticityTrackerData instance
        :rtype: cc3d.cpp.CompuCell.FocalPointPlasticityTrackerData
        """
        if not self.focalPointPlasticityDataSetItr.isEnd():
            self.currentFocalPointPlasticityDataSetItr = self.focalPointPlasticityDataSetItr.current
            self.focalPointPlasticityData = self.focalPointPlasticityDataSetItr.getCurrentRef()
            self.focalPointPlasticityDataSetItr.next()
            return self.focalPointPlasticityPlugin.getFocalPointPlasticityTrackerData(self.focalPointPlasticityData)
        #             return self.plasticityData
        else:
=======
        if self._itr.isEnd():
>>>>>>> e45c73e6
            raise StopIteration
        else:
            _itr_val = self._itr.getCurrentRef()
            self._itr.next()
            return _itr_val

    def __iter__(self):
        return self


<<<<<<< HEAD
=======
class FocalPointPlasticityLinkListItr(_FocalPointPlasticityDataIteratorBase):

    py_itr_t = CompuCell.mapFPPLinkIDFPPLinkPyItr

    def __init__(self, _data_list):
        super().__init__(_data_list)


class FocalPointPlasticityLinkList(_FocalPointPlasticityLinkListBase):

    inv_itr_t = FocalPointPlasticityLinkListItr

    def __init__(self, _fpp_plugin):
        super().__init__(_fpp_plugin)

    @staticmethod
    def _get_inventory(_fpp_plugin):
        return _fpp_plugin.getLinkInventory()


class FocalPointPlasticityInternalLinkListItr(_FocalPointPlasticityDataIteratorBase):

    py_itr_t = CompuCell.mapFPPLinkIDFPPInternalLinkPyItr

    def __init__(self, _data_list):
        super().__init__(_data_list)


class FocalPointPlasticityInternalLinkList(_FocalPointPlasticityLinkListBase):

    inv_itr_t = FocalPointPlasticityInternalLinkListItr

    def __init__(self, _fpp_plugin):
        super().__init__(_fpp_plugin)

    @staticmethod
    def _get_inventory(_fpp_plugin):
        return _fpp_plugin.getInternalLinkInventory()


class FocalPointPlasticityAnchorListItr(_FocalPointPlasticityDataIteratorBase):

    py_itr_t = CompuCell.mapFPPLinkIDFPPAnchorPyItr

    def __init__(self, _data_list):
        super().__init__(_data_list)


class FocalPointPlasticityAnchorList(_FocalPointPlasticityLinkListBase):

    inv_itr_t = FocalPointPlasticityAnchorListItr

    def __init__(self, _fpp_plugin):
        super().__init__(_fpp_plugin)

    @staticmethod
    def _get_inventory(_fpp_plugin):
        return _fpp_plugin.getAnchorInventory()


>>>>>>> e45c73e6
class CellPixelList:
    def __init__(self, _pixelTrackerPlugin, _cell):
        self.pixelTrackerPlugin = _pixelTrackerPlugin
        self.pixelTrackerAccessor = self.pixelTrackerPlugin.getPixelTrackerAccessorPtr()
        self.cell = _cell

    def __iter__(self):
        """

        :return: CellPixelIterator instance
        :rtype: CellPixelIterator
        """
        return CellPixelIterator(self)

    @deprecated(version='4.0.0', reason="You should use : number_of_pixels")
    def numberOfPixels(self):
        return self.number_of_pixels()

    def number_of_pixels(self):
        """

        :return: number of pixels
        :rtype: int
        """
        return self.pixelTrackerAccessor.get(self.cell.extraAttribPtr).pixelSet.size()


class CellPixelIterator:
    def __init__(self, _cellPixelList):

        self.pixelTrackerAccessor = _cellPixelList.pixelTrackerAccessor
        self.pixelTrackerPlugin = _cellPixelList.pixelTrackerPlugin
        self.cell = _cellPixelList.cell
        self.pixelItr = CompuCell.pixelSetPyItr()
        self.pixelTracker = self.pixelTrackerAccessor.get(self.cell.extraAttribPtr)
        self.pixelItr.initialize(self.pixelTracker.pixelSet)
        self.pixelItr.setToBegin()

    def __next__(self):
        """

        :return: PixelTrackerData instance
        :rtype: cc3d.cpp.CompuCell.PixelTrackerData
        """
        if not self.pixelItr.isEnd():
            #             self.neighborCell = self.nsdItr.getCurrentRef().neighborAddress
            #             self.currentNsdItr = self.nsdItr.current
            self.currentPixelTrackerData = self.pixelItr.getCurrentRef()
            self.pixelItr.next()

            return self.pixelTrackerPlugin.getPixelTrackerData(self.currentPixelTrackerData)
            # return self.currentPixelTrackerData
        else:
            raise StopIteration

    def __iter__(self):
        return self


class CellBoundaryPixelList:
    def __init__(self, boundary_pixel_tracker_plugin, cell, neighbor_order=-1):
        self.neighbor_order = neighbor_order
        self.boundary_pixel_tracker_plugin = boundary_pixel_tracker_plugin
        self.boundary_pixel_tracker_accessor = self.boundary_pixel_tracker_plugin.getBoundaryPixelTrackerAccessorPtr()
        self.cell = cell

    def __iter__(self):
        """

        :return: CellBoundaryPixelIterator instance
        :rtype: CellBoundaryPixelIterator
        """
        return CellBoundaryPixelIterator(self, self.neighbor_order)

    @deprecated(version='4.0.0', reason="You should use : number_of_pixels")
    def numberOfPixels(self):
        return self.number_of_pixels()

    def number_of_pixels(self):
        """

        :return: number of pixels
        :rtype: int
        """
        return self.boundary_pixel_tracker_accessor.get(self.cell.extraAttribPtr).pixelSet.size()


class CellBoundaryPixelIterator:
    def __init__(self, cell_pixel_list, neighbor_order=-1):
        self.boundary_pixel_tracker_accessor = cell_pixel_list.boundary_pixel_tracker_accessor
        self.boundary_pixel_tracker_plugin = cell_pixel_list.boundary_pixel_tracker_plugin
        self.cell = cell_pixel_list.cell
        self.boundary_pixel_itr = CompuCell.boundaryPixelSetPyItr()
        self.boundary_pixel_tracker = self.boundary_pixel_tracker_accessor.get(self.cell.extraAttribPtr)
        if neighbor_order <= 0:
            self.pixelSet = self.boundary_pixel_tracker.pixelSet
        else:
            self.pixelSet = self.boundary_pixel_tracker_plugin.getPixelSetForNeighborOrderPtr(self.cell, neighbor_order)
            if not self.pixelSet:
                raise LookupError('LookupError: CellBoundaryPixelIterator could not locate pixel set '
                                  'for neighbor order = %s. Make sure your BoundaryPixelTracker plugin definition '
                                  'requests tracking of neighbor order =%s boundary' % (neighbor_order, neighbor_order))

        # self.boundaryPixelItr.initialize(self.boundaryPixelTracker.pixelSet)
        self.boundary_pixel_itr.initialize(self.pixelSet)
        self.boundary_pixel_itr.setToBegin()

    def __next__(self):
        """

        :return: BoundaryPixelTrackerData instance
        :rtype: cc3d.cpp.CompuCell.BoundaryPixelTrackerData
        """
        if not self.boundary_pixel_itr.isEnd():
            self.current_boundary_pixel_tracker_data = self.boundary_pixel_itr.getCurrentRef()
            self.boundary_pixel_itr.next()
            return self.boundary_pixel_tracker_plugin.getBoundaryPixelTrackerData(
                self.current_boundary_pixel_tracker_data)
        else:
            raise StopIteration

    def __iter__(self):
        return self


class ElasticityDataList:
    def __init__(self, elasticity_tracker_plugin, _cell):
        self.elasticity_tracker_plugin = elasticity_tracker_plugin
        self.elasticity_tracker_accessor = self.elasticity_tracker_plugin.getElasticityTrackerAccessorPtr()
        self.cell = _cell

    def __iter__(self):
        """

        :return: ElasticityDataIterator instance
        :rtype: ElasticityDataIterator
        """
        return ElasticityDataIterator(self)


class ElasticityDataIterator:
    def __init__(self, elasticity_data_list):
        self.elasticity_tracker_accessor = elasticity_data_list.elasticity_tracker_accessor
        self.cell = elasticity_data_list.cell
        self.elasticity_tracker_plugin = elasticity_data_list.elasticity_tracker_plugin
        self.elasticity_tracker = self.elasticity_tracker_accessor.get(self.cell.extraAttribPtr)
        self.elasticity_data_set_itr = CompuCell.elasticitySetPyItr()
        self.elasticity_data_set_itr.initialize(self.elasticity_tracker.elasticityNeighbors)
        self.elasticity_data_set_itr.setToBegin()

    def __next__(self):
        """

        :return: ElasticityTrackerData instance
        :rtype: cc3d.cpp.CompuCell.ElasticityTrackerData
        """
        if not self.elasticity_data_set_itr.isEnd():
            self.current_elasticity_data_set_itr = self.elasticity_data_set_itr.current
            self.elasticity_data = self.elasticity_data_set_itr.getCurrentRef()
            self.elasticity_data_set_itr.next()
            return self.elasticity_tracker_plugin.getElasticityTrackerData(self.elasticity_data)
        else:
            raise StopIteration

    def __iter__(self):
        return self


class EnergyDataList:
    def __init__(self, _potts):
        self.function_names = _potts.getEnergyFunctionNames()
        self.energy_changes = _potts.getCurrentEnergyChanges()
        self.flip_results = _potts.getCurrentFlipResults()

    def __iter__(self):
        """

        :return: EnergyDataListIterator instance
        :rtype: EnergyDataListIterator
        """
        return EnergyDataListIterator(self)


class EnergyDataListIterator:
    def __init__(self, _energy_data_list: EnergyDataList):
        self.__function_names = _energy_data_list.function_names
        self.__energy_changes = _energy_data_list.energy_changes
        self.__flip_results = _energy_data_list.flip_results

        self.__flip_idx = 0
        self.__idx_functions = range(self.__function_names.__len__())
        self.__num_flips = self.__flip_results.__len__()

    def __next__(self):
        """

        :return: flip result, energy change by energy function
        :rtype: (bool, dict of {str: float})
        """
        if self.__flip_idx < self.__num_flips:
            flip_result = self.__flip_results[self.__flip_idx]
            data_dict = {self.__function_names[idx]: self.__energy_changes[self.__flip_idx][idx]
                         for idx in self.__idx_functions}
            self.__flip_idx += 1
            return flip_result, data_dict
        else:
            raise StopIteration

    def __iter__(self):
        return self


class PlasticityDataList:
    def __init__(self, plasticity_tracker_plugin, cell):
        self.plasticity_tracker_plugin = plasticity_tracker_plugin
        self.plasticityTrackerAccessor = self.plasticity_tracker_plugin.getPlasticityTrackerAccessorPtr()
        self.cell = cell

    def __iter__(self):
        """

        :return: PlasticityDataIterator instance
        :rtype: PlasticityDataIterator
        """
        return PlasticityDataIterator(self)


class PlasticityDataIterator:
    def __init__(self, plasticity_data_list):
        self.plasticityTrackerAccessor = plasticity_data_list.plasticityTrackerAccessor
        self.cell = plasticity_data_list.cell
        self.plasticity_tracker_plugin = plasticity_data_list.plasticity_tracker_plugin
        self.plasticityTracker = self.plasticityTrackerAccessor.get(self.cell.extraAttribPtr)
        self.plasticityDataSetItr = CompuCell.plasticitySetPyItr()
        self.plasticityDataSetItr.initialize(self.plasticityTracker.plasticityNeighbors)
        self.plasticityDataSetItr.setToBegin()

    def next(self):
        """

        :return: PlasticityTrackerData instance
        :rtype: cc3d.cpp.CompuCell.PlasticityTrackerData
        """
        if not self.plasticityDataSetItr.isEnd():
            self.currentPlasticityDataSetItr = self.plasticityDataSetItr.current
            self.plasticityData = self.plasticityDataSetItr.getCurrentRef()
            self.plasticityDataSetItr.next()
            return self.plasticity_tracker_plugin.getPlasticityTrackerData(self.plasticityData)
        #             return self.plasticityData
        else:
            raise StopIteration

    def __iter__(self):
        return self
<|MERGE_RESOLUTION|>--- conflicted
+++ resolved
@@ -479,29 +479,20 @@
         return self
 
 
-<<<<<<< HEAD
-class FocalPointPlasticityDataList:
-    def __init__(self, _focalPointPlasticityPlugin, _cell):
-        self.focalPointPlasticityPlugin = _focalPointPlasticityPlugin
-        self.focalPointPlasticityTrackerAccessor = self.focalPointPlasticityPlugin.getFocalPointPlasticityTrackerAccessorPtr()
-=======
 class _FocalPointPlasticityDataListBase:
     def __init__(self, _fpp_plugin, _cell):
         # Maintaining legacy feature: cell is attached to data list
->>>>>>> e45c73e6
         self.cell = _cell
 
         self._data = self._get_inventory(_fpp_plugin).getFPPTrackerDataSet(_cell)
 
     def __len__(self):
-<<<<<<< HEAD
         """
 
         :return: number of links
         :rtype: int
         """
-        self.focalPointPlasticityTracker = self.focalPointPlasticityTrackerAccessor.get(self.cell.extraAttribPtr)
-        return int(self.focalPointPlasticityTracker.focalPointPlasticityNeighbors.size())
+        return len(self._data)
 
     def __getitem__(self, idx):
         """
@@ -509,10 +500,7 @@
         :param idx: {int}
         :return: {:class:`cc3d.cpp.CompuCell.FocalPointPlasticityTrackerData`}
         """
-        if idx > self.__len__() - 1: raise IndexError(
-            "Out of bounds index: FocalPointPlasticityDataList index = %s is out of bounds" % str(idx))
-        for counter, data in enumerate(self.__iter__()):
-            if idx == counter: return data
+        return self._data[idx]
 
     def __iter__(self):
         """
@@ -520,21 +508,13 @@
         :return: FocalPointPlasticityDataIterator instance
         :rtype: FocalPointPlasticityDataIterator
         """
-        return FocalPointPlasticityDataIterator(self)
-=======
-        return len(self._data)
-
-    def __getitem__(self, idx):
-        return self._data[idx]
-
-    def __iter__(self):
         return self._data.__iter__()
->>>>>>> e45c73e6
 
     @staticmethod
     def _get_inventory(_fpp_plugin):
         """
         Get link inventory container
+
         :param _fpp_plugin: focal point plasticity plugin
         :return: link inventory container
         """
@@ -549,23 +529,12 @@
         self._val = iter(_fpp_data_list._data)
 
     def __next__(self):
-<<<<<<< HEAD
         """
 
         :return: FocalPointPlasticityTrackerData instance
         :rtype: cc3d.cpp.CompuCell.FocalPointPlasticityTrackerData
         """
-        if not self.focalPointPlasticityDataSetItr.isEnd():
-            self.currentFocalPointPlasticityDataSetItr = self.focalPointPlasticityDataSetItr.current
-            self.focalPointPlasticityData = self.focalPointPlasticityDataSetItr.getCurrentRef()
-            self.focalPointPlasticityDataSetItr.next()
-            return self.focalPointPlasticityPlugin.getFocalPointPlasticityTrackerData(self.focalPointPlasticityData)
-        #             return self.plasticityData
-        else:
-            raise StopIteration
-=======
         return self._val.__next__()
->>>>>>> e45c73e6
 
     def __iter__(self):
         return self._val
@@ -575,37 +544,6 @@
     def __init__(self, _fpp_plugin, _cell):
         super().__init__(_fpp_plugin, _cell)
 
-<<<<<<< HEAD
-    def __getitem__(self, idx):
-        """
-
-        :param int idx:
-        :raises IndexError: Out of bounds index
-        :return: FocalPointPlasticityTrackerData instance
-        :rtype: cc3d.cpp.CompuCell.FocalPointPlasticityTrackerData
-        """
-        if idx > self.__len__() - 1: raise IndexError(
-            "Out of bounds index: InternalFocalPointPlasticityDataList index = %s is out of bounds" % str(idx))
-        for counter, data in enumerate(self.__iter__()):
-            if idx == counter: return data
-
-    def __len__(self):
-        """
-
-        :return: number of internal links
-        :rtype: int
-        """
-        self.focalPointPlasticityTracker = self.focalPointPlasticityTrackerAccessor.get(self.cell.extraAttribPtr)
-        return int(self.focalPointPlasticityTracker.internalFocalPointPlasticityNeighbors.size())
-
-    def __iter__(self):
-        """
-
-        :return: InternalFocalPointPlasticityDataIterator instance
-        :rtype: InternalFocalPointPlasticityDataIterator
-        """
-        return InternalFocalPointPlasticityDataIterator(self)
-=======
     @staticmethod
     def _get_inventory(_fpp_plugin):
         return _fpp_plugin.getLinkInventory()
@@ -614,33 +552,15 @@
 class FocalPointPlasticityDataIterator(_FocalPointPlasticityDataListIteratorBase):
     def __init__(self, _fpp_data_list: FocalPointPlasticityDataList):
         super().__init__(_fpp_data_list)
->>>>>>> e45c73e6
 
 
 class InternalFocalPointPlasticityDataList(_FocalPointPlasticityDataListBase):
     def __init__(self, _fpp_plugin, _cell):
         super().__init__(_fpp_plugin, _cell)
 
-<<<<<<< HEAD
-    def __next__(self):
-        """
-
-        :return: FocalPointPlasticityTrackerData instance
-        :rtype: cc3d.cpp.CompuCell.FocalPointPlasticityTrackerData
-        """
-        if not self.focalPointPlasticityDataSetItr.isEnd():
-            self.currentFocalPointPlasticityDataSetItr = self.focalPointPlasticityDataSetItr.current
-            self.focalPointPlasticityData = self.focalPointPlasticityDataSetItr.getCurrentRef()
-            self.focalPointPlasticityDataSetItr.next()
-            return self.focalPointPlasticityPlugin.getFocalPointPlasticityTrackerData(self.focalPointPlasticityData)
-        #             return self.plasticityData
-        else:
-            raise StopIteration
-=======
     @staticmethod
     def _get_inventory(_fpp_plugin):
         return _fpp_plugin.getInternalLinkInventory()
->>>>>>> e45c73e6
 
 
 class InternalFocalPointPlasticityDataIterator(_FocalPointPlasticityDataListIteratorBase):
@@ -648,37 +568,6 @@
         super().__init__(_fpp_data_list)
 
 
-<<<<<<< HEAD
-    def __getitem__(self, idx):
-        """
-
-        :param int idx:
-        :raises IndexError: Out of bounds index
-        :return: FocalPointPlasticityTrackerData instance
-        :rtype: cc3d.cpp.CompuCell.FocalPointPlasticityTrackerData
-        """
-        if idx > self.__len__() - 1: raise IndexError(
-            "Out of bounds index: AnchorFocalPointPlasticityDataList index = %s is out of bounds" % str(idx))
-        for counter, data in enumerate(self.__iter__()):
-            if idx == counter: return data
-
-    def __len__(self):
-        """
-
-        :return: number of anchors
-        :rtype: int
-        """
-        self.focalPointPlasticityTracker = self.focalPointPlasticityTrackerAccessor.get(self.cell.extraAttribPtr)
-        return int(self.focalPointPlasticityTracker.anchors.size())
-
-    def __iter__(self):
-        """
-
-        :return: AnchorFocalPointPlasticityDataIterator instance
-        :rtype: AnchorFocalPointPlasticityDataIterator
-        """
-        return AnchorFocalPointPlasticityDataIterator(self)
-=======
 class AnchorFocalPointPlasticityDataList(_FocalPointPlasticityDataListBase):
     def __init__(self, _fpp_plugin, _cell):
         super().__init__(_fpp_plugin, _cell)
@@ -702,6 +591,11 @@
         self._inv = self._get_inventory(_fpp_plugin)
 
     def __len__(self):
+        """
+
+        :return: number of links
+        :rtype: int
+        """
         return int(self._inv.getLinkInventorySize())
 
     def __iter__(self):
@@ -711,12 +605,12 @@
     def _get_inventory(_fpp_plugin):
         """
         Get link inventory container
+
         :param _fpp_plugin: focal point plasticity plugin
         :return: link inventory container
         """
         raise NotImplementedError
 
->>>>>>> e45c73e6
 
 class _FocalPointPlasticityDataIteratorBase:
 
@@ -731,22 +625,12 @@
         self._itr.setToBegin()
 
     def __next__(self):
-<<<<<<< HEAD
         """
 
         :return: FocalPointPlasticityTrackerData instance
         :rtype: cc3d.cpp.CompuCell.FocalPointPlasticityTrackerData
         """
-        if not self.focalPointPlasticityDataSetItr.isEnd():
-            self.currentFocalPointPlasticityDataSetItr = self.focalPointPlasticityDataSetItr.current
-            self.focalPointPlasticityData = self.focalPointPlasticityDataSetItr.getCurrentRef()
-            self.focalPointPlasticityDataSetItr.next()
-            return self.focalPointPlasticityPlugin.getFocalPointPlasticityTrackerData(self.focalPointPlasticityData)
-        #             return self.plasticityData
-        else:
-=======
         if self._itr.isEnd():
->>>>>>> e45c73e6
             raise StopIteration
         else:
             _itr_val = self._itr.getCurrentRef()
@@ -757,8 +641,6 @@
         return self
 
 
-<<<<<<< HEAD
-=======
 class FocalPointPlasticityLinkListItr(_FocalPointPlasticityDataIteratorBase):
 
     py_itr_t = CompuCell.mapFPPLinkIDFPPLinkPyItr
@@ -819,7 +701,6 @@
         return _fpp_plugin.getAnchorInventory()
 
 
->>>>>>> e45c73e6
 class CellPixelList:
     def __init__(self, _pixelTrackerPlugin, _cell):
         self.pixelTrackerPlugin = _pixelTrackerPlugin
